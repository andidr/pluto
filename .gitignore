--- conflicted
+++ resolved
@@ -148,11 +148,8 @@
 libtool
 getversion.sh
 missing
-<<<<<<< HEAD
 m4
 traces.*
 output.*
 requests
-=======
-test_libpluto
->>>>>>> a266c3e1
+test_libpluto