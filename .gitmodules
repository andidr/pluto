--- conflicted
+++ resolved
@@ -1,11 +1,6 @@
 [submodule "isl"]
-<<<<<<< HEAD
 	path = isl
-	url = git://repo.or.cz/isl.git
-=======
-       path = isl
 	url = https://github.com/bondhugula/isl-for-pluto.git
->>>>>>> ff5432d8
 [submodule "cloog-isl"]
 	path = cloog-isl
 	url = https://github.com/periscop/cloog.git
