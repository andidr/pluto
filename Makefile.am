#
# Makefile.am
#
# Copyright (C) 2007 Uday Bondhugula 
# 
#

RM = rm -f
LN = ln -s

if EXTERNAL_ISL
MAY_ISL =
# ISL_INCLUDE and ISL_LIBADD were already defined
else
MAY_ISL = isl
ISL_INCLUDE += -I$(top_srcdir)/isl/include
ISL_LIBADD += $(top_srcdir)/isl/libisl.la
endif


SUBDIRS = piplib polylib $(MAY_ISL) openscop cloog-isl clan candl pet src

ACLOCAL_AMFLAGS = -I m4

dist-hook:
	rm -rf `find $(distdir)/doc -name CVS`


bin_SCRIPTS = polycc vloog ploog plorc plutune getversion.sh
CLEANFILES: $(bin_SCRIPTS) parsetab.py
EXTRA_DIST = polycc.sh.in  examples test


pkginclude_HEADERS = include/pluto/libpluto.h

polycc: polycc.sh
	rm -f polycc
	echo "#! " $(BASH) > polycc
	cat $(srcdir)/polycc.sh >> polycc
	chmod ugo+x polycc

.PHONY: bin binit

bindir:
	@if [ ! -d bin ];then \
		echo mkdir bin; \
		mkdir bin; \
		fi

binit:
	cp -f src/pluto bin/
	cp -r polycc bin/

pclean:
	$(MAKE) -C src clean

test_libpluto: src/test_libpluto.c
	libtool --mode=link gcc -g src/test_libpluto.c -Lsrc/.libs/ $(ISL_INCLUDE) $(ISL_LIBADD) -I include -I openscop/include -lpluto -lgomp -o test_libpluto

test: .PHO

.PHO: 
<<<<<<< HEAD
	./test.sh
	./test.sh --tile --parallel
	./test.sh --maxfuse
	./test.sh --nofuse
	./test.sh --iss
=======
	./test.sh --silent --lastwriter
	./test.sh --silent --lastwriter --tile --parallel --cloogsh --nocloogbacktrack
	./test.sh --silent --lastwriter --partlbtile --cloogsh --nocloogbacktrack
	./test.sh --silent --lastwriter --nofuse --tile --parallel --cloogsh --nocloogbacktrack
	./test.sh --silent --lastwriter --maxfuse --tile --parallel --cloogsh --nocloogbacktrack
	./test.sh --silent --lastwriter --nofuse
>>>>>>> f42f6528
<|MERGE_RESOLUTION|>--- conflicted
+++ resolved
@@ -60,17 +60,11 @@
 test: .PHO
 
 .PHO: 
-<<<<<<< HEAD
-	./test.sh
-	./test.sh --tile --parallel
-	./test.sh --maxfuse
-	./test.sh --nofuse
-	./test.sh --iss
-=======
 	./test.sh --silent --lastwriter
 	./test.sh --silent --lastwriter --tile --parallel --cloogsh --nocloogbacktrack
 	./test.sh --silent --lastwriter --partlbtile --cloogsh --nocloogbacktrack
 	./test.sh --silent --lastwriter --nofuse --tile --parallel --cloogsh --nocloogbacktrack
 	./test.sh --silent --lastwriter --maxfuse --tile --parallel --cloogsh --nocloogbacktrack
 	./test.sh --silent --lastwriter --nofuse
->>>>>>> f42f6528
+	./test.sh --silent --iss
+	./test.sh --silent --lastwriter --iss --tile --parallel