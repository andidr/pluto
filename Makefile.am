--- conflicted
+++ resolved
@@ -55,11 +55,7 @@
 	$(MAKE) -C src clean
 
 test_libpluto: src/test_libpluto.c
-<<<<<<< HEAD
-	libtool --mode=link gcc -g src/test_libpluto.c -Lsrc/.libs/ $(ISL_INCLUDE) $(ISL_LIBADD) -I include -lpluto -lgomp -o test_libpluto
-=======
 	libtool --mode=link gcc -g src/test_libpluto.c -Lsrc/.libs/ $(ISL_INCLUDE) $(ISL_LIBADD) -I include -I openscop/include -lpluto -lgomp -o test_libpluto
->>>>>>> c26b02d0
 
 test: .PHO
 
