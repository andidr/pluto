#
# Pluto README
#
# Uday Bondhugula
# uday@csa.iisc.ernet.in
#

LICENSE

Pluto is available under GPL v3, and libpluto is available under LGPL v2.1.

INSTALLING PLUTO

Requirements: A Linux distribution. Pluto has been tested on x86 and 
x86-64 machines running Fedora Core {4,5,7,8,9}, Ubuntu, and RedHat  
Enterprise Server 5.x. Solaris should also be fine if you have GNU 
utilities. In order to use the development version from Pluto's git 
repository, automatic build system tools including autoconf, automake, 
and libtool are needed. GMP (GNU multi precision arithmetic library) is 
needed by ISL (one of the included libraries). If it's not already on 
your system, it can be installed easily with, for eg., 
'sudo yum -y install gmp gmp-devel' on a Fedora, or 
'sudo apt-get install libgmp3-dev' on an Ubuntu. 

Pluto includes all libraries that it depends on.  autoconf/automake 
system will take care of automatically building everything. Nothing else 
needs to be downloaded and installed separately.  


BUILDING PLUTO

Stable release

$ tar zxvf pluto-0.11.3.tar.gz
$ cd pluto-0.11.3/
$ ./configure
$ make
$ make test

configure can be provided --with-isl-prefix=<isl install location> to 
build with another isl, otherwise the bundled isl is used.

Development version from Git

$ git clone git://repo.or.cz/pluto.git
$ cd pluto/
$ git submodule init 
$ git submodule update
$ ./autogen.sh
$ ./configure [--enable-debug] [--with-isl-prefix=<isl install location>]
$ make
$ make test

* --with-isl-prefix=<location> to compile and link with an already installed 
isl. By default, the version of isl bundled with Pluto will be used.

If you do not have ICC, uncomment line 7 and comment line 8 of 
examples/common.mk.

'polycc' is the wrapper script around src/pluto (core transformer) and 
all other components. 'polycc' runs all of these in sequence on an input 
C program (with the section to  parallelize/optimize marked) and is what 
a user should use on input. Output generated is OpenMP parallel C code 
that can be readily compiled and run on shared-memory parallel machines like 
general-purpose multicores. libpluto.{so,a} is also built and can be found 
in src/.libs/. 'make install' will install it.


TRYING A NEW CODE

- Use '#pragma scop' and '#pragma endscop' around the section of code 
  you want to parallelize/optimize.

- Then, just run 
    
    ./polycc <C source file> --parallel --tile

  The transformation is also printed out, and test.par.c will have the 
  parallelized code. If you want to see intermediate files, like the 
  .cloog file generated (.opt.cloog, .tiled.cloog, or .par.cloog 
  depending on command-line options provided), use --debug on command 
  line.

- Tile sizes can be specified in a file 'tile.sizes', otherwise default 
  sizes will be set. See doc/DOC.txt on how to specify the sizes.

To run a good number of experiments on a code, it is best to use the 
setup created for example codes in the examples/ directory

- Just copy one of the sample directories, edit Makefile (SRC = ), 
  util.h, decls.h appropriately (put your problem size declarations in 
  decls.h)

- Now, do a make (this will build all executables; 'orig' is the 
  original code, 'tiled' is the tiled code, 'par' is the OpenMP 
  parallelized+locality optimized code; 'par2d' is with two degrees of 
  parallelism whenever it exists). One could do 'make <target>', where
  target can be orig, orig_par, opt, tiled, tiled_par

- 'make test' to test for correctness


COMMAND-LINE OPTIONS

Run

./polycc -h 

or see documentation (doc/DOC.txt) for details


TRYING ANY INCLUDED EXAMPLE CODE

Let us say we are trying the 2-d Gauss Seidel. Do a 'make par', this 
will generate seidel.par.c from seidel.c and also compile it to generate 
'par'. Likewise, 'make tiled' for 'tiled' and 'make orig' for the 
'orig'.

$ cd examples/seidel

seidel.orig.c: This is the original code (the kernel in this code is 
extracted)

seidel.opt.c: This is the transformed code without tiling (this is not 
of much use, except for seeing the benefits of fusion in some cases)

seidel.tiled.c: This the pluto tiled code (not parallelized) generated 
from the tool - this should be used for single core execution

seidel.par.c: This is the pluto parallelized + locality tiled code. This 
has OpenMP pragmas and the code is L1 tiled or L1 and L2 tiled.

seidel.par2d.c: In this case, since we have two degrees of pipelined 
parallelism, so the .par2d.c is the code with nested parallel OpenMP 
pragmas.

- To change any of the flags used for an example, edit the top section 
  of examples/common.mk or the Makefile in the example directory

- To manually specify tile sizes, create tile.sizes; see 
   examples/matmul/ for example or doc/DOC.txt for more information.  

- orig (orig_par is the icc auto-parallelized original code), tiled, par 
  and par2d are corresponding executables; they already have timers; you 
  just have to run them and that will print execution time as well

So, to run pluto parallelized version:

$ export OMP_NUM_THREADS=4; ./par

To run ICC auto-parallelized version:

$ export OMP_NUM_THREADS=4; ./orig_par

To run the original unparallelized code (compiled with icc -fast)

$ ./orig

To run the pluto tiled version (non-parallelized, local tiled)

$ ./tiled

- 'make clean' in the particular example's directory removes all the 
    executables as well as the generated codes

To launch a complete verification that compares output of tiled, par
with orig for all examples, in the examples/ directory, run

[examples/ ]$ make test


MORE INFO

* See doc/DOC.txt for an overview of the system and details on all 
command-line options.

* For specifying custom tile sizes through 'tile.sizes' file, see 
doc/DOC.txt

* For specifying custom fusion structure through '.fst' file, see 
doc/DOC.txt


CONTACT

<<<<<<< HEAD
Please send all bugs reports and comments to Uday <uday@csa.iisc.ernet.in>
=======
Please send all bugs reports and comments to Uday Bondhugula 
<uday@csa.iisc.ernet.in>.
>>>>>>> a095f147
<|MERGE_RESOLUTION|>--- conflicted
+++ resolved
@@ -183,9 +183,5 @@
 
 CONTACT
 
-<<<<<<< HEAD
-Please send all bugs reports and comments to Uday <uday@csa.iisc.ernet.in>
-=======
 Please send all bugs reports and comments to Uday Bondhugula 
-<uday@csa.iisc.ernet.in>.
->>>>>>> a095f147
+<uday@csa.iisc.ernet.in>.