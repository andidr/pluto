--- conflicted
+++ resolved
@@ -17,43 +17,22 @@
 running Fedora, Ubuntu, and RedHat Enterprise Server.  Solaris should also 
 be fine if you have GNU utilities. In order to use the development version 
 from Pluto's git repository, automatic build system tools including 
-<<<<<<< HEAD
-autoconf, automake, and libtool are needed. GMP (GNU multi precision 
-arithmetic library) is needed by ISL (one of the included libraries). If 
-it's not already on your system, it can be installed easily with, for 
-eg., 'sudo yum -y install gmp gmp-devel' on a Fedora. 
-
-GLPK (version 4.47 or higher) is required.  "yum -y install glpk-devel" 
-for Fedora or download from https://www.gnu.org/software/glpk/)
-Pluto includes all other libraries that it depends on.  
-autoconf/automake system will take care of automatically building 
-everything. Nothing else needs to be downloaded and installed 
-separately.  The pet library has its own pre-requisites (please see 
-pet/README); its best to have LLVM/Clang 3.4 or higher. The pet 
-submodule that Pluto git points to has been verified to work with 
-clang-3.4.
-
-eg., 'sudo yum -y install gmp gmp-devel' on a Fedora. It is also 
-recommended astyle and indent be installed if a user wishes to browse 
-through generated code.
-
-Pluto includes all polyhedral libraries that it depends on. The pet 
-library has its own pre-requisites (please see pet/README). The pet 
-submodule that Pluto git points to has been verified to work with 
-clang-3.4 (it will not work with more recent versions of clang).
-=======
 autoconf, automake, and libtool are needed. LLVM/Clang 3.4 is needed for 
 the pet submodule. GMP (GNU multi precision arithmetic library) is 
 needed by ISL (one of the included libraries). If it's not already on 
 your system, it can be installed easily with, for eg., 'sudo yum -y 
 install gmp gmp-devel' on a Fedora ('sudo apt-get install libgmp3-dev' 
-or something similar on an Ubuntu).  It is also recommended astyle and 
-indent be installed if a user wishes to browse through generated code.
+or something similar on an Ubuntu).  
+
+GLPK (version 4.47 or higher) is required.  "yum -y install glpk-devel" 
+for Fedora or download from https://www.gnu.org/software/glpk/)
+
+It is also recommended astyle and indent be installed if a user wishes 
+to browse through generated code.
 
 Pluto includes all polyhedral libraries that it depends on. The pet  
 submodule included in Pluto will only work with LLVM/Clang versions up 
 until 3.4. See pet/README for pet's pre-requisites. 
->>>>>>> 598d464e
 
 
 BUILDING PLUTO+
