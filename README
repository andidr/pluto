#
# Pluto README
#
# Uday Bondhugula
# uday@csa.iisc.ernet.in
#

LICENSE

Pluto is available under GPL v3, and libpluto is available under LGPL v2.1.

INSTALLING PLUTO

PREREQUISITES

A Linux distribution. Pluto has been tested on x86 and x86-64 machines 
running Fedora, Ubuntu, and RedHat Enterprise Server.  Solaris should also 
be fine if you have GNU utilities. In order to use the development version 
from Pluto's git repository, automatic build system tools including 
autoconf, automake, and libtool are needed. GMP (GNU multi precision 
arithmetic library) is needed by ISL (one of the included libraries). If 
it's not already on your system, it can be installed easily with, for 
<<<<<<< HEAD
eg., 'sudo yum -y install gmp gmp-devel' on a Fedora. 

Pluto includes all libraries that it depends on.  autoconf/automake 
system will take care of automatically building everything. Nothing else 
needs to be downloaded and installed separately.  The pet library has its 
own pre-requisites (please see pet/README); its best to have LLVM/Clang 
3.4. The pet submodule that Pluto git points to has been verified to 
work with clang-3.4.
=======
eg., eg., 'sudo yum -y install gmp gmp-devel' on a Fedora. It is also 
recommended astyle and indent be installed if a user wishes to browse 
through generated code.

Pluto includes all polyhedral libraries that it depends on.
>>>>>>> 670f476b


BUILDING PLUTO

Stable release

$ tar zxvf pluto-0.11.4.tar.gz
$ cd pluto-0.11.4/
$ ./configure
$ make
$ make test

configure can be provided --with-isl-prefix=<isl install location> to 
build with another isl, otherwise the bundled isl is used.

Development version from Git

$ git clone git://repo.or.cz/pluto.git
$ cd pluto/
$ git submodule init 
$ git submodule update
$ ./apply_patches.sh
$ ./autogen.sh
$ ./configure [--enable-debug] [--with-isl-prefix=<isl install location>]
$ make
$ make test

* --with-isl-prefix=<location> to compile and link with an already installed 
isl. By default, the version of isl bundled with Pluto will be used.

'polycc' is the wrapper script around src/pluto (core transformer) and all 
other components. 'polycc' runs all of these in sequence on an input C 
program (with the section to  parallelize/optimize marked) and is what a 
user should use on input. Output generated is OpenMP parallel C code that 
can be readily compiled and run on shared-memory parallel machines like 
general-purpose multicores. libpluto.{so,a} is also built and can be found 
in src/.libs/. 'make install' will install it.


TRYING A NEW CODE

- Use '#pragma scop' and '#pragma endscop' around the section of code 
  you want to parallelize/optimize.

- Then, just run 
    
    ./polycc <C source file> --parallel --tile

  The transformation is also printed out, and test.par.c will have the 
  parallelized code. If you want to see intermediate files, like the 
  .cloog file generated (.opt.cloog, .tiled.cloog, or .par.cloog 
  depending on command-line options provided), use --debug on command 
  line.

- Tile sizes can be specified in a file 'tile.sizes', otherwise default 
  sizes will be set. See doc/DOC.txt on how to specify the sizes.

To run a good number of experiments on a code, it is best to use the setup 
created for example codes in the examples/ directory.  If you do not have 
ICC (Intel C compiler), uncomment line 7 and comment line 
8 of examples/common.mk to use GCC.

- Just copy one of the sample directories in examples/, edit Makefile (SRC = 
  )

- do a make (this will build all executables; 'orig' is the original code 
  compiled with the native compiler, 'tiled' is the tiled code, 'par' is the 
  OpenMP parallelized+locality optimized code, 'lbpar' with diamond tiling 
  when possible. One could do 'make <target>' where target can be orig, 
  orig_par, opt, tiled, par, lbpar, etc. (see examples/common.mk for full 
  list)

- 'make test' to test for correctness, 'make perf', 'make lbperf' to compare 
performance


COMMAND-LINE OPTIONS

Run

./polycc -h 

or see documentation (doc/DOC.txt) for details


TRYING ANY INCLUDED EXAMPLE CODE

Lets say we are trying the 2-d gauss seidel kernel. In examples/seidel, do 
'make par'; this will generate seidel.par.c from seidel.c and also compile 
it to generate 'par'.  Likewise, 'make tiled' for 'tiled' and 'make orig' 
for 'orig'.

$ cd examples/seidel

seidel.c: This is the original code (the kernel in this code is extracted).  
'orig' is the corresponding executable when compiled with the native 
compiler (gcc or icc for eg.) with optimization flags, 'orig_par' with the 
native compiler's auto-parallelization enabled.

seidel.opt.c: This is the transformed code without tiling (this is of not 
much use, except for seeing benefits of fusion in some cases). 'opt' is the 
corresponding executable.

seidel.tiled.c: This is Pluto generated code optimized for locality with 
tiling and other transformations, but not not parallelized - this should be 
used for sequential execution. 'tiled' is the corresponding executable.

seidel.par.c: This is Pluto parallelized code optimized for locality and 
parallelism  with tiling and other transformations. This code has OpenMP 
pragmas. 'par' is the corresponding executable.

- To change any of the flags used for an example, edit the top section of 
  examples/common.mk or the Makefile in the example directory

- To manually specify tile sizes, create tile.sizes; see examples/matmul/ 
   for example or doc/DOC.txt for more information on setting tile sizes. 

The executables already have timers; you just have to run them and that will 
print execution time for the core part of the computation as well.

To run the Pluto parallelized version:

$ OMP_NUM_THREADS=4; ./par

To run native compiler optimized/auto-parallelized version:

$ OMP_NUM_THREADS=4; ./orig_par

To run the original unparallelized code:

$ ./orig

To run the locality optimized version generated by Pluto:

$ ./tiled

- 'make clean' in the particular example's directory removes all executables 
    as well as generated codes

To launch a complete verification that compares output of tiled, par
with orig for all examples, in examples/, run 'make test'.

[examples/ ]$ make test



MORE INFO

* See doc/DOC.txt for an overview of the system and details on all 
command-line options.

* For specifying custom tile sizes through 'tile.sizes' file, see 
doc/DOC.txt

* For specifying custom fusion structure through '.fst' file, see 
doc/DOC.txt


CONTACT

Please send all bugs reports and comments to Uday Bondhugula 
<uday@csa.iisc.ernet.in> or post of pluto-development@googlegroups.com.<|MERGE_RESOLUTION|>--- conflicted
+++ resolved
@@ -20,22 +20,14 @@
 autoconf, automake, and libtool are needed. GMP (GNU multi precision 
 arithmetic library) is needed by ISL (one of the included libraries). If 
 it's not already on your system, it can be installed easily with, for 
-<<<<<<< HEAD
-eg., 'sudo yum -y install gmp gmp-devel' on a Fedora. 
-
-Pluto includes all libraries that it depends on.  autoconf/automake 
-system will take care of automatically building everything. Nothing else 
-needs to be downloaded and installed separately.  The pet library has its 
-own pre-requisites (please see pet/README); its best to have LLVM/Clang 
-3.4. The pet submodule that Pluto git points to has been verified to 
-work with clang-3.4.
-=======
-eg., eg., 'sudo yum -y install gmp gmp-devel' on a Fedora. It is also 
+eg., 'sudo yum -y install gmp gmp-devel' on a Fedora. It is also 
 recommended astyle and indent be installed if a user wishes to browse 
 through generated code.
 
-Pluto includes all polyhedral libraries that it depends on.
->>>>>>> 670f476b
+Pluto includes all polyhedral libraries that it depends on. The pet 
+library has its own pre-requisites (please see pet/README); its best to 
+have LLVM/Clang 3.4. The pet submodule that Pluto git points to has been 
+verified to work with clang-3.4.
 
 
 BUILDING PLUTO
