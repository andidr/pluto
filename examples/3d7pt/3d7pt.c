/*
 * Order-1, 3D 7 point stencil
 * Adapted from Pochoir test bench
 *
 * Irshad Pananilath: irshad@csa.iisc.ernet.in
 */

#include <stdio.h>
#include <stdlib.h>
#include <sys/time.h>

#define NUM_FP_OPS 8

#define MAX(a,b) ((a) > (b) ? a : b)
#define MIN(a,b) ((a) < (b) ? a : b)


#define N 256L
#define T 200L

double A[2][N+2][N+2][N+2];

/* Subtract the `struct timeval' values X and Y,
 * storing the result in RESULT.
 *
 * Return 1 if the difference is negative, otherwise 0.
 */
int timeval_subtract(struct timeval *result, struct timeval *x, struct timeval *y)
{
  /* Perform the carry for the later subtraction by updating y. */
  if (x->tv_usec < y->tv_usec)
  {
    int nsec = (y->tv_usec - x->tv_usec) / 1000000 + 1;

    y->tv_usec -= 1000000 * nsec;
    y->tv_sec += nsec;
  }

  if (x->tv_usec - y->tv_usec > 1000000)
  {
    int nsec = (x->tv_usec - y->tv_usec) / 1000000;

    y->tv_usec += 1000000 * nsec;
    y->tv_sec -= nsec;
  }

  /* Compute the time remaining to wait.
   * tv_usec is certainly positive.
   */
  result->tv_sec = x->tv_sec - y->tv_sec;
  result->tv_usec = x->tv_usec - y->tv_usec;

  /* Return 1 if result is negative. */
  return x->tv_sec < y->tv_sec;
}

int main(int argc, char *argv[])
{
  // for timekeeping
  int ts_return = -1;
  struct timeval start, end, result;
  double tdiff = 0.0;

  int t, i, j, k;

  const int BASE = 1024;
  const double alpha = 0.0876;
  const double beta = 0.0765;
  double total;

    printf("Number of points = %ld\t|Number of timesteps = %ld\t", N, T);

  // initialize variables
  //
  srand(42);
    for (i = 1; i < N+1; i++) {
        for (j = 1; j < N+1; j++) {
            for (k = 1; k < N+1; k++) {
                A[0][i][j][k] = 1.0 * (rand() % BASE);
            }
        }
    }


#ifdef TIME
  gettimeofday(&start, 0);
#endif

  // serial execution - Addition: 6 && Multiplication: 2
#pragma scop
  for (t = 0; t < T-1; t++) {
      for (i = 1; i < N+1; i++) {
          for (j = 1; j < N+1; j++) {
              for (k = 1; k < N+1; k++) {

                  A[(t+1)%2][i][j][k] = alpha * (A[t%2][i][j][k])
                      + beta * (A[t%2][i - 1][j][k] + A[t%2][i][j - 1][k] + A[t%2][i][j][k - 1] +
                              A[t%2][i + 1][j][k] + A[t%2][i][j + 1][k] + A[t%2][i][j][k + 1]);

              }
          }
      }
  }
#pragma endscop

#ifdef TIME
  gettimeofday(&end, 0);

  ts_return = timeval_subtract(&result, &end, &start);
  tdiff = (double) (result.tv_sec + result.tv_usec * 1.0e-6);

  printf("Time taken: %7.5lfms\n", tdiff * 1.0e3);
  printf("|MFLOPS: %f\t", ((((double)NUM_FP_OPS * N *N * N * (T-1)) / tdiff) / 1000000L));
#endif

#ifdef VERIFY
  // display the initial setting
  total = 0.0;
  for (i = 0; i < N; ++i) {
    for (j = 0; j < N; ++j) {
      for (k = 0; k < N; ++k) {
        total += A[T%2][i][j][k];
      }
    }
  }
  printf("Sum(final): %e\n", total);
#endif

  return 0;
}

<<<<<<< HEAD
// icc -O3 -DTIME -DDEBUG 3d7pt.c -o op-3d7pt
<<<<<<< HEAD
=======

>>>>>>> origin/master
=======
// icc -O3 -DTIME -DDEBUG 3d7pt.c -o op-3d7pt
>>>>>>> a266c3e1
<|MERGE_RESOLUTION|>--- conflicted
+++ resolved
@@ -129,12 +129,4 @@
   return 0;
 }
 
-<<<<<<< HEAD
-// icc -O3 -DTIME -DDEBUG 3d7pt.c -o op-3d7pt
-<<<<<<< HEAD
-=======
-
->>>>>>> origin/master
-=======
-// icc -O3 -DTIME -DDEBUG 3d7pt.c -o op-3d7pt
->>>>>>> a266c3e1
+// icc -O3 -DTIME -DDEBUG 3d7pt.c -o op-3d7pt