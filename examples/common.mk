--- conflicted
+++ resolved
@@ -1,4 +1,4 @@
-#
+
 # common Makefile
 #
 # Gets included after the local Makefile in an example sub-directory
@@ -8,12 +8,19 @@
 #CC=icc
 CC=gcc
 
-NPROCS=4
+MPI=openmpi
+#MPI=mvapich
+#MPI=intelmpi
+
+#NON_CLUSTER=true
+
+NPROCS=2
 NTHREADS=4
+NTHREADS_WITH_MPI=2
+NTHREADS_LIST = 1 2 4 8 16 32
 NPROCS_LIST = 1 2 4 8 16 32
 TILE_SIZES = 16 32 64 128 256
 POLYRTINCDIR=$(BASEDIR)../polyrt
-POLYRTLIBDIR=$(BASEDIR)../polyrt/.libs
 POLYBENCHINCDIR=$(BASEDIR)polybench/utilities
 POLYBENCHSRC=$(BASEDIR)polybench/utilities/polybench.c
 HOSTS_FILE=$(BASEDIR)hosts
@@ -24,27 +31,69 @@
 MKL=/opt/intel/mkl
 ACML=/usr/local/acml
 
+#Metis libray path
+METIS=/usr/local/lib/libmetis.a
+
+#Intel scalapack library paths and compiler flags
+S_CFLAGS +=  -DMKL_ILP64 -I$(MKLROOT)/include 
+S_LFLAGS +=  $(MKLROOT)/lib/intel64/libmkl_scalapack_ilp64.a -Wl,--start-group  $(MKLROOT)/lib/intel64/libmkl_cdft_core.a $(MKLROOT)/lib/intel64/libmkl_intel_ilp64.a $(MKLROOT)/lib/intel64/libmkl_intel_thread.a $(MKLROOT)/lib/intel64/libmkl_core.a $(MKLROOT)/lib/intel64/libmkl_blacs_intelmpi_ilp64.a -Wl,--end-group -lpthread -lm  
+
+
 ifeq ($(CC), icc)
-	MPICC         := OMPI_CC=icc mpicc # OPENMPI
-	#uncomment the following line and comment the previous line when running on fist (MVAPICH/MPICH)
-	#MPICC         := mpicc -cc=icc
-	OPT_FLAGS :=-O3 -fp-model precise -ansi-alias -ipo
-	PAR_FLAGS := -parallel
-	OMP_FLAGS := -openmp
+	CXX           := icpc
+	OPT_FLAGS     := -O3 -fp-model precise -ansi-alias -ipo
+	PAR_FLAGS     := -parallel
+	OMP_FLAGS     := -openmp
+	ifeq ($(MPI), mvapich)
+		MPICC        := mpicc -cc=icc -D__MPI
+		MPICXX       := mpicc -cc=icpc -D__MPI
+	else ifeq ($(MPI), intelmpi)
+		MPICC        := mpiicc -D__MPI
+		MPICXX       := mpiicpc -D__MPI -DMPICH_IGNORE_CXX_SEEK -DMPICH_SKIP_MPICXX
+	else #openmpi
+		MPICC        := OMPI_CC=icc mpicc -D__MPI
+		MPICXX       := OMPI_CC=icpc mpicc -D__MPI
+	endif
 else
 	# for gcc
+	CXX           := g++
 	OPT_FLAGS     := -O3 -ftree-vectorize -msse3 
 	PAR_FLAGS     := -ftree-parallelize-loops=4
 	OMP_FLAGS     := -fopenmp
-	MPICC         := OMPI_CC=gcc mpicc # OPENMPI
-	#uncomment the following line and comment the previous line when running on fist (MVAPICH/MPICH)
-	#MPICC         := mpicc -cc=gcc
+	ifeq ($(MPI), mvapich)
+		MPICC        := mpicc -cc=gcc -D__MPI
+		MPICXX       := mpicc -cc=g++ -D__MPI
+	else ifeq ($(MPI), intelmpi)
+		MPICC        := mpicc -D__MPI
+		MPICXX       := mpicxx -D__MPI
+	else #openmpi
+		MPICC        := OMPI_CC=gcc mpicc -D__MPI
+		MPICXX       := OMPI_CC=g++ mpicc -D__MPI
+	endif
 endif
 
+ifeq ($(NON_CLUSTER), true)
+	MPI = openmpi
+endif
+
+ifeq ($(MPI), mvapich)
+	MPIARGS       = -np $(NPROCS) -hostfile $(HOSTS_FILE)
+	MPIENV        = MV2_ENABLE_AFFINITY=0 OMP_NUM_THREADS=$(NTHREADS_WITH_MPI)
+	MPIRUN        = mpirun_rsh $(MPIARGS) $(MPIENV)
+else ifeq ($(MPI), intelmpi)
+	MPIARGS       = -ppn=1 -np $(NPROCS) -hostfile $(HOSTS_FILE)
+	MPIENV        = -env I_MPI_FABRICS ofa -env OMP_NUM_THREADS $(NTHREADS_WITH_MPI)
+	MPIRUN        = mpirun $(MPIARGS) $(MPIENV)
+else #openmpi
+	MPIARGS       = -np $(NPROCS)
+	MPIENV        = OMP_NUM_THREADS=$(NTHREADS_WITH_MPI)
+	MPIRUN        = $(MPIENV) mpirun $(MPIARGS)
+endif
+
 CFLAGS += -DTIME
-LDFLAGS += -lm -L ../../cloog-isl/.libs/ -lcloog-isl
-PLCFLAGS += --isldep --lastwriter
-DISTOPT_FLAGS += --cloogsh
+LDFLAGS += -lm
+PLCFLAGS += --isldep --lastwriter --indent
+DISTOPT_FLAGS += --cloogsh --timereport
 TILEFLAGS += 
 
 #PERFCTR=perfctr
@@ -53,7 +102,10 @@
 	CFLAGS += -DPERFCTR -L/usr/local/lib64 -lpapi
 endif
 
-PLC=../../polycc
+ifdef POLYBENCH
+	CFLAGS += -DPOLYBENCH_USE_SCALAR_LB -DPOLYBENCH_TIME -I $(POLYBENCHINCDIR) $(POLYBENCHSRC)
+	DISTOPT_FLAGS += --variables_not_global
+endif
 
 all: orig tiled par distopt
 
@@ -63,11 +115,29 @@
 $(SRC).tiled.c:  $(SRC).c
 	$(PLC) $(SRC).c --tile $(TILEFLAGS) $(PLCFLAGS)  -o $@
 
+$(SRC).idt.c:  $(SRC).c
+	$(PLC) $(SRC).c --tile --parallel --identity $(TILEFLAGS) $(PLCFLAGS)  -o $@
+
 $(SRC).par.c:  $(SRC).c
 	$(PLC) $(SRC).c --tile --parallel $(TILEFLAGS) $(PLCFLAGS)  -o $@
 
-$(SRC).distopt.c: $(SRC).c
-	$(PLC) $(SRC).c --distmem --commreport --mpiomp --tile $(TILEFLAGS) $(PLCFLAGS) $(DISTOPT_FLAGS)  -o $@
+$(SRC).dyn_graph_idt.c:  $(SRC).c
+	$(PLC) $(SRC).c --tile --dynschedule_graph --identity $(TILEFLAGS) $(PLCFLAGS) $(DISTOPT_FLAGS)  -o $@
+
+$(SRC).dyn_graph.c:  $(SRC).c
+	$(PLC) $(SRC).c --tile --dynschedule_graph $(TILEFLAGS) $(PLCFLAGS) $(DISTOPT_FLAGS)  -o $@
+
+$(SRC).dyn_idt.c:  $(SRC).c
+	$(PLC) $(SRC).c --tile --dynschedule --identity $(TILEFLAGS) $(PLCFLAGS) $(DISTOPT_FLAGS)  -o $@
+
+$(SRC).dyn.c:  $(SRC).c
+	$(PLC) $(SRC).c --tile --dynschedule $(TILEFLAGS) $(PLCFLAGS) $(DISTOPT_FLAGS)  -o $@
+
+$(SRC).dyn_data_dist.c:  $(SRC).c
+	$(PLC) $(SRC).c --tile --dynschedule --data_dist $(TILEFLAGS) $(PLCFLAGS) $(DISTOPT_FLAGS)  -o $@
+
+$(SRC).data_dist.c:  $(SRC).c
+	$(PLC) $(SRC).c --tile --parallel --data_dist --identity_data_dist $(TILEFLAGS) $(PLCFLAGS)  $(DISTOPT_FLAGS) -o $@
 
 $(SRC).lbpar.c:  $(SRC).c
 	$(PLC) $(SRC).c --tile --parallel --partlbtile $(TILEFLAGS) $(PLCFLAGS) -o $@
@@ -125,6 +195,21 @@
 $(SRC).distomp.c: $(SRC).c
 	$(PLC) $(SRC).c --distmem --timereport --nocommopt --mpiomp --tile $(TILEFLAGS) $(PLCFLAGS)  -o $@
 
+$(SRC).distrecv.c: $(SRC).c
+	$(PLC) $(SRC).c --distmem --timereport --recvpar --tile --mpiomp $(TILEFLAGS) $(PLCFLAGS)  -o $@
+
+$(SRC).dist_dynsched.c: $(SRC).c
+	$(PLC) $(SRC).c --distmem --mpiomp  --commopt_fop --dynschedule --tile $(TILEFLAGS) $(PLCFLAGS) $(DISTOPT_FLAGS)  -o $@
+
+$(SRC).dist_dynsched_data_dist.c: $(SRC).c
+	$(PLC) $(SRC).c --distmem --mpiomp  --commopt_fop --dynschedule --tile --data_dist  --verify_output $(TILEFLAGS) $(PLCFLAGS) $(DISTOPT_FLAGS)  -o $@
+
+$(SRC).dist_dynsched_idt.c: $(SRC).c
+	$(PLC) $(SRC).c --distmem --mpiomp --tile --commopt_fop --dynschedule --identity $(TILEFLAGS) $(PLCFLAGS) $(DISTOPT_FLAGS)  -o $@
+
+$(SRC).dist_dynsched_foifi_idt.c: $(SRC).c
+	$(PLC) $(SRC).c --distmem --mpiomp --tile --commopt_foifi --dynschedule --identity $(TILEFLAGS) $(PLCFLAGS) $(DISTOPT_FLAGS)  -o $@
+
 orig: $(SRC).c 
 	$(CC) $(OPT_FLAGS) $(CFLAGS) $(SRC).c -o $@ $(LDFLAGS)
 
@@ -140,28 +225,161 @@
 lbpar: $(SRC).lbpar.c
 	$(CC) $(OPT_FLAGS) $(CFLAGS) $(OMP_FLAGS) $(SRC).lbpar.c -o $@  $(LDFLAGS)
 
+idt: $(SRC).idt.c
+	$(CC) $(OPT_FLAGS) $(CFLAGS) $(OMP_FLAGS) $(SRC).idt.c -o $@  $(LDFLAGS)
+
+idtcxx: $(SRC).idt.c
+	$(CXX) $(OPT_FLAGS) $(CFLAGS) $(OMP_FLAGS) $(SRC).idt.c -o $@  $(LDFLAGS) -ltbb
+
 par: $(SRC).par.c
 	$(CC) $(OPT_FLAGS) $(CFLAGS) $(OMP_FLAGS) $(SRC).par.c -o $@  $(LDFLAGS)
 
-<<<<<<< HEAD
-distopt: $(SRC).distopt.c sigma.c pi.c
-	$(MPICC) $(OPT_FLAGS) $(OMP_FLAGS) -DMPI $(CFLAGS) $(SRC).distopt.c sigma.c pi.c \
+parcxx: $(SRC).par.c
+	$(CXX) $(OPT_FLAGS) $(CFLAGS) $(OMP_FLAGS) $(SRC).par.c -o $@  $(LDFLAGS) -ltbb
+
+data_dist: $(SRC).data_dist.c
+	$(CXX) $(OPT_FLAGS) $(CFLAGS) $(OMP_FLAGS) $(SRC).data_dist.c -D__DATA_DIST_DECLS $(POLYRTINCDIR)/buffer_manager.c -o $@ -I $(POLYRTINCDIR) $(LDFLAGS) -ltbb
+
+dyn_graph_idt: $(SRC).dyn_graph_idt.c
+	$(CXX) $(OPT_FLAGS) $(CFLAGS) $(OMP_FLAGS) $(SRC).dyn_graph_idt.c sigma_$(SRC).dyn_graph_idt.c -o $@ $(LDFLAGS) -ltbb
+
+dyn_graph: $(SRC).dyn_graph.c
+	$(CXX) $(OPT_FLAGS) $(CFLAGS) $(OMP_FLAGS) $(SRC).dyn_graph.c sigma_$(SRC).dyn_graph.c -o $@ $(LDFLAGS) -ltbb
+
+dyn_nopr_idt: $(SRC).dyn_idt.c sigma_$(SRC).dyn_idt.c pi_$(SRC).dyn_idt.c
+	$(CXX) $(OPT_FLAGS) $(CFLAGS) -D__DYNSCHEDULER_NO_PRIORITY $(OMP_FLAGS) $(SRC).dyn_idt.c sigma_$(SRC).dyn_idt.c pi_$(SRC).dyn_idt.c \
+		$(POLYRTINCDIR)/polyrt.c -o $@ -I $(POLYRTINCDIR) $(LDFLAGS) -ltbb
+
+dyn_idt: $(SRC).dyn_idt.c sigma_$(SRC).dyn_idt.c pi_$(SRC).dyn_idt.c
+	$(CXX) $(OPT_FLAGS) $(CFLAGS) $(OMP_FLAGS) $(SRC).dyn_idt.c sigma_$(SRC).dyn_idt.c pi_$(SRC).dyn_idt.c \
+		$(POLYRTINCDIR)/polyrt.c -o $@ -I $(POLYRTINCDIR) $(LDFLAGS) -ltbb
+
+dyn_nopr: $(SRC).dyn.c sigma_$(SRC).dyn.c pi_$(SRC).dyn.c
+	$(CXX) $(OPT_FLAGS) $(CFLAGS) -D__DYNSCHEDULER_NO_PRIORITY $(OMP_FLAGS) $(SRC).dyn.c sigma_$(SRC).dyn.c pi_$(SRC).dyn.c \
+		$(POLYRTINCDIR)/polyrt.c -o $@ -I $(POLYRTINCDIR) $(LDFLAGS) -ltbb
+
+dyn: $(SRC).dyn.c sigma_$(SRC).dyn.c pi_$(SRC).dyn.c
+	$(CXX) $(OPT_FLAGS) $(CFLAGS) $(OMP_FLAGS) $(SRC).dyn.c sigma_$(SRC).dyn.c pi_$(SRC).dyn.c \
+		$(POLYRTINCDIR)/polyrt.c -o $@ -I $(POLYRTINCDIR) $(LDFLAGS) -ltbb 
+
+dyn_data_dist: $(SRC).dyn_data_dist.c sigma_$(SRC).dyn_data_dist.c pi_$(SRC).dyn_data_dist.c
+	$(CXX) $(OPT_FLAGS) $(CFLAGS) $(OMP_FLAGS) -D__DATA_DIST_DECLS $(SRC).dyn_data_dist.c sigma_$(SRC).dyn_data_dist.c pi_$(SRC).dyn_data_dist.c \
+		$(POLYRTINCDIR)/polyrt.c $(POLYRTINCDIR)/buffer_manager.c -o $@ -I $(POLYRTINCDIR) $(LDFLAGS) -ltbb
+
+dist: $(SRC).dist.c pi_$(SRC).dist.c sigma_$(SRC).dist.c
+	$(MPICC) $(OPT_FLAGS) $(OMP_FLAGS) $(CFLAGS) $(SRC).dist.c pi_$(SRC).dist.c sigma_$(SRC).dist.c \
+		$(POLYRTINCDIR)/polyrt.c -o $@ -I $(POLYRTINCDIR) $(LDFLAGS)
+
+distopt: $(SRC).distopt.c sigma_$(SRC).distopt.c pi_$(SRC).distopt.c
+	$(MPICC) $(OPT_FLAGS) $(OMP_FLAGS) $(CFLAGS) $(SRC).distopt.c sigma_$(SRC).distopt.c pi_$(SRC).distopt.c \
+		$(POLYRTINCDIR)/polyrt.c -o $@ -I $(POLYRTINCDIR) $(LDFLAGS)
+
+distopt_data_dist: $(SRC).distopt_data_dist.c  sigma_$(SRC).distopt_data_dist.c pi_$(SRC).distopt_data_dist.c
+	$(MPICXX) $(OPT_FLAGS) $(OMP_FLAGS)  -D__DATA_DIST_DECLS $(CFLAGS) $(SRC).distopt_data_dist.c sigma_$(SRC).distopt_data_dist.c pi_$(SRC).distopt_data_dist.c \
+		$(POLYRTINCDIR)/polyrt.c $(POLYRTINCDIR)/buffer_manager.c -o $@ -I $(POLYRTINCDIR) -ltbb $(LDFLAGS)
+		
+distopt_idt: $(SRC).distopt_idt.c sigma.c pi.c
+	$(MPICC) $(OPT_FLAGS) $(OMP_FLAGS) -DMPI $(CFLAGS) $(SRC).distopt_idt.c sigma.c pi.c \
 		-o $@ -L $(POLYRTLIBDIR) -lpolyrt $(LDFLAGS)
 		
+distopt_idnt: $(SRC).distopt_idnt.c sigma_$(SRC).distopt_idnt.c pi_$(SRC).distopt_idnt.c
+	$(MPICC) $(OPT_FLAGS) $(OMP_FLAGS) $(CFLAGS) $(SRC).distopt_idnt.c sigma_$(SRC).distopt_idnt.c pi_$(SRC).distopt_idnt.c \
+		$(POLYRTINCDIR)/polyrt.c -o $@ -I $(POLYRTINCDIR) $(LDFLAGS)
+
 distopt_foifi: $(SRC).distopt_foifi.c sigma_$(SRC).distopt_foifi.c pi_$(SRC).distopt_foifi.c
 	$(MPICC) $(OPT_FLAGS) $(OMP_FLAGS) $(CFLAGS) $(SRC).distopt_foifi.c sigma_$(SRC).distopt_foifi.c pi_$(SRC).distopt_foifi.c\
 		$(POLYRTINCDIR)/polyrt.c -o $@ -I $(POLYRTINCDIR) $(LDFLAGS)
 		
+dhpf: $(SRC).dhpf.c sigma_$(SRC).dhpf.c pi_$(SRC).dhpf.c
+	$(MPICC) $(OPT_FLAGS) $(OMP_FLAGS) $(CFLAGS) $(SRC).dhpf.c sigma_$(SRC).dhpf.c pi_$(SRC).dhpf.c\
+		$(POLYRTINCDIR)/polyrt.c -o $@ -I $(POLYRTINCDIR) $(LDFLAGS)
+		
+distopt_fop_idt: $(SRC).distopt_fop_idt.c sigma_$(SRC).distopt_fop_idt.c pi_$(SRC).distopt_fop_idt.c
+	$(MPICC) $(OPT_FLAGS) $(OMP_FLAGS) $(CFLAGS) $(SRC).distopt_fop_idt.c sigma_$(SRC).distopt_fop_idt.c pi_$(SRC).distopt_fop_idt.c \
+		$(POLYRTINCDIR)/polyrt.c -o $@ -I $(POLYRTINCDIR) $(LDFLAGS)
+
+distopt_fop_idnt: $(SRC).distopt_fop_idnt.c sigma_$(SRC).distopt_fop_idnt.c pi_$(SRC).distopt_fop_idnt.c
+	$(MPICC) $(OPT_FLAGS) $(OMP_FLAGS) $(CFLAGS) $(SRC).distopt_fop_idnt.c sigma_$(SRC).distopt_fop_idnt.c pi_$(SRC).distopt_fop_idnt.c \
+		$(POLYRTINCDIR)/polyrt.c -o $@ -I $(POLYRTINCDIR) $(LDFLAGS)
+		
+distopt_foifi_idt: $(SRC).distopt_foifi_idt.c sigma_$(SRC).distopt_foifi_idt.c pi_$(SRC).distopt_foifi_idt.c
+	$(MPICC) $(OPT_FLAGS) $(OMP_FLAGS) $(CFLAGS) $(SRC).distopt_foifi_idt.c sigma_$(SRC).distopt_foifi_idt.c pi_$(SRC).distopt_foifi_idt.c \
+		$(POLYRTINCDIR)/polyrt.c -o $@ -I $(POLYRTINCDIR) $(LDFLAGS)
+		
+distopt_foifi_idnt: $(SRC).distopt_foifi_idnt.c sigma_$(SRC).distopt_foifi_idnt.c pi_$(SRC).distopt_foifi_idnt.c
+	$(MPICC) $(OPT_FLAGS) $(OMP_FLAGS) $(CFLAGS) $(SRC).distopt_foifi_idnt.c sigma_$(SRC).distopt_foifi_idnt.c pi_$(SRC).distopt_foifi_idnt.c \
+		$(POLYRTINCDIR)/polyrt.c -o $@ -I $(POLYRTINCDIR) $(LDFLAGS)
 
 distopt_fop: $(SRC).distopt_fop.c sigma_$(SRC).distopt_fop.c pi_$(SRC).distopt_fop.c
 	$(MPICC) $(OPT_FLAGS) $(OMP_FLAGS) $(CFLAGS) $(SRC).distopt_fop.c sigma_$(SRC).distopt_fop.c pi_$(SRC).distopt_fop.c\
 		$(POLYRTINCDIR)/polyrt.c -o $@ -I $(POLYRTINCDIR) $(LDFLAGS)
 	
-=======
-lbpar: $(SRC).lbpar.c
-	$(CC) $(OPT_FLAGS) $(CFLAGS) $(OMP_FLAGS) $(SRC).lbpar.c -o $@  $(LDFLAGS)
-
->>>>>>> 884d34de
+distopt_dsfo_data_dist: $(SRC).distopt_dsfo_data_dist.c sigma_dsfo.c pi.c
+	$(MPICC) $(OPT_FLAGS) $(OMP_FLAGS) -DMPI -DUSE_LOCAL_ARRAYS  $(CFLAGS) $(SRC).distopt_dsfo_data_dist.c sigma_dsfo.c pi.c\
+        -o $@ -L $(POLYRTLIBDIR) -I $(POLYRTINCDIR)  -lpolyrt $(LDFLAGS)
+        	
+
+distrecv: $(SRC).distrecv.c sigma_$(SRC).distrecv.c pi.c
+	$(MPICC) $(OPT_FLAGS) $(OMP_FLAGS) $(CFLAGS) $(SRC).distrecv.c sigma_$(SRC).distrecv.c pi.c\
+		-o $@ -I $(POLYRTINCDIR) -L $(POLYRTLIBDIR) -lpolyrt $(LDFLAGS)
+		
+distopt_dsfo_data_dist_verify: $(SRC).distopt_dsfo_data_dist_verify.c sigma_dsfo.c pi.c
+	$(MPICC) $(OPT_FLAGS) $(OMP_FLAGS) -DMPI   $(CFLAGS) $(SRC).distopt_dsfo_data_dist_verify.c sigma_dsfo.c pi.c\
+		-o $@ -L $(POLYRTLIBDIR) -I $(POLYRTINCDIR)  -lpolyrt $(LDFLAGS)
+		
+distopt_foifi_data_dist: $(SRC).distopt_foifi_data_dist.c sigma_dsfo.c pi.c
+	$(MPICC) $(OPT_FLAGS) $(OMP_FLAGS) -DMPI -DUSE_LOCAL_ARRAYS  $(CFLAGS) $(SRC).distopt_foifi_data_dist.c sigma_dsfo.c pi.c\
+		-o $@ -L $(POLYRTLIBDIR) -I $(POLYRTINCDIR)  -lpolyrt $(LDFLAGS)
+		
+distopt_foifi_data_dist_verify: $(SRC).distopt_foifi_data_dist_verify.c sigma_dsfo.c pi.c
+	$(MPICC) $(OPT_FLAGS) $(OMP_FLAGS) -DMPI   $(CFLAGS) $(SRC).distopt_foifi_data_dist_verify.c sigma_dsfo.c pi.c\
+		-o $@ -L $(POLYRTLIBDIR) -I $(POLYRTINCDIR)  -lpolyrt $(LDFLAGS)
+	
+
+mpi: $(SRC).mpi.c sigma_$(SRC).mpi.c pi_$(SRC).mpi.c
+	$(MPICC) $(OPT_FLAGS) $(OMP_FLAGS) $(CFLAGS) $(SRC).mpi.c sigma_$(SRC).mpi.c pi_$(SRC).mpi.c \
+		$(POLYRTINCDIR)/polyrt.c -o $@ -I $(POLYRTINCDIR) $(LDFLAGS)
+
+distcxx: $(SRC).distopt_fop.c sigma_$(SRC).distopt_fop.c pi_$(SRC).distopt_fop.c
+	$(MPICXX) $(OPT_FLAGS) $(OMP_FLAGS) $(CFLAGS) $(SRC).distopt_fop.c sigma_$(SRC).distopt_fop.c pi_$(SRC).distopt_fop.c \
+		$(POLYRTINCDIR)/polyrt.c -o $@ -I $(POLYRTINCDIR) -ltbb $(LDFLAGS)
+		
+distcxx_idt: $(SRC).distopt_fop_idt.c sigma_$(SRC).distopt_fop_idt.c pi_$(SRC).distopt_fop_idt.c
+	$(MPICXX) $(OPT_FLAGS) $(OMP_FLAGS) $(CFLAGS) $(SRC).distopt_fop_idt.c sigma_$(SRC).distopt_fop_idt.c pi_$(SRC).distopt_fop_idt.c \
+		$(POLYRTINCDIR)/polyrt.c -o $@ -I $(POLYRTINCDIR) -ltbb $(LDFLAGS)
+
+dist_dynsched_nopr: $(SRC).dist_dynsched.c sigma_$(SRC).dist_dynsched.c pi_$(SRC).dist_dynsched.c
+	$(MPICXX) $(OPT_FLAGS) $(OMP_FLAGS) $(CFLAGS) -D__DYNSCHEDULER_NO_PRIORITY $(SRC).dist_dynsched.c sigma_$(SRC).dist_dynsched.c pi_$(SRC).dist_dynsched.c \
+		$(POLYRTINCDIR)/polyrt.c -o $@ -I $(POLYRTINCDIR) -ltbb $(LDFLAGS)
+		
+dist_dynsched_nopr_idt: $(SRC).dist_dynsched_idt.c sigma_$(SRC).dist_dynsched_idt.c pi_$(SRC).dist_dynsched_idt.c
+	$(MPICXX) $(OPT_FLAGS) $(OMP_FLAGS) $(CFLAGS) -D__DYNSCHEDULER_NO_PRIORITY $(SRC).dist_dynsched_idt.c sigma_$(SRC).dist_dynsched_idt.c pi_$(SRC).dist_dynsched_idt.c \
+		$(POLYRTINCDIR)/polyrt.c -o $@ -I $(POLYRTINCDIR) -ltbb $(LDFLAGS)
+
+dist_dynsched: $(SRC).dist_dynsched.c sigma_$(SRC).dist_dynsched.c pi_$(SRC).dist_dynsched.c
+	$(MPICXX) $(OPT_FLAGS) $(OMP_FLAGS) $(CFLAGS) $(SRC).dist_dynsched.c sigma_$(SRC).dist_dynsched.c pi_$(SRC).dist_dynsched.c \
+		$(POLYRTINCDIR)/polyrt.c -o $@ -I $(POLYRTINCDIR) -ltbb $(LDFLAGS) 
+
+dist_dynsched_data_dist: $(SRC).dist_dynsched_data_dist.c sigma_$(SRC).dist_dynsched_data_dist.c pi_$(SRC).dist_dynsched_data_dist.c
+	$(MPICXX) $(OPT_FLAGS) $(OMP_FLAGS) -D__DATA_DIST_DECLS $(CFLAGS) $(SRC).dist_dynsched_data_dist.c sigma_$(SRC).dist_dynsched_data_dist.c pi_$(SRC).dist_dynsched_data_dist.c \
+		$(POLYRTINCDIR)/polyrt.c $(POLYRTINCDIR)/buffer_manager.c -o $@ -I $(POLYRTINCDIR) -ltbb $(LDFLAGS)
+
+dist_dynsched_data_dist_local: $(SRC).dist_dynsched_data_dist.c sigma_$(SRC).dist_dynsched_data_dist.c pi_$(SRC).dist_dynsched_data_dist.c
+	$(MPICXX) $(OPT_FLAGS) $(OMP_FLAGS) $(CFLAGS) -DUSE_LOCAL_ARRAYS $(SRC).dist_dynsched_data_dist.c sigma_$(SRC).dist_dynsched_data_dist.c pi_$(SRC).dist_dynsched_data_dist.c \
+		$(POLYRTINCDIR)/polyrt.c $(POLYRTINCDIR)/buffer_manager.c -o $@ -I $(POLYRTINCDIR) -ltbb $(LDFLAGS) 
+
+dist_dynsched_idt: $(SRC).dist_dynsched_foifi_idt.c sigma_$(SRC).dist_dynsched_foifi_idt.c pi.c
+	$(MPICXX) $(OPT_FLAGS) $(OMP_FLAGS) $(CFLAGS) $(SRC).dist_dynsched_foifi_idt.c sigma_$(SRC).dist_dynsched_foifi_idt.c pi.c \
+		$(POLYRTINCDIR)/polyrt.c -o $@ -I $(POLYRTINCDIR) -ltbb $(LDFLAGS)
+
+scalapack: $(SRC).scalapack.c 
+	$(MPICC) -DMPI  $(OPT_FLAGS) $(OMP_FLAGS) $(CFLAGS) $(S_CFLAGS) $(SRC).scalapack.c -o scalapack  $(S_LFLAGS) 
+
+scalapack_run: scalapack 
+	mpirun_rsh  -np $(NPROCS) -hostfile $(HOSTS_FILE) MV2_ENABLE_AFFINITY=0 OMP_NUM_THREADS=$(NTHREADS) ./scalapack  2>out_scalapack
+	touch .test
+	rm -f .test
+
 perf: orig tiled par orig_par
 	rm -f .test
 	./orig
@@ -174,14 +392,21 @@
 	OMP_NUM_THREADS=$(NTHREADS) ./par
 	OMP_NUM_THREADS=$(NTHREADS) ./lbpar 
 
+distperf: par dist distomp distopt
+	rm -f .test
+	OMP_NUM_THREADS=$(NTHREADS) ./par 
+	mpirun -np 4 ./dist 
+	OMP_NUM_THREADS=$(NTHREADS_WITH_MPI) mpirun -np 4 ./distomp
+	OMP_NUM_THREADS=$(NTHREADS_WITH_MPI) mpirun -np 4 ./distopt 
+
 
 test: orig tiled par
 	touch .test
 	./orig 2> out_orig
 	./tiled 2> out_tiled
+	OMP_NUM_THREADS=$(NTHREADS) ./par 2> out_par4
+	rm -f .test
 	diff -q out_orig out_tiled
-	OMP_NUM_THREADS=$(NTHREADS) ./par 2> out_par4
-	rm -f .test
 	diff -q out_orig out_par4
 	@echo Success!
 
@@ -193,6 +418,126 @@
 	diff -q out_par4 out_lbpar4
 	@echo Success!
 
+data_dist_test: par data_dist
+	touch .test
+	OMP_NUM_THREADS=$(NTHREADS) ./par 2> out_par4
+	OMP_NUM_THREADS=$(NTHREADS) ./data_dist 2> out_data_dist4
+	diff -q out_par4 out_data_dist4
+	rm -f .test
+	@echo Success!
+
+dyn_run: dyn
+	OMP_NUM_THREADS=$(NTHREADS) ./dyn 2> out_dyn
+
+	touch .test
+	OMP_NUM_THREADS=$(NTHREADS) ./parcxx 2> out_par
+	OMP_NUM_THREADS=$(NTHREADS) ./dyn 2> out_dyn
+	rm -f .test
+	diff -q out_par out_dyn
+	@echo Success!
+
+dyn_data_dist_test: par dyn_data_dist
+	touch .test
+	OMP_NUM_THREADS=$(NTHREADS) ./dyn_data_dist 2> out_dyn_data_dist
+	OMP_NUM_THREADS=$(NTHREADS) ./par 2> out_par
+	diff -q out_par out_dyn_data_dist
+	rm -f .test
+	@echo Success!
+
+
+	touch .test
+	OMP_NUM_THREADS=$(NTHREADS) ./idtcxx 2> out_idt
+	OMP_NUM_THREADS=$(NTHREADS) ./dyn_graph_idt 2> out_dyn_graph_idt
+	rm -f .test
+	diff -q out_idt out_dyn_graph_idt
+	@echo Success!
+
+dyn_graph_test: parcxx dyn_graph
+	touch .test
+	OMP_NUM_THREADS=$(NTHREADS) ./parcxx 2> out_par
+	OMP_NUM_THREADS=$(NTHREADS) ./dyn_graph 2> out_dyn_graph
+	diff -q out_par out_dyn_graph
+	rm -f .test
+	@echo Success!
+
+dyn_compare_idt_test: idtcxx dyn_graph_idt dyn_nopr_idt dyn_idt
+	touch .test
+	OMP_NUM_THREADS=$(NTHREADS) ./idtcxx 2> out_idt
+	OMP_NUM_THREADS=$(NTHREADS) ./dyn_graph_idt 2> out_dyn_graph_idt
+	OMP_NUM_THREADS=$(NTHREADS) ./dyn_nopr_idt 2> out_dyn_nopr_idt
+	OMP_NUM_THREADS=$(NTHREADS) ./dyn_idt 2> out_dyn_idt
+	diff -q out_idt out_dyn_graph_idt
+	diff -q out_idt out_dyn_nopr_idt
+	diff -q out_idt out_dyn_idt
+	rm -f .test
+	@echo Success!
+
+dyn_compare_test: parcxx dyn_graph dyn_nopr dyn
+	touch .test
+	OMP_NUM_THREADS=$(NTHREADS) ./parcxx 2> out_par
+	OMP_NUM_THREADS=$(NTHREADS) ./dyn_graph 2> out_dyn_graph
+	OMP_NUM_THREADS=$(NTHREADS) ./dyn_nopr 2> out_dyn_nopr
+	OMP_NUM_THREADS=$(NTHREADS) ./dyn 2> out_dyn
+	diff -q out_par out_dyn_graph
+	diff -q out_par out_dyn_nopr
+	diff -q out_par out_dyn
+	rm -f .test
+	@echo Success!
+
+# does not verify results
+dyn_compare_idt_threads: idtcxx dyn_graph_idt dyn_nopr_idt dyn_idt
+	$(foreach t, $(NTHREADS_LIST),  \
+		echo "-----------------------------------------------------------------------------------------------------" >&1;  \
+		echo "Running idtcxx for $(SRC) with $(t) threads" >&1;\
+		echo "" >&1; \
+		OMP_NUM_THREADS=$(t) ./idtcxx 2> out_idt;\
+		echo "" >&1;\
+		echo "-----------------------------------------------------------------------------------------------------" >&1;  \
+		echo "Running dyn_graph_idt for $(SRC) with $(t) threads" >&1;\
+		echo "" >&1; \
+		OMP_NUM_THREADS=$(t) ./dyn_graph_idt 2> out_dyn_graph_idt;\
+		echo "" >&1;\
+		echo "-----------------------------------------------------------------------------------------------------" >&1;  \
+		echo "Running dyn_nopr_idt for $(SRC) with $(t) threads" >&1;\
+		echo "" >&1; \
+		OMP_NUM_THREADS=$(t) ./dyn_nopr_idt 2> out_dyn_nopr_idt;\
+		echo "" >&1;\
+		echo "-----------------------------------------------------------------------------------------------------" >&1;  \
+		echo "Running dyn for $(SRC) with $(t) threads" >&1;\
+		echo "" >&1; \
+		OMP_NUM_THREADS=$(t) ./dyn_idt 2> out_dyn_idt;\
+		echo "-----------------------------------------------------------------------------------------------------" >&1;  \
+		echo "" >&1;\
+		echo "" >&1;\
+		echo "" >&1;)
+
+# does not verify results
+dyn_compare_threads: parcxx dyn_graph dyn_nopr dyn
+	$(foreach t, $(NTHREADS_LIST),  \
+		echo "-----------------------------------------------------------------------------------------------------" >&1;  \
+		echo "Running parcxx for $(SRC) with $(t) threads" >&1;\
+		echo "" >&1; \
+		OMP_NUM_THREADS=$(t) ./parcxx 2> out_par;\
+		echo "" >&1;\
+		echo "-----------------------------------------------------------------------------------------------------" >&1;  \
+		echo "Running dyn_graph for $(SRC) with $(t) threads" >&1;\
+		echo "" >&1; \
+		OMP_NUM_THREADS=$(t) ./dyn_graph 2> out_dyn_graph;\
+		echo "" >&1;\
+		echo "-----------------------------------------------------------------------------------------------------" >&1;  \
+		echo "Running dyn_nopr for $(SRC) with $(t) threads" >&1;\
+		echo "" >&1; \
+		OMP_NUM_THREADS=$(t) ./dyn_nopr 2> out_dyn_nopr;\
+		echo "" >&1;\
+		echo "-----------------------------------------------------------------------------------------------------" >&1;  \
+		echo "Running dyn for $(SRC) with $(t) threads" >&1;\
+		echo "" >&1; \
+		OMP_NUM_THREADS=$(t) ./dyn 2> out_dyn;\
+		echo "-----------------------------------------------------------------------------------------------------" >&1;  \
+		echo "" >&1;\
+		echo "" >&1;\
+		echo "" >&1;)
+
 opt-test: orig opt
 	touch .test
 	./orig 2> out_orig
@@ -200,32 +545,457 @@
 	rm -f .test
 	diff -q out_orig out_opt
 	@echo Success!
-	rm -f .test
 
 dist_test: orig_par distopt
 	touch .test
+	OMP_NUM_THREADS=$(NTHREADS) ./orig_par 2> out_orig_par
+	$(MPIRUN) ./distopt 2> out_distopt
+	rm -f .test
+	sed -i '/librdmacm/d' out_distopt
+	diff -q out_orig_par out_distopt
+	@echo Success!
+
+
+dist_idt_test: orig_par distopt_idt
+	touch .test
+	OMP_NUM_THREADS=$(NTHREADS) ./orig_par 2> out_orig_par
+	$(MPIRUN) ./distopt_idt 2> out_distopt_idt
+	rm -f .test
+	sed -i '/librdmacm/d' out_distopt_idt
+	diff -q out_orig_par out_distopt_idt
+	@echo Success!
+
+dist_idt_test2: orig_par distopt_idt
+	touch .test
+	OMP_NUM_THREADS=$(NTHREADS) ./orig_par 2> out_orig_par
+	OMP_NUM_THREADS=$(NTHREADS_WITH_MPI) mpirun  -np $(NPROCS) ./distopt_idt 2> out_distopt_idt
+	rm -f .test
+	sed -i '/librdmacm/d' out_distopt_idt
+	diff -q out_orig_par out_distopt_idt
+	@echo Success!
+
+dist_idnt_test: orig_par distopt_idnt
+	touch .test
+	OMP_NUM_THREADS=$(NTHREADS) ./orig_par 2> out_orig_par
+	$(MPIRUN) ./distopt_idnt 2> out_distopt_idnt
+	rm -f .test
+	sed -i '/librdmacm/d' out_distopt_idnt
+	diff -q out_orig_par out_distopt_idnt
+	@echo Success!
+
+dist_dhpf_test: distopt dhpf
+	touch .test
+	$(MPIRUN) ./distopt 2> out_distopt
+	$(MPIRUN) ./dhpf 2> out_dhpf
+	rm -f .test
+	sed -i '/librdmacm/d' out_distopt
+	sed -i '/librdmacm/d' out_dhpf
+	diff -q out_distopt out_dhpf
+	@echo Success!
+
+dist_foifi_test: distopt distopt_foifi
+	touch .test
+	$(MPIRUN) ./distopt 2> out_distopt
+	$(MPIRUN) ./distopt_foifi 2> out_distopt_foifi
+	rm -f .test
+	sed -i '/librdmacm/d' out_distopt
+	sed -i '/librdmacm/d' out_distopt_foifi
+	diff -q out_distopt out_distopt_foifi
+	@echo Success!
+
+dist_fop_idt_test: distopt_idt distopt_fop_idt
+	touch .test
+	$(MPIRUN) ./distopt_idt 2> out_distopt_idt
+	$(MPIRUN) ./distopt_fop_idt 2> out_distopt_fop_idt
+	rm -f .test
+	sed -i '/librdmacm/d' out_distopt_idt
+	sed -i '/librdmacm/d' out_distopt_fop_idt
+	diff -q out_distopt_idt out_distopt_fop_idt
+	@echo Success!
+
+dist_fop_idt_test2: distopt_idt distopt_fop_idt
+	touch .test
+	OMP_NUM_THREADS=$(NTHREADS_WITH_MPI) mpirun  -np $(NPROCS) ./distopt_idt 2> out_distopt_idt
+	OMP_NUM_THREADS=$(NTHREADS_WITH_MPI) mpirun  -np $(NPROCS) ./distopt_fop_idt 2> out_distopt_fop_idt
+	rm -f .test
+	sed -i '/librdmacm/d' out_distopt_idt
+	sed -i '/librdmacm/d' out_distopt_fop_idt
+	diff -q out_distopt_idt out_distopt_fop_idt
+	@echo Success!
+
+dist_foifi_idt_test: distopt_idt distopt_foifi_idt
+	touch .test
+	$(MPIRUN) ./distopt_idt 2> out_distopt_idt
+	$(MPIRUN) ./distopt_foifi_idt 2> out_distopt_foifi_idt
+	rm -f .test
+	sed -i '/librdmacm/d' out_distopt_idt
+	sed -i '/librdmacm/d' out_distopt_foifi_idt
+	diff -q out_distopt_idt out_distopt_foifi_idt
+	@echo Success!
+
+dist_foifi_idt_test2: distopt_idt distopt_foifi_idt
+	touch .test
+	OMP_NUM_THREADS=$(NTHREADS_WITH_MPI) mpirun  -np $(NPROCS) ./distopt_idt 2> out_distopt_idt
+	OMP_NUM_THREADS=$(NTHREADS_WITH_MPI) mpirun  -np $(NPROCS) ./distopt_foifi_idt 2> out_distopt_foifi_idt
+	rm -f .test
+	sed -i '/librdmacm/d' out_distopt_idt
+	sed -i '/librdmacm/d' out_distopt_foifi_idt
+	diff -q out_distopt_idt out_distopt_foifi_idt
+	@echo Success!
+
+dist_compare_idt_test: distopt_idt distopt_fop_idt distopt_foifi_idt
+	touch .test
+	$(MPIRUN) ./distopt_idt 2> out_distopt_idt
+	$(MPIRUN) ./distopt_fop_idt 2> out_distopt_fop_idt
+	$(MPIRUN) ./distopt_foifi_idt 2> out_distopt_foifi_idt
+	rm -f .test
+	sed -i '/librdmacm/d' out_distopt_idt
+	sed -i '/librdmacm/d' out_distopt_fop_idt
+	sed -i '/librdmacm/d' out_distopt_foifi_idt
+	diff -q out_distopt_idt out_distopt_fop_idt
+	diff -q out_distopt_idt out_distopt_foifi_idt
+	@echo Success!
+
+dist_compare_idt_test2: distopt_idt distopt_fop_idt distopt_foifi_idt
+	touch .test
+	OMP_NUM_THREADS=$(NTHREADS_WITH_MPI) mpirun  -np $(NPROCS) ./distopt_idt 2> out_distopt_idt
+	OMP_NUM_THREADS=$(NTHREADS_WITH_MPI) mpirun  -np $(NPROCS) ./distopt_fop_idt 2> out_distopt_fop_idt
+	OMP_NUM_THREADS=$(NTHREADS_WITH_MPI) mpirun  -np $(NPROCS) ./distopt_foifi_idt 2> out_distopt_foifi_idt
+	rm -f .test
+	sed -i '/librdmacm/d' out_distopt_idt
+	sed -i '/librdmacm/d' out_distopt_fop_idt
+	sed -i '/librdmacm/d' out_distopt_foifi_idt
+	diff -q out_distopt_idt out_distopt_fop_idt
+	diff -q out_distopt_idt out_distopt_foifi_idt
+	@echo Success!
+
+dist_fop_idnt_test: orig_par distopt_fop_idnt
+	touch .test
+	OMP_NUM_THREADS=$(NTHREADS) ./orig_par 2> out_orig_par
+	$(MPIRUN) ./distopt_fop_idnt 2> out_distopt_fop_idnt
+	rm -f .test
+	sed -i '/librdmacm/d' out_distopt_fop_idnt
+	diff -q out_orig_par out_distopt_fop_idnt
+	@echo Success!
+
+dist_fop_test: distopt distopt_fop
+	touch .test
+	$(MPIRUN) ./distopt 2> out_distopt
+	$(MPIRUN) ./distopt_fop 2> out_distopt_fop
+	rm -f .test
+	sed -i '/librdmacm/d' out_distopt
+	sed -i '/librdmacm/d' out_distopt_fop
+	diff -q out_distopt out_distopt_fop
+	@echo Success!
+
+dist_dsfo_data_test: orig_par distopt_dsfo_data_dist_verify
+	touch .test
+	OMP_NUM_THREADS=1 mpirun  -np $(NPROCS) ./distopt_dsfo_data_dist_verify 2> out_distopt_dsfo_data_dist
 	OMP_NUM_THREADS=8 ./orig_par 2> out_orig_par
+	rm -f .test
+	sed -i '/librdmacm/d' out_distopt_dsfo_data_dist
+	diff -q out_distopt_dsfo_data_dist out_orig_par 
+	@echo Success!
+
+dist_foifi_data_test: orig_par distopt_foifi_data_dist_verify
+	touch .test
+	OMP_NUM_THREADS=1 mpirun  -np $(NPROCS) ./distopt_foifi_data_dist_verify 2> out_distopt_foifi_data_dist
+	OMP_NUM_THREADS=8 ./orig_par 2> out_orig_par
+	rm -f .test
+	sed -i '/librdmacm/d' out_distopt_foifi_data_dist
+	diff -q out_distopt_foifi_data_dist out_orig_par 
+	@echo Success!
+
+
+dist_compare_test: distopt distopt_foifi distopt_fop
+	touch .test
+	$(MPIRUN) ./distopt 2> out_distopt
+	$(MPIRUN) ./distopt_fop 2> out_distopt_fop
+	$(MPIRUN) ./distopt_foifi 2> out_distopt_foifi
+	rm -f .test
+	sed -i '/librdmacm/d' out_distopt
+	sed -i '/librdmacm/d' out_distopt_fop
+	sed -i '/librdmacm/d' out_distopt_foifi
+	diff -q out_distopt out_distopt_fop
+	diff -q out_distopt out_distopt_foifi
+	@echo Success!
+
+dist_compare_test2: distopt distopt_foifi distopt_fop
+	touch .test
+	OMP_NUM_THREADS=$(NTHREADS_WITH_MPI) mpirun  -np $(NPROCS) ./distopt 2> out_distopt
+	OMP_NUM_THREADS=$(NTHREADS_WITH_MPI) mpirun  -np $(NPROCS) ./distopt_fop 2> out_distopt_fop
+	OMP_NUM_THREADS=$(NTHREADS_WITH_MPI) mpirun  -np $(NPROCS) ./distopt_foifi 2> out_distopt_foifi
+	rm -f .test
+	sed -i '/librdmacm/d' out_distopt
+	sed -i '/librdmacm/d' out_distopt_fop
+	sed -i '/librdmacm/d' out_distopt_foifi
+	diff -q out_distopt out_distopt_fop
+	diff -q out_distopt out_distopt_foifi
+	@echo Success!
+
+dist_dynsched_data_dist_test: dist_dynsched dist_dynsched_data_dist
+	touch .test
+	$(MPIRUN) ./dist_dynsched 2> out_dist_dynsched
+	$(MPIRUN) ./dist_dynsched_data_dist 2> out_dist_dynsched_data_dist
+	rm -f .test
+	sed -i '/librdmacm/d' out_dist_dynsched
+	sed -i '/librdmacm/d' out_dist_dynsched_data_dist
+	diff -q out_dist_dynsched out_dist_dynsched_data_dist
+	@echo Success!
+
+dist_dynsched_data_dist_run: dist_dynsched_data_dist_local
+	$(MPIRUN) ./dist_dynsched_data_dist_local 2> out_dist_dynsched_data_dist_run
+	@echo Success!
+
+dist_dynsched_test: distcxx dist_dynsched_nopr dist_dynsched
+	touch .test
+	$(MPIRUN) ./dist_dynsched 2> out_dist_dynsched
+	$(MPIRUN) ./distcxx 2> out_distcxx
+	$(MPIRUN) ./dist_dynsched_nopr 2> out_dist_dynsched_nopr
+	rm -f .test
+	sed -i '/librdmacm/d' out_distcxx
+	sed -i '/librdmacm/d' out_dist_dynsched_nopr
+	sed -i '/librdmacm/d' out_dist_dynsched
+	diff -q out_distcxx out_dist_dynsched_nopr
+	diff -q out_distcxx out_dist_dynsched
+	@echo Success!
+
+dist_dynsched_test2: distcxx dist_dynsched_nopr dist_dynsched
+	touch .test
+	OMP_NUM_THREADS=$(NTHREADS_WITH_MPI) mpirun  -np $(NPROCS) ./distcxx 2> out_distcxx
+	OMP_NUM_THREADS=$(NTHREADS_WITH_MPI) mpirun  -np $(NPROCS) ./dist_dynsched_nopr 2> out_dist_dynsched_nopr
+	OMP_NUM_THREADS=$(NTHREADS_WITH_MPI) mpirun  -np $(NPROCS) ./dist_dynsched 2> out_dist_dynsched
+	rm -f .test
+	sed -i '/librdmacm/d' out_distcxx
+	sed -i '/librdmacm/d' out_dist_dynsched_nopr
+	sed -i '/librdmacm/d' out_dist_dynsched
+	diff -q out_distcxx out_dist_dynsched_nopr
+	diff -q out_distcxx out_dist_dynsched
+	@echo Success!
+
+dist_dynsched_idt_test: distcxx_idt dist_dynsched_nopr_idt dist_dynsched_idt
+	touch .test
+	$(MPIRUN) ./distcxx_idt 2> out_distcxx_idt
+	$(MPIRUN) ./dist_dynsched_nopr_idt 2> out_dist_dynsched_nopr_idt
+	$(MPIRUN) ./dist_dynsched_idt 2> out_dist_dynsched_idt
+	rm -f .test
+	sed -i '/librdmacm/d' out_distcxx_idt
+	sed -i '/librdmacm/d' out_dist_dynsched_nopr_idt
+	sed -i '/librdmacm/d' out_dist_dynsched_idt
+	diff -q out_distcxx_idt out_dist_dynsched_nopr_idt
+	diff -q out_distcxx_idt out_dist_dynsched_idt
+	@echo Success!
+
+dist_dynsched_idt_test2: distcxx_idt dist_dynsched_nopr_idt dist_dynsched_idt
+	touch .test
+	OMP_NUM_THREADS=$(NTHREADS_WITH_MPI) mpirun  -np $(NPROCS) ./distcxx_idt 2> out_distcxx_idt
+	OMP_NUM_THREADS=$(NTHREADS_WITH_MPI) mpirun  -np $(NPROCS) ./dist_dynsched_nopr_idt 2> out_dist_dynsched_nopr_idt
+	OMP_NUM_THREADS=$(NTHREADS_WITH_MPI) mpirun  -np $(NPROCS) ./dist_dynsched_idt 2> out_dist_dynsched_idt
+	rm -f .test
+	sed -i '/librdmacm/d' out_distcxx_idt
+	sed -i '/librdmacm/d' out_dist_dynsched_nopr_idt
+	sed -i '/librdmacm/d' out_dist_dynsched_idt
+	diff -q out_distcxx_idt out_dist_dynsched_nopr_idt
+	diff -q out_distcxx_idt out_dist_dynsched_idt
+	@echo Success!
+
+# does not verify results
+dist_dynsched_compare_procs: distcxx dist_dynsched_nopr dist_dynsched
+	$(foreach NPROCS, $(NPROCS_LIST),  \
+		echo "-----------------------------------------------------------------------------------------------------" >&1;  \
+		echo "Running distcxx for $(SRC) with $(NPROCS) procs" >&1;\
+		echo "" >&1; \
+		$(MPIRUN) ./distcxx 2> out_distcxx;\
+		echo "" >&1;\
+		echo "-----------------------------------------------------------------------------------------------------" >&1;\
+		echo "Running dist_dynsched_nopr for $(SRC) with $(NPROCS) procs" >&1;\
+		echo "" >&1; \
+		$(MPIRUN) ./dist_dynsched_nopr 2> out_dist_dynsched_nopr;\
+		echo "" >&1;\
+		echo "-----------------------------------------------------------------------------------------------------" >&1;\
+		echo "Running dist_dynsched for $(SRC) with $(NPROCS) procs" >&1;\
+		echo "" >&1; \
+		$(MPIRUN) ./dist_dynsched 2> out_dist_dynsched;\
+		echo "" >&1;)
+
+# does not verify results
+dist_dynsched_compare_idt_procs: distcxx_idt dist_dynsched_nopr_idt dist_dynsched_idt
+	$(foreach NPROCS, $(NPROCS_LIST),  \
+		echo "-----------------------------------------------------------------------------------------------------" >&1;  \
+		echo "Running distcxx_idt for $(SRC) with $(NPROCS) procs" >&1;\
+		echo "" >&1; \
+		$(MPIRUN) ./distcxx_idt 2> out_distcxx_idt;\
+		echo "" >&1;\
+		echo "-----------------------------------------------------------------------------------------------------" >&1;\
+		echo "Running dist_dynsched_nopr_idt for $(SRC) with $(NPROCS) procs" >&1;\
+		echo "" >&1; \
+		$(MPIRUN) ./dist_dynsched_nopr_idt 2> out_dist_dynsched_nopr_idt;\
+		echo "" >&1;\
+		echo "-----------------------------------------------------------------------------------------------------" >&1;\
+		echo "Running dist_dynsched_idt for $(SRC) with $(NPROCS) procs" >&1;\
+		echo "" >&1; \
+		$(MPIRUN) ./dist_dynsched_idt 2> out_dist_dynsched_idt;\
+		echo "" >&1;)
+
+# does not verify results
+dist_compare_procs: distopt distopt_fop distopt_foifi
+	$(foreach NPROCS, $(NPROCS_LIST),  \
+		echo "-----------------------------------------------------------------------------------------------------" >&1;  \
+		echo "Running distopt for $(SRC) with $(NPROCS) procs" >&1;\
+		echo "" >&1; \
+		$(MPIRUN) ./distopt 2> out_distopt;\
+		echo "" >&1;\
+		echo "-----------------------------------------------------------------------------------------------------" >&1;\
+		echo "Running distopt_fop for $(SRC) with $(NPROCS) procs" >&1;\
+		echo "" >&1; \
+		$(MPIRUN) ./distopt_fop 2> out_distopt_fop;\
+		echo "" >&1;\
+		echo "-----------------------------------------------------------------------------------------------------" >&1;\
+		echo "Running distopt_foifi for $(SRC) with $(NPROCS) procs" >&1;\
+		echo "" >&1; \
+		$(MPIRUN) ./distopt_foifi 2> out_distopt_foifi;\
+		echo "" >&1;)
+
+    
+data_dist_compare_scalapack: distopt_data_dist 
+	mpirun_rsh  -np $(NPROCS) -hostfile $(HOSTS_FILE) MV2_ENABLE_AFFINITY=0 OMP_NUM_THREADS=$(NTHREADS) ./distopt_data_dist 2> out_distopt_data_dist
+	echo "Running distopt data dist for $(SRC) with $(p) procs" >&1
+	echo "" >&1 
+	make scalapack_run
+
+# does not verify results
+data_dist_compare_procs: distopt_data_dist 
+	$(foreach p, $(NPROCS_LIST),  \
+		echo "-----------------------------------------------------------------------------------------------------" >&1;  \
+		echo "Running distrpt data dist for $(SRC) with $(p) procs" >&1;\
+		echo "" >&1; \
+		mpirun_rsh  -np $(p) -hostfile $(HOSTS_FILE) MV2_ENABLE_AFFINITY=0 OMP_NUM_THREADS=$(NTHREADS) ./distopt_data_dist 2> out_distopt_data_dist;\
+		echo "" >&1;\
+		echo "-----------------------------------------------------------------------------------------------------" >&1;\
+		echo "" >&1;)
+
+
+# does not verify results
+# assumes utmost 6-dimensional tiling
+data_dist_compare_tilesizes: 
+	$(foreach t, $(TILE_SIZES), \
+		echo -e "$(t)\n$(t)\n$(t)\n$(t)\n$(t)\n$(t)" > tile.sizes;\
+		make clean;\
+		echo "Tile size = $(t)" >&1;\
+		make data_dist_compare_procs;\
+		)
+
+
+# does not verify results
+# assumes utmost 6-dimensional tiling
+dist_compare_tilesizes: 
+	$(foreach t, $(TILE_SIZES), \
+		echo "$(t)" > tile.sizes;\
+		echo "$(t)" >> tile.sizes;\
+		echo "$(t)" >> tile.sizes;\
+		echo "$(t)" >> tile.sizes;\
+		echo "$(t)" >> tile.sizes;\
+		echo "$(t)" >> tile.sizes;\
+		make clean;\
+		make distopt;\
+		make distopt_fop;\
+		make distopt_foifi;\
+		echo "Tile size = $(t)" >&1;\
+		make dist_compare_procs;\
+		)
+
+# does not verify results
+dist_compare_idt_procs: distopt_idt distopt_fop_idt distopt_foifi_idt
+	$(foreach NPROCS, $(NPROCS_LIST),  \
+		echo "-----------------------------------------------------------------------------------------------------" >&1;  \
+		echo "Running distopt_idt for $(SRC) with $(NPROCS) procs" >&1;\
+		echo "" >&1; \
+		$(MPIRUN) ./distopt_idt 2> out_distopt_idt;\
+		echo "" >&1;\
+		echo "-----------------------------------------------------------------------------------------------------" >&1;\
+		echo "Running distopt_fop_idt for $(SRC) with $(NPROCS) procs" >&1;\
+		echo "" >&1; \
+		$(MPIRUN) ./distopt_fop_idt 2> out_distopt_fop_idt;\
+		echo "" >&1;\
+		echo "-----------------------------------------------------------------------------------------------------" >&1;\
+		echo "Running distopt_foifi_idt for $(SRC) with $(NPROCS) procs" >&1;\
+		echo "" >&1; \
+		$(MPIRUN) ./distopt_foifi_idt 2> out_distopt_foifi_idt;\
+		echo "" >&1;)
+
+# does not verify results
+# assumes utmost 6-dimensional tiling
+dist_compare_idt_tilesizes: 
+	$(foreach t, $(TILE_SIZES), \
+		echo "$(t)" > tile.sizes;\
+		echo "$(t)" >> tile.sizes;\
+		echo "$(t)" >> tile.sizes;\
+		echo "$(t)" >> tile.sizes;\
+		echo "$(t)" >> tile.sizes;\
+		echo "$(t)" >> tile.sizes;\
+		make clean;\
+		make distopt_idt;\
+		make distopt_fop_idt;\
+		make distopt_foifi_idt;\
+		echo "Tile size = $(t)" >&1;\
+		make dist_compare_idt_procs;\
+		)
+
+dist_test_seq: orig_par distopt
+	touch .test
+	OMP_NUM_THREADS=$(NTHREADS) ./orig_par 2> out_orig_par
+	./distopt 2> out_distopt
+	rm -f .test
+	sed -i '/librdmacm/d' out_distopt
+	diff -q out_orig_par out_distopt
+	@echo Success!
+
+dist_data_test: distopt distopt_data_dist
+	touch .test
 	mpirun_rsh  -np $(NPROCS) -hostfile $(HOSTS_FILE) MV2_ENABLE_AFFINITY=0 OMP_NUM_THREADS=$(NTHREADS) ./distopt 2> out_distopt
-	rm -f .test
-	diff -q out_orig_par out_distopt
-	@echo Success!
-
-dist_test2: orig_par distopt
-	touch .test
-	OMP_NUM_THREADS=$(NPROCS) ./orig_par 2> out_orig_par
+	mpirun_rsh  -np $(NPROCS) -hostfile $(HOSTS_FILE) MV2_ENABLE_AFFINITY=0 OMP_NUM_THREADS=$(NTHREADS) ./distopt_data_dist 2> out_distopt_data_dist
+	rm -f .test
+	sed -i '/librdmacm/d' out_distopt
+	sed -i '/librdmacm/d' out_distopt_data_dist
+	diff -q out_distopt out_distopt_data_dist
+	@echo Success!
+
+dist_data_test2: distopt distopt_data_dist
+	touch .test
 	OMP_NUM_THREADS=1 mpirun -np $(NPROCS) ./distopt 2> out_distopt
-	rm -f .test
-	diff -q out_orig_par out_distopt
+	OMP_NUM_THREADS=1 mpirun -np $(NPROCS) ./distopt_data_dist 2> out_distopt_data_dist
+	rm -f .test
+	sed -i '/librdmacm/d' out_distopt
+	sed -i '/librdmacm/d' out_distopt_data_dist
+	diff -q out_distopt out_distopt_data_dist
+	@echo Success!
+
+dist_data_run: distopt_data_dist
+	mpirun_rsh  -np $(NPROCS) -hostfile $(HOSTS_FILE) MV2_ENABLE_AFFINITY=0 OMP_NUM_THREADS=$(NTHREADS) ./distopt_data_dist
 	@echo Success!
 
 
 
 clean:
-	rm -f out_* *.lbpar.c *.tiled.c *.opt.c *.par.c *.distopt.c orig opt tiled par distopt sched orig_par \
-		hopt hopt *.par2d.c *.out.* \
+	rm -f out_* *.lbpar.* *.tiled.* *.opt.* *.idt.* *.par.* *.dyn_graph_idt.* *.dyn_graph.* *.dyn_idt.* *.dyn.* *.*data_dist.* \
+		*.dist.c *.distomp.c *.distopt.c *.distrecv.c *.distopt_foifi.c *.distopt_fop.c *.dhpf.c *_idt.c *_idnt.c \
+		*.dist_dynsched*.c \
+	   	orig opt tiled idt idtcxx par parcxx dyn_graph_idt dyn_graph dyn_graph_lib dyn_nopr_idt dyn_idt dyn_nopr dyn dist sched orig_par distomp dhpf lbpar \
+		distopt distopt_fop distopt_foifi distopt_idt distopt_fop_idt distopt_foifi_idt distopt_idnt distopt_fop_idnt distopt_foifi_idnt \
+		distcxx distcxx_idt dist_dynsched_nopr dist_dynsched_nopr_idt dist_dynsched dist_dynsched_idt \
+		hopt hopt *.par2d.c *.out.* *.dist*.h \
 		*.kernel.* a.out $(EXTRA_CLEAN) tags tmp* gmon.out *~ .unroll \
-	   	.vectorize par2d parsetab.py *.body.c *.pluto.c *.par.cloog *.tiled.cloog *.pluto.cloog
+		.distmem .srcfilename .outfilename .vectorize par2d parsetab.py *.body.c *.pluto.c \
+		*.par.cloog *.tiled.cloog *.pluto.cloog sigma.cloog is_receiver.cloog sigma_fop.cloog sigma_check_fop.cloog is_receiver_fop.cloog packunpack.cloog \
+		count_remote_dep_tasks.cloog remote_update_dep_tasks.cloog remote_count_dep_tasks.cloog \
+		count_local_dep_tasks.cloog local_update_dep_tasks.cloog add_outgoing_edges.cloog local_init_remote_dep_tasks.cloog \
+		count_remote_src_tasks.cloog count_local_src_tasks.cloog count_sending_tasks.cloog \
+		init_tasks.cloog write_out.cloog compute_task.cloog \
+		pi_*.c sigma.c sigma_*.c packunpack.c pi1.c tau.c pi_defs.h *.append.c .appendfilename *.cloog debug_print_node*
 
 exec-clean:
-	rm -f out_* opt orig tiled lbtile lbpar  sched sched hopt hopt par orig_par *.out.* *.kernel.* a.out \
+	rm -f out_* opt orig tiled sched sched hopt hopt idt idtcxx par parcxx dyn_graph_idt dyn_graph dyn_graph_lib dyn_nopr_idt dyn_idt dyn_nopr dyn lbpar orig_par dist distomp \
+		distopt distopt_fop distopt_foifi distopt_idt distopt_fop_idt distopt_foifi_idt distopt_idnt distopt_fop_idnt distopt_foifi_idnt \
+		distcxx distcxx_idt dist_dynsched_nopr dist_dynsched_nopr_idt dist_dynsched dist_dynsched_idt \
+		dhpf *.out.* *.kernel.* a.out \
 		$(EXTRA_CLEAN) tags tmp* gmon.out *~ par2d