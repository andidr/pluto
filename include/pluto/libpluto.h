#ifndef __LIBPLUTO__
#define __LIBPLUTO__
#include "isl/union_set.h"
#include "isl/union_map.h"

#include "osl/scop.h"

#if defined(__cplusplus)
extern "C" {
#endif

#define int64 long long int
/* A matrix */
struct plutoMatrix{
    /* The values */
    int64 **val;

    int nrows;
    int ncols;

    /* Pre-allocated number of rows */
    int alloc_nrows;
    int alloc_ncols;
};
typedef struct plutoMatrix PlutoMatrix;

struct plutoOptions{

    /* To tile or not? */
    int tile;

    /* Intra-tile optimization */
    int intratileopt;

    /* Diamond tiling for concurrent startup; enables concurrent startup along
     * one dimension. */
    int diamondtile;

    /* Extract scop information from libpet*/
    int pet;

    /* dynamic scheduling 
     * using Synthesized Runtime Interface */
    int dynschedule;

    /* dynamic scheduling - previous technique of 
     * building the entire task graph in memory 
     * using Intel TBB Flow Graph scheduler */
    int dynschedule_graph;

    /* dynamic scheduling - previous technique of 
     * building the entire task graph in memory 
     * using a custom DAG scheduler */
    // no longer maintained
    int dynschedule_graph_old;

<<<<<<< HEAD
    /* Load-balanced tiling (one dimensional concurrent start)*/
    int partlbtile;

    /* Extract scop information from libpet*/
    int pet;

    /* dynamic scheduling 
     * using Synthesized Runtime Interface */
    int dynschedule;

    /* dynamic scheduling - previous technique of 
     * building the entire task graph in memory 
     * using Intel TBB Flow Graph scheduler */
    int dynschedule_graph;

    /* dynamic scheduling - previous technique of 
     * building the entire task graph in memory 
     * using a custom DAG scheduler */
    // no longer maintained
    int dynschedule_graph_old;

    /* consider transitive dependences between tasks */
    int dyn_trans_deps_tasks;

    /* parallelization */
=======
    /* consider transitive dependences between tasks */
    int dyn_trans_deps_tasks;

    /* Enables concurrent startup along dimensions  */
    int fulldiamondtile;

    /* Parallelization */
>>>>>>> a266c3e1
    int parallel;

    /* prefer pure inner parallelism to pipelined parallelism */
    int innerpar;

    /* Automatic unroll/unroll-jamming of loops */
    int unroll;

    /* unroll/jam factor */
    int ufactor;

    /* Enable or disable post-transformations to make code amenable to
     * vectorization (default - enabled) */
    int prevector;

    /* consider RAR dependences */
    int rar;

    /* Decides the fusion algorithm (MAXIMAL_FUSE, NO_FUSE, or SMART_FUSE) */
    int fuse;

    /* For experimental purposes with dfp */
    int delayed_cut;

    /* Tyepd fuse at outer levels, max fuse at inner levels */
    int hybridcut;

    /* for debugging - print default cloog-style total */
    int scancount;

    /* parameters will be assumed to be at least this much */
    /* This is appended to the context passed to cloog */
    int codegen_context;

    /* Loop depth (1-indexed) to force as parallel */
    int forceparallel;

    /* multiple (currently two) degrees of pipelined parallelism */
    int multipar;

    /* Tile for L2 too */
    /* By default, only L1 tiling is done; under parallel execution, every
     * processor executes a sequence of L1 tiles (OpenMP adds another blocking
     * on the parallel loop). With L2 tiling, each processor executes a
     * sequence of L2 tiles and barrier is done after a group of L2 tiles is
     * exectuted -- causes load imbalance due to pipe startup when problem
     * sizes are not huge */
    int l2tile;


    /* NOTE: --ft and --lt are to manually force tiling depths */
    /* First depth to tile (starting from 0) */
    int ft;
    /* Last depth to tile (indexed from 0)  */
    int lt;

    /* Output for debugging */
    int debug;

    /* More debugging output */
    int moredebug;

    /* Not implemented yet: Don't output anything unless something fails */
    int quiet;

    /* Pure polyhedral unrolling (instead of postpass) */
    int polyunroll;

    /* Identity transformation */
    int identity;

    /* Identity transformation */
    int identity_data_dist;

    /* Generate scheduling pragmas for Bee+Cl@k */
    int bee;

    /* Force this for cloog's -f */
    int cloogf;

    /* Force this for cloog's -l */
    int cloogl;

    /* Enable cloog's -sh (simple convex hull) */
    int cloogsh;

    /* Enable cloog's -backtrack */
    int cloogbacktrack;

    /* Use isl to compute dependences (default) */
    int isldep;

    /* Use candl to compute dependences */
    int candldep;

    /* Access-wise dependences with ISL */
    int isldepaccesswise;

    /* Coalesce ISL deps */
    int isldepcoalesce;

    /* Compute lastwriter for dependences */
    int lastwriter;

    /* DEV: Don't use cost function */
    int nodepbound;

    /* hard upper bound for transformation coefficients */
    int coeff_bound;

    /* Ask candl to privatize */
    int scalpriv;

    /* No output from Pluto if everything goes right */
    int silent;

    /* Read input from a .scop file */
    int readscop;

    /* Use PIP as the ILP solver. */
    int pipsolve;

    /* Use isl as the ILP solver. */
    int islsolve;

    /* Use glpk as the ILP solver. */
    int glpk;

    /* Use gurobi as the ILP solver. */
    int gurobi;

    /* Use lp instead of ILP. */
    int lp;

    /* Use pluto-(i)lp-dfp framework instead of pluto-ilp */
    int dfp;

    /* Use ILP with pluto-dfp instead of LP. */
    int ilp;

    /* Use LP solutions to colour SCCs */
    int lpcolour;

    /* Cluster the statements of the SCC. Currently supported with DFP based approach only */
    int scc_cluster;

    /* Index set splitting */
    int iss;

    int distmem;

    /*  adding support to generate opencl code */
    int opencl; 

    /* use multi-level distribution function */
    /* for dynamic scheduling or distributed-memory code */
    /* OFF by default */
    int multi_level_distribution;

    int commopt;

    /*Communication code generation using flow-out partitioning */
    int commopt_fop;
    /* generate code to choose between unicast pack and multicast pack 
     * for each partition at runtime */
    int fop_unicast_runtime;

    /*Communication code generation using flow-out intersection flow-in */
    int commopt_foifi;

    /*Report communication for distributed memory*/
    int timereport;

    /* if true, variables are not declared globally
     * but each variable's declaration is provided 
     * through the macro '#define __DECLARATION_OF_<variable-name> <declaration>'*/
    int variables_not_global;

    int data_dist;
    int verify_output;

    int mpiomp;
    int fusesends;
    int blockcyclic;
    int cyclesize;

    //enables mod eliminate and data ptr optimization for data tiling
    int data_tile_opt;

    //Propagates the bounding box constraints across non fused loops
    int global_opt;

    //auto compute pi
    int compute_pi;

    //max number of tiles to be used while computing pi
    int num_tiles_per_dim;

    //number of initial partitions used while computing pi
    int num_inital_partitions;

    /* Output file name supplied from -o */
    char *out_file;

    /* Polyhedral compile time stats */
    int time;

    /* fast linear independence check */
    int flic;

    /* SCoP number when processing multiple SCoPs per file */
    int scopnum;
};
typedef struct plutoOptions PlutoOptions;


/* Fusion options for options->fuse */

/* Do not fuse across SCCs */
#define NO_FUSE 0
/* Geared towards maximal fusion, but not really maximal fusion */
#define MAXIMAL_FUSE 1
/* Something in between the above two */
#define SMART_FUSE 2
/* Fuses SCCs only if fusion does not result in loss of parallelism */
#define TYPED_FUSE 3
/* Typed fuse at outer levels, Max fuse at inner levels */
# define HYBRID_FUSE 4


PlutoOptions *pluto_options_alloc();
void pluto_options_free(PlutoOptions *);


__isl_give isl_union_map *pluto_schedule(isl_union_set *domains,
        isl_union_map *dependences,
        PlutoOptions *options);

int pluto_schedule_osl(osl_scop_p scop, 
        PlutoOptions *options_l);
#if defined(__cplusplus)
}
#endif

/*
 * Structure to hold Remapping information
 * Consists of number of statements, Remapping pluto matrix
 * and divs.
 */
struct remapping {
    unsigned nstmts;
    PlutoMatrix **stmt_inv_matrices;
    int **stmt_divs;
};
typedef struct remapping Remapping;

/*
This function is a HACK. The reason this exists is to allow for easy FFI
between PolyMage and Pluto. Sending isl objects between PyIsl to libpluto is
hard (because PyIsl does not seem to have a way to access the underlying C
object pointer).

Hence, the solution is to convert everything to strings, and return the
generated schedule as a string as well, which is then converted back to an
isl object.
*/
void pluto_schedule_str(const char *domains_str,
        const char *dependences_str,
        char** schedules_str_buffer_ptr,
        char** p_loops,
        Remapping **remapping_ptr,
        PlutoOptions *options);

void pluto_remapping_free(Remapping *);

void pluto_get_remapping_str(const char *domains_str,
        const char *dependences_str,
        Remapping **remapping_ptr,
        PlutoOptions *options);


/*
Free the string stored in schedules_str_buffer_ptr
*/
void pluto_schedules_strbuf_free(char *schedules_str_buffer);


#endif<|MERGE_RESOLUTION|>--- conflicted
+++ resolved
@@ -54,41 +54,13 @@
     // no longer maintained
     int dynschedule_graph_old;
 
-<<<<<<< HEAD
-    /* Load-balanced tiling (one dimensional concurrent start)*/
-    int partlbtile;
-
-    /* Extract scop information from libpet*/
-    int pet;
-
-    /* dynamic scheduling 
-     * using Synthesized Runtime Interface */
-    int dynschedule;
-
-    /* dynamic scheduling - previous technique of 
-     * building the entire task graph in memory 
-     * using Intel TBB Flow Graph scheduler */
-    int dynschedule_graph;
-
-    /* dynamic scheduling - previous technique of 
-     * building the entire task graph in memory 
-     * using a custom DAG scheduler */
-    // no longer maintained
-    int dynschedule_graph_old;
-
     /* consider transitive dependences between tasks */
     int dyn_trans_deps_tasks;
 
-    /* parallelization */
-=======
-    /* consider transitive dependences between tasks */
-    int dyn_trans_deps_tasks;
-
     /* Enables concurrent startup along dimensions  */
     int fulldiamondtile;
 
     /* Parallelization */
->>>>>>> a266c3e1
     int parallel;
 
     /* prefer pure inner parallelism to pipelined parallelism */
