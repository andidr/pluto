#ifndef __LIBPLUTO__
#define __LIBPLUTO__
#include "isl/union_set.h"
#include "isl/union_map.h"

#if defined(__cplusplus)
extern "C" {
#endif

#define int64 long long int

struct plutoOptions{

    /* To tile or not? */
    int tile;

    /* Intra-tile optimization */
    int intratileopt;

    /* Load-balanced tiling */
    int lbtile;

    /* Load-balanced tiling (one dimensional concurrent start)*/
    int partlbtile;
<<<<<<< HEAD

    /* Extract scop information from libpet*/
    int pet;

    /* dynamic scheduling 
     * using Synthesized Runtime Interface */
    int dynschedule;

    /* dynamic scheduling - previous technique of 
     * building the entire task graph in memory 
     * using Intel TBB Flow Graph scheduler */
    int dynschedule_graph;

    /* dynamic scheduling - previous technique of 
     * building the entire task graph in memory 
     * using a custom DAG scheduler */
    // no longer maintained
    int dynschedule_graph_old;

    /* consider transitive dependences between tasks */
    int dyn_trans_deps_tasks;

=======
>>>>>>> 709a9052
    /* parallelization */
    int parallel;

    /* prefer pure inner parallelism to pipelined parallelism */
    int innerpar;

    /* Automatic unroll/unroll-jamming of loops */
    int unroll;

    /* unroll/jam factor */
    int ufactor;

    /* Enable or disable post-transformations to make code amenable to
     * vectorization (default - enabled) */
    int prevector;

    /* consider RAR dependences */
    int rar;

    /* Decides the fusion algorithm (MAXIMAL_FUSE, NO_FUSE, or SMART_FUSE) */
    int fuse;

    /* for debugging - print default cloog-style total */
    int scancount;

    /* parameters will be assumed to be at least this much */
    /* This is appended to the context passed to cloog */
    int codegen_context;

    /* Loop depth (1-indexed) to force as parallel */
    int forceparallel;

    /* multiple (currently two) degrees of pipelined parallelism */
    int multipipe;

    /* Tile for L2 too */
    /* By default, only L1 tiling is done; under parallel execution, every
     * processor executes a sequence of L1 tiles (OpenMP adds another blocking
     * on the parallel loop). With L2 tiling, each processor executes a
     * sequence of L2 tiles and barrier is done after a group of L2 tiles is
     * exectuted -- causes load imbalance due to pipe startup when problem
     * sizes are not huge */
    int l2tile;


    /* NOTE: --ft and --lt are to manually force tiling depths */
    /* First depth to tile (starting from 0) */
    int ft;
    /* Last depth to tile (indexed from 0)  */
    int lt;

    /* Output for debugging */
    int debug;

    /* More debugging output */
    int moredebug;

    /* Not implemented yet: Don't output anything unless something fails */
    int quiet;

    /* Pure polyhedral unrolling (instead of postpass) */
    int polyunroll;

    /* Identity transformation */
    int identity;

    /* Generate scheduling pragmas for Bee+Cl@k */
    int bee;

    /* Force this for cloog's -f */
    int cloogf;

    /* Force this for cloog's -l */
    int cloogl;

    /* Enable cloog's -sh (simple convex hull) */
    int cloogsh;

    /* Enable cloog's -backtrack */
    int cloogbacktrack;

    /* Use isl to compute dependences (default) */
    int isldep;

    /* Use candl to compute dependences */
    int candldep;

    /* Compact dependences with ISL */
    int isldepcompact;

    /* Compute lastwriter for dependences */
    int lastwriter;

    /* DEV: Don't use cost function */
    int nobound;

    /* Ask candl to privatize */
    int scalpriv;

    /* No output from Pluto if everything goes right */
    int silent;

    /* Read input from a .scop file */
    int readscop;

    /* Use isl as ilp solver. */
    int islsolve;

    /* Index set splitting */
    int iss;
    /* Output file name supplied from -o */
    char *out_file;

    /* Polyhedral compile time stats */
    int time;
};
typedef struct plutoOptions PlutoOptions;


/* Fusion options for options->fuse */

/* Do not fuse across SCCs */
#define NO_FUSE 0
/* Geared towards maximal fusion, but not really maximal fusion */
#define MAXIMAL_FUSE 1
/* Something in between the above two */
#define SMART_FUSE 2


PlutoOptions *pluto_options_alloc();
void pluto_options_free(PlutoOptions *);

__isl_give isl_union_map *pluto_schedule(isl_union_set *domains,
        isl_union_map *dependences,
        PlutoOptions *options);

int pluto_schedule_osl(osl_scop_p scop, 
        PlutoOptions *options_l);
#if defined(__cplusplus)
}
#endif
#endif<|MERGE_RESOLUTION|>--- conflicted
+++ resolved
@@ -22,7 +22,6 @@
 
     /* Load-balanced tiling (one dimensional concurrent start)*/
     int partlbtile;
-<<<<<<< HEAD
 
     /* Extract scop information from libpet*/
     int pet;
@@ -45,8 +44,6 @@
     /* consider transitive dependences between tasks */
     int dyn_trans_deps_tasks;
 
-=======
->>>>>>> 709a9052
     /* parallelization */
     int parallel;
 
