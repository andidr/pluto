--- conflicted
+++ resolved
@@ -48,20 +48,7 @@
 		transforms.h \
 		version.h
 
-<<<<<<< HEAD
-nodist_EXTRA_pluto_SOURCES = dummy.cc
-
-if PLUTO_DEBUG
-OPT_FLAGS = 
-DEBUG_FLAGS = -g
-else
-OPT_FLAGS = -O3 -funroll-loops -fopenmp
-endif
-
-pluto_CPPFLAGS = $(OPT_FLAGS) $(DEBUG_FLAGS) -funroll-loops -fopenmp \
-=======
 pluto_CXXFLAGS = $(OPT_FLAGS) $(DEBUG_FLAGS) \
->>>>>>> c87e3623
    -DSCOPLIB_INT_T_IS_LONGLONG -DCLOOG_INT_GMP -DPLUTO_OPENCL \
    -I../include \
    -I../piplib/include \
