--- conflicted
+++ resolved
@@ -17,11 +17,7 @@
 
 bin_PROGRAMS = pluto
 
-<<<<<<< HEAD
 pluto_SOURCES = constraints.c constraints_polylib.c constraints_isl.c math_support.c ddg.c transforms.c pluto.c distmem.c polyflow.c post_transform.c polyloop.c framework.c pluto_codegen_if.c iss.c ast_transform.c main.c constraints.h math_support.h pluto.h program.c program.h tile.c unit_tests.c
-=======
-pluto_SOURCES = constraints.c constraints_polylib.c constraints_isl.c math_support.c ddg.c transforms.c pluto.c post_transform.c polyloop.c framework.c pluto_codegen_if.c iss.c ast_transform.c main.c constraints.h math_support.h pluto.h program.c program.h tile.c unit_tests.c
->>>>>>> 45272438
 
 nodist_EXTRA_pluto_SOURCES = dummy.cc
 
@@ -73,11 +69,7 @@
 
 # libpluto doesn't use polylib
 libpluto_la_LIBADD = \
-<<<<<<< HEAD
-   ../piplib/libpiplib64.la \
-=======
    ../piplib/libpiplib_dp.la \
->>>>>>> 45272438
    ../pet/libpet.la \
    ../openscop/libosl.la \
    ../clan/libclan.la \
