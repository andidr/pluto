/*
 * PLUTO: An automatic parallelizer and locality optimizer
 *
 * Copyright (C) 2007-2012 Uday Bondhugula
 *
 * This file is part of Pluto.
 *
 * Pluto is free software; you can redistribute it and/or modify
 * it under the terms of the GNU General Public License as published by
 * the Free Software Foundation; either version 3 of the License, or
 * (at your option) any later version.

 * This program is distributed in the hope that it will be useful,
 * but WITHOUT ANY WARRANTY; without even the implied warranty of
 * MERCHANTABILITY or FITNESS FOR A PARTICULAR PURPOSE.  See the
 * GNU General Public License for more details.
 *
 * A copy of the GNU General Public Licence can be found in the file
 * `LICENSE' in the top-level directory of this distribution.
 *
 */
#include <stdlib.h>
#include <stdio.h>

#include "pluto.h"
#include "program.h"
#include "ast_transform.h"

#include "cloog/cloog.h"

void get_dist_dims(const PlutoProg *prog, Ploop *loop, int *dist_dims,
                   int *num_dist_dims) {
  assert(!options->dynschedule);
  *num_dist_dims = 1;
  dist_dims[0] = loop->depth;
  if (options->multi_level_distribution) {
    unsigned i, num_inner_loops = 0;
    Ploop **inner_loops = pluto_get_loops_under(
        loop->stmts, loop->nstmts, loop->depth, prog, &num_inner_loops);
    Stmt *stmt = loop->stmts[0];
    int dim;
    assert(stmt->last_tile_dim >= loop->depth);
    for (dim = loop->depth + 1; dim <= stmt->last_tile_dim; dim++) {
      if (pluto_is_hyperplane_loop(stmt, dim)) {
        for (i = 0; i < num_inner_loops; i++) {
          if (inner_loops[i]->depth == dim) {
            if (!pluto_loop_is_parallel(prog, inner_loops[i])) {
              break;
            }
          }
        }
        if (i == num_inner_loops) {
          dist_dims[(*num_dist_dims)++] = dim;
          break; // for now, distributing only 2 loops at the most
        } else {
          break; // should not distribute this loop, and loops inner to it
        }
      }
    }
    pluto_loops_free(inner_loops, num_inner_loops);
  }
}

void pluto_mark_parallel_writeout(struct clast_stmt *root,
                                  const PlutoProg *prog,
                                  CloogOptions *cloogOptions) {
  int i, j, nloops, nstmts;
  int *stmtids = malloc(prog->nstmts * sizeof(int));
  int *stmts;
  struct clast_for **loops;

  FILE *pidefs = NULL;
  pidefs = fopen("pi_defs.h", "a");

  int max_ploop_id = 0;
  for (i = 0; i < prog->nstmts; i++) {
    if (prog->stmts[i]->ploop_id > max_ploop_id) {
      max_ploop_id = prog->stmts[i]->ploop_id;
    }
  }

  int pidefs_added[max_ploop_id + 1];
  for (i = 0; i <= max_ploop_id; i++)
    pidefs_added[i] = 0;

  /* MPI parallelize the write copy_out statements */
  j = 0;
  Stmt *stmt = NULL;
  while (j < prog->nstmts) {
    for (; j < prog->nstmts; j++) {
      if (prog->stmts[j]->type == LW_COPY_OUT) {
        stmt = prog->stmts[j];
        stmtids[0] = stmt->id + 1;
        assert(stmt->id != -1);
        // printf("S%d\n", stmtids[0]);
        break;
      }
    }
    if (j < prog->nstmts) { // lw_copy_out statement found
      j++;
      /* Get all loops containing exactly the lw_copy_out statement */
      ClastFilter filter = { NULL, stmtids, 1, exact };
      clast_filter(root, filter, &loops, &nloops, &stmts, &nstmts);
      if (pidefs_added[stmt->ploop_id] == 0) {
        for (i = 0; i < nloops; i++) {
          fprintf(pidefs, "#define _LB_REPLACE_ME_DISTLOOG%d%s ",
                  stmt->ploop_id, loops[i]->iterator);
          clast_pprint_expr(cloogOptions, pidefs, loops[i]->LB);
          fprintf(pidefs, "\n");
          fprintf(pidefs, "#define _UB_REPLACE_ME_DISTLOOG%d%s ",
                  stmt->ploop_id, loops[i]->iterator);
          clast_pprint_expr(cloogOptions, pidefs, loops[i]->UB);
          fprintf(pidefs, "\n");
        }
        pidefs_added[stmt->ploop_id] = 1;
      }
      free(loops);
      free(stmts);
    }
  }

  fclose(pidefs);
  //        char iter[5];
  //        sprintf(iter, "t%d", ploops[i]->depth+1);
  //    /* MPI parallelize the DATA INIT statements */
  //      /* Time the data_inti statements */
  //      int count = 0;
  //      for (j=0; j<prog->nstmts; j++) {
  //          if ((prog->stmts[j]->type == DATA_DIST_INIT ||
  // prog->stmts[j]->type == DATA_DIST_COPY)
  //             ) {
  //              stmtids[count++] = prog->stmts[j]->id+1;
  //              assert(prog->stmts[j]->id != -1);
  //              // printf("S%d\n", stmtids[count-1]);
  //          }
  //      }
  //      /* Get all loops at that depth with copy_out statements */
  //      ClastFilter filter7 = {iter, stmtids, count, subset};
  //      clast_filter(root, filter7, &loops, &nloops, &stmts, &nstmts);
  //      for (j=0; j<nloops; j++) {
  //          // printf("Timing and marking copy_out %s parallel\n",
  // loops[j]->iterator);
  //          // clast_pprint(stdout, loops[j]->body, 0, cloogOptions);
  //          if (options->commreport) {
  //              loops[j]->time = 1;
  //              loops[j]->time_name = strdup("t_data_init");
  //          }
  //          loops[j]->parallel = CLAST_PARALLEL_MPI;
  //      }
  //      free(loops);
  //      free(stmts);
  //    }

  free(stmtids);
}

/*
 * Clast-based parallel/distributed loop marking */
void pluto_mark_parallel(struct clast_stmt *root, const PlutoProg *prog,
                         CloogOptions *cloogOptions) {
  unsigned i, j, nploops;
  int nloops, nstmts;
  int *stmts;
  assert(root != NULL);

<<<<<<< HEAD
  char *suffix = malloc((options->scopnum + 1) * sizeof(char));
  suffix[0] = '\0';
  for (j = 0; j < options->scopnum; j++) {
    strncat(suffix, "_", 1);
  }

  // int filter[1] = {1};
  FILE *pidefs = NULL;
  if (options->distmem && options->data_dist && !options->verify_output)
    pidefs = fopen("pi_defs.h", "a");

=======
>>>>>>> a27888ca
  Ploop **ploops = pluto_get_dom_parallel_loops(prog, &nploops);
  /* Loops should be in the increasing order of their depths */
  qsort(ploops, nploops, sizeof(Ploop *), pluto_loop_compar);

  IF_DEBUG(printf("[pluto_mark_parallel] parallel loops\n"););
  IF_DEBUG(pluto_loops_print(ploops, nploops););

<<<<<<< HEAD
  // clast_pprint(stdout, root, 0, cloogOptions);

  int *stmtids = malloc(prog->nstmts * sizeof(int));
=======
>>>>>>> a27888ca
  for (i = 0; i < nploops; i++) {
    char iter[13];
    struct clast_for **loops;
    sprintf(iter, "t%d%s", ploops[i]->depth + 1, suffix);
    sprintf(iter, "t%d", ploops[i]->depth + 1);
    int *stmtids = malloc(ploops[i]->nstmts * sizeof(int));
    int max_depth = 0;
    for (j = 0; j < ploops[i]->nstmts; j++) {
      Stmt *stmt = ploops[i]->stmts[j];
      if (options->distmem)
        assert(stmt->ploop_id == i);
      if (stmt->trans->nrows > max_depth)
        max_depth = stmt->trans->nrows;
      stmtids[j] = stmt->id + 1;
    }
    int nstmtids = ploops[i]->nstmts;

    IF_DEBUG(printf("\tLooking for loop\n"););
    IF_DEBUG(pluto_loop_print(ploops[i]););
    // IF_DEBUG(clast_pprint(stdout, root, 0, cloogOptions););

    if (options->distmem) {
      int num_dist_dims = 0;
      int dist_dims[max_depth];
      get_dist_dims(prog, ploops[i], dist_dims, &num_dist_dims);

      for (int d = 0; d < num_dist_dims; d++) {
        int dim = dist_dims[d] + 1;
        sprintf(iter, "t%d%s", dim, suffix);
        /* Get all loops at that depth with compute statements */
        ClastFilter filter = { iter, stmtids, nstmtids, subset };
        clast_filter(root, filter, &loops, (int *)&nloops, &stmts,
                     (int *)&nstmts);

        /* The parallel loop shouldn't get separated with distmem */
        if (nloops >= 2)
          clast_pprint(stdout, root, 0, cloogOptions);
        assert(nloops <= 1);

        /* There should be at least one */
        if (nloops == 0) {
          /* Sometimes loops may disappear (1) tile size larger than trip count
           * 2) it's a scalar dimension but can't be determined from the
           * trans matrix */
          PLUTO_MESSAGE(printf(
              "[Pluto] Warning: parallel poly loop not found in AST\n"););
        } else {
          for (j = 0; j < nloops; j++) {
            IF_DEBUG(printf("Marking %s parallel\n", loops[j]->iterator););
            if (num_dist_dims > 1)
              loops[j]->loop_id = i;
            loops[j]->parallel = CLAST_PARALLEL_MPI;
            loops[j]->suffix = strdup(suffix);
            if (d == 0) { // only for the first distributed dimension
              if (options->mpiomp) {
                loops[j]->parallel += CLAST_PARALLEL_OMP;
                char *private_vars = malloc(512);
                strcpy(private_vars, "lbv,ubv,_lb_dist,_ub_dist");
                int depth = ploops[i]->depth + 1;
                for (depth++; depth <= max_depth; depth++) {
                  sprintf(private_vars + strlen(private_vars),
                          ",lbd_t%d%s,ubd_t%d%s,t%d%s", depth, suffix, depth,
                          suffix, depth, suffix);
                }
                loops[j]->private_vars = strdup(private_vars);
                free(private_vars);
              }
              if (options->timereport) {
                loops[j]->time_var_name = strdup("t_comp");
              }
            }

            if (options->distmem && options->data_dist &&
                !options->verify_output) {
              fprintf(pidefs, "#define _LB_REPLACE_ME_DISTLOOG%dt%d%s ", i, dim,
                      suffix);
              clast_pprint_expr(cloogOptions, pidefs, loops[j]->LB);
              fprintf(pidefs, "\n");
              fprintf(pidefs, "#define _UB_REPLACE_ME_DISTLOOG%dt%d%s ", i, dim,
                      suffix);
              clast_pprint_expr(cloogOptions, pidefs, loops[j]->UB);
              fprintf(pidefs, "\n");
            }
          }
        }
        free(loops);
        free(stmts);
      }

      for (int d = 0; d < num_dist_dims; d++) {
        sprintf(iter, "t%d%s", dist_dims[d] + 1, suffix);
        /* MPI parallelize the DATA SETUP statements */
        /* Time the data_inti statements */
        int count = 0;
        for (j = 0; j < prog->nstmts; j++) {
          if ((prog->stmts[j]->type == DATA_SETUP) &&
              prog->stmts[j]->ploop_id == i) {
            stmtids[count++] = prog->stmts[j]->id + 1;
            assert(prog->stmts[j]->id != -1);
            // printf("S%d\n", stmtids[count-1]);
          }
        }
        /* Get all loops at that depth with copy_out statements */
        ClastFilter filter6 = { iter, stmtids, count, subset };
        clast_filter(root, filter6, &loops, &nloops, &stmts, &nstmts);
        for (j = 0; j < nloops; j++) {
          // printf("Timing and marking copy_out %s parallel\n",
          // loops[j]->iterator);
          // clast_pprint(stdout, loops[j]->body, 0, cloogOptions);
          if (options->timereport) {
            loops[j]->time_var_name = strdup("t_data_init");
          }
          // loops[j]->parallel = CLAST_PARALLEL_MPI;
        }
        free(loops);
        free(stmts);

        /* MPI parallelize the DATA INIT statements */
        /* Time the data_inti statements */
        count = 0;
        for (j = 0; j < prog->nstmts; j++) {
          if ((prog->stmts[j]->type == DATA_DIST_INIT ||
               prog->stmts[j]->type == DATA_DIST_COPY) &&
              prog->stmts[j]->ploop_id == i) {
            stmtids[count++] = prog->stmts[j]->id + 1;
            assert(prog->stmts[j]->id != -1);
            // printf("S%d\n", stmtids[count-1]);
          }
        }
        /* Get all loops at that depth with copy_out statements */
        ClastFilter filter7 = { iter, stmtids, count, subset };
        clast_filter(root, filter7, &loops, &nloops, &stmts, &nstmts);
        for (j = 0; j < nloops; j++) {
          // printf("Timing and marking copy_out %s parallel\n",
          // loops[j]->iterator);
          // clast_pprint(stdout, loops[j]->body, 0, cloogOptions);
          if (options->timereport && d == 0) {
            loops[j]->time_var_name = strdup("t_data_init");
          }
          loops[j]->loop_id = i;
          loops[j]->parallel = CLAST_PARALLEL_MPI;
          loops[j]->suffix = strdup(suffix);
        }
        free(loops);
        free(stmts);

        /* MPI parallelize the DATA MANG statements */
        /* Time the data_inti statements */
        count = 0;
        for (j = 0; j < prog->nstmts; j++) {
          if ((prog->stmts[j]->type == DATA_DIST_MANG) &&
              prog->stmts[j]->ploop_id == i) {
            stmtids[count++] = prog->stmts[j]->id + 1;
            assert(prog->stmts[j]->id != -1);
            // printf("S%d\n", stmtids[count-1]);
          }
        }
        /* Get all loops at that depth with copy_out statements */
        ClastFilter filter8 = { iter, stmtids, count, subset };
        clast_filter(root, filter8, &loops, &nloops, &stmts, &nstmts);
        for (j = 0; j < nloops; j++) {
          // printf("Timing and marking copy_out %s parallel\n",
          // loops[j]->iterator);
          // clast_pprint(stdout, loops[j]->body, 0, cloogOptions);
          if (options->timereport && d == 0) {
            loops[j]->time_var_name = strdup("t_data_mang");
          }
          loops[j]->loop_id = i;
          loops[j]->parallel = CLAST_PARALLEL_MPI;
          loops[j]->suffix = strdup(suffix);
        }
        free(loops);
        free(stmts);
      }

      /* MPI parallelize the copy_out statements */
      /* Time the copy_out statements */
      nstmtids = 0;
      for (j = 0; j < prog->nstmts; j++) {
        if (prog->stmts[j]->type == COPY_OUT && prog->stmts[j]->ploop_id == i) {
          stmtids[nstmtids++] = prog->stmts[j]->id + 1;
          assert(prog->stmts[j]->id != -1);
          // printf("S%d\n", stmtids[nstmtids-1]);
        }
      }
      for (int d = 0; d < num_dist_dims; d++) {
        sprintf(iter, "t%d%s", dist_dims[d] + 1, suffix);
        /* Get all loops at that depth with copy_out statements */
        ClastFilter filter1 = { iter, stmtids, nstmtids, subset };
        clast_filter(root, filter1, &loops, &nloops, &stmts, &nstmts);
        for (j = 0; j < nloops; j++) {
          // printf("Timing and marking copy_out %s parallel\n",
          // loops[j]->iterator);
          // clast_pprint(stdout, loops[j]->body, 0, cloogOptions);
          if (num_dist_dims > 1)
            loops[j]->loop_id = i;
          loops[j]->parallel = CLAST_PARALLEL_MPI;
          loops[j]->suffix = strdup(suffix);
          if (d == 0) { // only for the first distributed dimension
            if (options->timereport) {
              loops[j]->time_var_name = strdup("t_pack");
            }
          }
        }
        free(loops);
        free(stmts);
      }

      /* MPI parallelize the sigma statements */
      /* Time the sigma statements */
      nstmtids = 0;
      for (j = 0; j < prog->nstmts; j++) {
        if ((prog->stmts[j]->type == SIGMA) && prog->stmts[j]->ploop_id == i) {
          stmtids[nstmtids++] = prog->stmts[j]->id + 1;
          assert(prog->stmts[j]->id != -1);
          // printf("S%d\n", stmtids[nstmtids-1]);
        }
      }
      for (int d = 0; d < num_dist_dims; d++) {
        sprintf(iter, "t%d%s", dist_dims[d] + 1, suffix);
        /* Get all loops at that depth with sigma statements */
        ClastFilter filter2 = { iter, stmtids, nstmtids, subset };
        clast_filter(root, filter2, &loops, &nloops, &stmts, &nstmts);
        for (j = 0; j < nloops; j++) {
          // printf("Timing and marking sigma %s parallel\n",
          // loops[j]->iterator);
          // clast_pprint(stdout, loops[j]->body, 0, cloogOptions);
          if (num_dist_dims > 1)
            loops[j]->loop_id = i;
          loops[j]->parallel = CLAST_PARALLEL_MPI;
          loops[j]->suffix = strdup(suffix);
          if (d == 0) { // only for the first distributed dimension
            if (options->timereport) {
              loops[j]->time_var_name = strdup("t_comm");
            }
          }
        }
        free(loops);
        free(stmts);
      }

      /* Time the copy_in statements */
      nstmtids = 0;
      for (j = 0; j < prog->nstmts; j++) {
        if (prog->stmts[j]->type == COPY_IN && prog->stmts[j]->ploop_id == i) {
          stmtids[nstmtids++] = prog->stmts[j]->id + 1;
          assert(prog->stmts[j]->id != -1);
          // printf("S%d\n", stmtids[nstmtids-1]);
        }
      }
      sprintf(iter, "t%d%s", ploops[i]->depth + 1, suffix);
      /* Get all loops at that depth with copy_in statements */
      ClastFilter filter3 = { iter, stmtids, nstmtids, subset };
      clast_filter(root, filter3, &loops, &nloops, &stmts, &nstmts);
      for (j = 0; j < nloops; j++) {
        // printf("Timing copy_in %s\n", loops[j]->iterator);
        // clast_pprint(stdout, loops[j]->body, 0, cloogOptions);
        if (options->timereport) {
          loops[j]->time_var_name = strdup("t_unpack");
        }
      }
      free(loops);
      free(stmts);
    } else {
      ClastFilter filter = { iter, stmtids, nstmtids, subset };
      clast_filter(root, filter, &loops, &nloops, &stmts, &nstmts);

      /* There should be at least one */
      if (nloops == 0) {
        /* Sometimes loops may disappear (1) tile size larger than trip count
         * 2) it's a scalar dimension but can't be determined from the
         * trans matrix */
        PLUTO_MESSAGE(
            printf("[Pluto] Warning: parallel poly loop not found in AST\n"););
      } else {
        for (j = 0; j < nloops; j++) {
          loops[j]->parallel = CLAST_PARALLEL_NOT;
          char *private_vars = malloc(strlen("lbv,ubv") + 6 * max_depth +
                                      2 * sizeof(suffix) + 1);
          sprintf(private_vars, "lbv%s,ubv%s", suffix, suffix);
          if (options->parallel) {
            IF_DEBUG(printf("\tMarking %s parallel\n", loops[j]->iterator););
            /* FIXME: = -> += CLAST_PARALLEL_OMP? similarly,
             * everywhere else? */
            loops[j]->parallel = CLAST_PARALLEL_OMP;
            loops[j]->suffix = strdup(suffix);
            /* Put all inner loop vars in private vars */
            int depth = ploops[i]->depth + 1 + 1;
            for (; depth <= max_depth; depth++) {
              sprintf(private_vars + strlen(private_vars), ",t%d%s", depth,
                      suffix);
            }
          }
          loops[j]->private_vars = strdup(private_vars);
          free(private_vars);
        }
      }
      free(loops);
      free(stmts);
    }
  }
  free(stmtids);

  if (options->distmem && options->data_dist && !options->verify_output) {
    fclose(pidefs);
  }
  if (options->distmem) {
    pluto_mark_parallel_writeout(root, prog, cloogOptions);
  }

  pluto_loops_free(ploops, nploops);

  free(suffix);
}

/*
 * Clast-based parallel/distributed loop marking for distmem-dynschedule code*/
void pluto_mark_parallel_dynschedule(struct clast_stmt *root,
                                     const PlutoProg *prog,
                                     CloogOptions *cloogOptions) {
  int i, j, l, nloops, nstmts;
  int stmtids[1];
  int *stmts;
  struct clast_for **loops;

  FILE *pidefs = NULL;
  if (!options->distmem) {
    pidefs = fopen("pi_defs.h", "a");
  }

  char *suffix = malloc((options->scopnum + 1) * sizeof(char));
  suffix[0] = '\0';
  for (j = 0; j < options->scopnum; j++) {
    strncat(suffix, "_", 1);
  }

  /* OMP parallelize the all_tasks statements */
  j = 0;
  while (j < prog->nstmts) {
    char iter[5];
    int depth = 0;
    Stmt *stmt = NULL;
    for (; j < prog->nstmts; j++) {
      if (prog->stmts[j]->type == ALL_TASKS) {
        stmt = prog->stmts[j];
        stmtids[0] = stmt->id + 1;
        assert(stmt->id != -1);
        // printf("S%d\n", stmtids[0]);
        for (i = 0; i < stmt->trans->nrows; i++) {
          if (stmt->hyp_types[i] != H_SCALAR)
            break;
        }
        depth = i + 1;
        sprintf(iter, "t%d%s", i + 1, suffix);
        break;
      }
    }
    if (j < prog->nstmts) { // all_tasks statement found
      j++;
      /* Get all loops at that depth with exactly the all_tasks statement */
      ClastFilter filter = { iter, stmtids, 1, exact };
      clast_filter(root, filter, &loops, &nloops, &stmts, &nstmts);
      if (nloops == 0) {
        /* Sometimes loops may disappear (1) tile size larger than trip count
         * 2) it's a scalar dimension but can't be determined from the
         * trans matrix */
        PLUTO_MESSAGE(
            printf("[Pluto] Warning: parallel poly loop not found in AST\n"););
      } else {
        for (l = 0; l < nloops; l++) {
          // printf("Marking all_tasks %s parallel\n", loops[l]->iterator);
          // clast_pprint(stdout, loops[l]->body, 0, cloogOptions);
          loops[l]->parallel = CLAST_PARALLEL_OMP;
          loops[l]->suffix = strdup(suffix);
          char *private_vars = malloc(512);
          strcpy(private_vars, "");
          if (options->distmem) {
            sprintf(private_vars + strlen(private_vars), "remote_dep_tasks, ");
          }
          sprintf(private_vars + strlen(private_vars),
                  "local_dep_tasks, affinity");
          for (depth++; depth <= stmt->trans->nrows; depth++) {
            sprintf(private_vars + strlen(private_vars), ", t%d", depth);
          }
          loops[l]->private_vars = strdup(private_vars);
          free(private_vars);
          char *reduction_vars = malloc(128);
          strcpy(reduction_vars, "+:_num_tasks_to_execute");
          if (options->distmem) {
            sprintf(reduction_vars + strlen(reduction_vars),
                    ",_num_tasks_to_unpack");
          }
          loops[l]->reduction_vars = strdup(reduction_vars);
          free(reduction_vars);
        }
      }
      //            if ((nloops>0)) {
      //                assert(nloops == 1);
      //            }
      free(loops);
      free(stmts);

      if (!options->distmem) {
        /* Get all loops with exactly the all_tasks statement */
        ClastFilter filter1 = { NULL, stmtids, 1, exact };
        clast_filter(root, filter1, &loops, &nloops, &stmts, &nstmts);
        for (l = 0; l < nloops; l++) {
          fprintf(pidefs, "#define _LB_REPLACE_ME_DISTLOOG%d%s ",
                  stmt->ploop_id, loops[l]->iterator);
          clast_pprint_expr(cloogOptions, pidefs, loops[l]->LB);
          fprintf(pidefs, "\n");
          fprintf(pidefs, "#define _UB_REPLACE_ME_DISTLOOG%d%s ",
                  stmt->ploop_id, loops[l]->iterator);
          clast_pprint_expr(cloogOptions, pidefs, loops[l]->UB);
          fprintf(pidefs, "\n");
        }
        free(loops);
        free(stmts);
      }
    }
  }

  pluto_mark_parallel_writeout(root, prog, cloogOptions);

  if (!options->distmem) {
    fclose(pidefs);
  }

  free(suffix);
}

/*
 * Clast-based vector loop marking */
void pluto_mark_vector(struct clast_stmt *root, const PlutoProg *prog,
                       CloogOptions *cloogOptions) {
  unsigned i, j, nloops, nstmts, nploops;
  struct clast_for **loops;
  int *stmts;
  assert(root != NULL);

  char *suffix = malloc((options->scopnum + 1) * sizeof(char));
  suffix[0] = '\0';
  for (j = 0; j < options->scopnum; j++) {
    strncat(suffix, "_", 1);
  }

  Ploop **ploops;
  //    if(options->data_dist && options->data_tile_opt )
  //		ploops = pluto_get_all_loops(prog, &nploops);
  //    else
  ploops = pluto_get_parallel_loops(prog, &nploops);

  IF_DEBUG(printf("[pluto_mark_vector] parallel loops\n"););
  IF_DEBUG(pluto_loops_print(ploops, nploops););

  for (i = 0; i < nploops; i++) {
    /* Only the innermost ones */
    if (!pluto_loop_is_innermost(ploops[i], prog))
      continue;

    IF_DEBUG(printf("[pluto_mark_vector] marking loop vectorizable\n"););
    IF_DEBUG(pluto_loop_print(ploops[i]););
    char iter[13];
    sprintf(iter, "t%d%s", ploops[i]->depth + 1, suffix);
    int *stmtids = malloc(ploops[i]->nstmts * sizeof(int));
    for (j = 0; j < ploops[i]->nstmts; j++) {
      stmtids[j] = ploops[i]->stmts[j]->id + 1;
    }

    // IF_DEBUG(printf("Looking for loop\n"););
    // IF_DEBUG(pluto_loop_print(ploops[i]););
    // IF_DEBUG(printf("%s in \n", iter););
    // IF_DEBUG(clast_pprint(stdout, root, 0, cloogOptions););

    ClastFilter filter = { iter, stmtids, ploops[i]->nstmts, subset };
    clast_filter(root, filter, &loops, (int *)&nloops, &stmts, (int *)&nstmts);

    /* There should be at least one */
    if (nloops == 0) {
      /* Sometimes loops may disappear (1) tile size larger than trip count
       * 2) it's a scalar dimension but can't be determined from the
       * trans matrix */
      printf("[pluto] pluto_mark_vector: WARNING: vectorizable poly loop not "
             "found in AST\n");
      continue;
    }
    for (j = 0; j < nloops; j++) {
      loops[j]->parallel += CLAST_PARALLEL_VEC;
      loops[j]->suffix = strdup(suffix);
      // loops[j]->pos_offset = ploops[i]->stmts[0]->pos_peel_offset;
      // loops[j]->neg_offset = ploops[i]->stmts[0]->neg_peel_offset;
    }

    for (j = 0; j < ploops[i]->nstmts; j++)
      ploops[i]->stmts[j]->inner_loop_vec = 1;

    free(stmtids);
    free(loops);
    free(stmts);
  }

  pluto_loops_free(ploops, nploops);

  free(suffix);
}<|MERGE_RESOLUTION|>--- conflicted
+++ resolved
@@ -163,7 +163,6 @@
   int *stmts;
   assert(root != NULL);
 
-<<<<<<< HEAD
   char *suffix = malloc((options->scopnum + 1) * sizeof(char));
   suffix[0] = '\0';
   for (j = 0; j < options->scopnum; j++) {
@@ -175,8 +174,6 @@
   if (options->distmem && options->data_dist && !options->verify_output)
     pidefs = fopen("pi_defs.h", "a");
 
-=======
->>>>>>> a27888ca
   Ploop **ploops = pluto_get_dom_parallel_loops(prog, &nploops);
   /* Loops should be in the increasing order of their depths */
   qsort(ploops, nploops, sizeof(Ploop *), pluto_loop_compar);
@@ -184,12 +181,9 @@
   IF_DEBUG(printf("[pluto_mark_parallel] parallel loops\n"););
   IF_DEBUG(pluto_loops_print(ploops, nploops););
 
-<<<<<<< HEAD
   // clast_pprint(stdout, root, 0, cloogOptions);
 
   int *stmtids = malloc(prog->nstmts * sizeof(int));
-=======
->>>>>>> a27888ca
   for (i = 0; i < nploops; i++) {
     char iter[13];
     struct clast_for **loops;
