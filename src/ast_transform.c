/*
 * PLUTO: An automatic parallelizer and locality optimizer
 *
 * Copyright (C) 2007-2012 Uday Bondhugula
 *
 * This file is part of Pluto.
 *
 * Pluto is free software; you can redistribute it and/or modify
 * it under the terms of the GNU General Public License as published by
 * the Free Software Foundation; either version 3 of the License, or
 * (at your option) any later version.

 * This program is distributed in the hope that it will be useful,
 * but WITHOUT ANY WARRANTY; without even the implied warranty of
 * MERCHANTABILITY or FITNESS FOR A PARTICULAR PURPOSE.  See the
 * GNU General Public License for more details.
 *
 * A copy of the GNU General Public Licence can be found in the file
 * `LICENSE' in the top-level directory of this distribution.
 *
 */
#include <stdio.h>
#include <stdlib.h>

#include "ast_transform.h"
#include "pluto.h"
#include "program.h"

#include "cloog/cloog.h"

/*
 * Clast-based parallel loop marking */
void pluto_mark_parallel(struct clast_stmt *root, const PlutoProg *prog,
                         CloogOptions *cloogOptions) {
<<<<<<< HEAD
  int i, j, nloops, nstmts, nploops;
=======
  unsigned i, j, nloops, nstmts, nploops;
>>>>>>> c87e3623
  struct clast_for **loops;
  int *stmts;
  assert(root != NULL);

<<<<<<< HEAD
  // int filter[1] = {1};

  Ploop **ploops = pluto_get_dom_parallel_loops(prog, &nploops);

  // pluto_print_depsat_vectors(prog->deps, prog->ndeps, prog->num_hyperplanes);

  IF_DEBUG(printf("[pluto_mark_parallel] parallel loops\n"););
  IF_DEBUG(pluto_loops_print(ploops, nploops););

  // clast_pprint(stdout, root, 0, cloogOptions);

  for (i = 0; i < nploops; i++) {
    char iter[5];
    sprintf(iter, "t%d", ploops[i]->depth + 1);
    int *stmtids = malloc(ploops[i]->nstmts * sizeof(int));
    int max_depth = 0;
=======
  Ploop **ploops = pluto_get_dom_parallel_loops(prog, &nploops);

  IF_DEBUG(printf("[pluto_mark_parallel] parallel loops\n"););
  IF_DEBUG(pluto_loops_print(ploops, nploops););

  for (i = 0; i < nploops; i++) {
    char iter[13];
    sprintf(iter, "t%d", ploops[i]->depth + 1);
    int *stmtids = (int *)malloc(ploops[i]->nstmts * sizeof(int));
    unsigned max_depth = 0;
>>>>>>> c87e3623
    for (j = 0; j < ploops[i]->nstmts; j++) {
      Stmt *stmt = ploops[i]->stmts[j];
      if (stmt->trans->nrows > max_depth)
        max_depth = stmt->trans->nrows;
      stmtids[j] = stmt->id + 1;
    }

    IF_DEBUG(printf("\tLooking for loop\n"););
    IF_DEBUG(pluto_loop_print(ploops[i]););
    // IF_DEBUG(clast_pprint(stdout, root, 0, cloogOptions););

<<<<<<< HEAD
    ClastFilter filter = {iter, stmtids, ploops[i]->nstmts, subset};
    clast_filter(root, filter, &loops, &nloops, &stmts, &nstmts);
=======
    ClastFilter filter = {iter, stmtids, (int)ploops[i]->nstmts, subset};
    clast_filter(root, filter, &loops, (int *)&nloops, &stmts, (int *)&nstmts);
>>>>>>> c87e3623

    /* There should be at least one */
    if (nloops == 0) {
      /* Sometimes loops may disappear (1) tile size larger than trip count
       * 2) it's a scalar dimension but can't be determined from the
       * trans matrix */
      printf("Warning: parallel poly loop not found in AST\n");
      continue;
    } else {
      for (j = 0; j < nloops; j++) {
        loops[j]->parallel = CLAST_PARALLEL_NOT;
<<<<<<< HEAD
        char *private_vars = malloc(128);
=======
        char *private_vars = (char *)malloc(512);
>>>>>>> c87e3623
        strcpy(private_vars, "lbv,ubv");
        if (options->parallel) {
          IF_DEBUG(printf("Marking %s parallel\n", loops[j]->iterator););
          loops[j]->parallel = CLAST_PARALLEL_OMP;
<<<<<<< HEAD
          int depth = ploops[i]->depth + 1;
          for (depth++; depth <= max_depth; depth++) {
            sprintf(private_vars + strlen(private_vars), ",t%d", depth);
=======
          unsigned depth = ploops[i]->depth + 1;
          depth++;
          for (; depth <= max_depth; depth++) {
            sprintf(private_vars + strlen(private_vars), ",t%u", depth);
>>>>>>> c87e3623
          }
        }
        loops[j]->private_vars = strdup(private_vars);
        free(private_vars);
      }
    }
    free(stmtids);
    free(loops);
    free(stmts);
  }

  pluto_loops_free(ploops, nploops);
}

/*
 * Clast-based vector loop marking */
void pluto_mark_vector(struct clast_stmt *root, const PlutoProg *prog,
                       CloogOptions *cloogOptions) {
<<<<<<< HEAD
  int i, j, nloops, nstmts, nploops;
=======
  unsigned i, j, nloops, nstmts, nploops;
>>>>>>> c87e3623
  struct clast_for **loops;
  int *stmts;
  assert(root != NULL);

  Ploop **ploops = pluto_get_parallel_loops(prog, &nploops);

  IF_DEBUG(printf("[pluto_mark_vector] parallel loops\n"););
  IF_DEBUG(pluto_loops_print(ploops, nploops););

<<<<<<< HEAD
  // pluto_print_depsat_vectors(prog->deps, prog->ndeps, prog->num_hyperplanes);
  // clast_pprint(stdout, root, 0, cloogOptions);

=======
>>>>>>> c87e3623
  for (i = 0; i < nploops; i++) {
    /* Only the innermost ones */
    if (!pluto_loop_is_innermost(ploops[i], prog))
      continue;

    IF_DEBUG(printf("[pluto_mark_vector] marking loop vectorizable\n"););
    IF_DEBUG(pluto_loop_print(ploops[i]););
<<<<<<< HEAD
    char iter[5];
    sprintf(iter, "t%d", ploops[i]->depth + 1);
    int *stmtids = malloc(ploops[i]->nstmts * sizeof(int));
=======
    char iter[13];
    sprintf(iter, "t%d", ploops[i]->depth + 1);
    int *stmtids = (int *)malloc(ploops[i]->nstmts * sizeof(int));
>>>>>>> c87e3623
    for (j = 0; j < ploops[i]->nstmts; j++) {
      stmtids[j] = ploops[i]->stmts[j]->id + 1;
    }

<<<<<<< HEAD
    // IF_DEBUG(printf("Looking for loop\n"););
    // IF_DEBUG(pluto_loop_print(ploops[i]););
    // IF_DEBUG(printf("%s in \n", iter););
    // IF_DEBUG(clast_pprint(stdout, root, 0, cloogOptions););

    ClastFilter filter = {iter, stmtids, ploops[i]->nstmts, subset};
    clast_filter(root, filter, &loops, &nloops, &stmts, &nstmts);
=======
    ClastFilter filter = {iter, stmtids, (int)ploops[i]->nstmts, subset};
    clast_filter(root, filter, &loops, (int *)&nloops, &stmts, (int *)&nstmts);
>>>>>>> c87e3623

    /* There should be at least one */
    if (nloops == 0) {
      /* Sometimes loops may disappear (1) tile size larger than trip count
       * 2) it's a scalar dimension but can't be determined from the
       * trans matrix */
      printf("[pluto] pluto_mark_vector: WARNING: vectorizable poly loop not "
             "found in AST\n");
      continue;
    }
    for (j = 0; j < nloops; j++) {
<<<<<<< HEAD
      // printf("\tMarking %s ivdep\n", loops[j]->iterator);
=======
>>>>>>> c87e3623
      loops[j]->parallel += CLAST_PARALLEL_VEC;
    }
    free(stmtids);
    free(loops);
    free(stmts);
  }

  pluto_loops_free(ploops, nploops);
}<|MERGE_RESOLUTION|>--- conflicted
+++ resolved
@@ -32,33 +32,11 @@
  * Clast-based parallel loop marking */
 void pluto_mark_parallel(struct clast_stmt *root, const PlutoProg *prog,
                          CloogOptions *cloogOptions) {
-<<<<<<< HEAD
-  int i, j, nloops, nstmts, nploops;
-=======
   unsigned i, j, nloops, nstmts, nploops;
->>>>>>> c87e3623
   struct clast_for **loops;
   int *stmts;
   assert(root != NULL);
 
-<<<<<<< HEAD
-  // int filter[1] = {1};
-
-  Ploop **ploops = pluto_get_dom_parallel_loops(prog, &nploops);
-
-  // pluto_print_depsat_vectors(prog->deps, prog->ndeps, prog->num_hyperplanes);
-
-  IF_DEBUG(printf("[pluto_mark_parallel] parallel loops\n"););
-  IF_DEBUG(pluto_loops_print(ploops, nploops););
-
-  // clast_pprint(stdout, root, 0, cloogOptions);
-
-  for (i = 0; i < nploops; i++) {
-    char iter[5];
-    sprintf(iter, "t%d", ploops[i]->depth + 1);
-    int *stmtids = malloc(ploops[i]->nstmts * sizeof(int));
-    int max_depth = 0;
-=======
   Ploop **ploops = pluto_get_dom_parallel_loops(prog, &nploops);
 
   IF_DEBUG(printf("[pluto_mark_parallel] parallel loops\n"););
@@ -69,7 +47,6 @@
     sprintf(iter, "t%d", ploops[i]->depth + 1);
     int *stmtids = (int *)malloc(ploops[i]->nstmts * sizeof(int));
     unsigned max_depth = 0;
->>>>>>> c87e3623
     for (j = 0; j < ploops[i]->nstmts; j++) {
       Stmt *stmt = ploops[i]->stmts[j];
       if (stmt->trans->nrows > max_depth)
@@ -81,13 +58,8 @@
     IF_DEBUG(pluto_loop_print(ploops[i]););
     // IF_DEBUG(clast_pprint(stdout, root, 0, cloogOptions););
 
-<<<<<<< HEAD
-    ClastFilter filter = {iter, stmtids, ploops[i]->nstmts, subset};
-    clast_filter(root, filter, &loops, &nloops, &stmts, &nstmts);
-=======
     ClastFilter filter = {iter, stmtids, (int)ploops[i]->nstmts, subset};
     clast_filter(root, filter, &loops, (int *)&nloops, &stmts, (int *)&nstmts);
->>>>>>> c87e3623
 
     /* There should be at least one */
     if (nloops == 0) {
@@ -99,25 +71,15 @@
     } else {
       for (j = 0; j < nloops; j++) {
         loops[j]->parallel = CLAST_PARALLEL_NOT;
-<<<<<<< HEAD
-        char *private_vars = malloc(128);
-=======
         char *private_vars = (char *)malloc(512);
->>>>>>> c87e3623
         strcpy(private_vars, "lbv,ubv");
         if (options->parallel) {
           IF_DEBUG(printf("Marking %s parallel\n", loops[j]->iterator););
           loops[j]->parallel = CLAST_PARALLEL_OMP;
-<<<<<<< HEAD
-          int depth = ploops[i]->depth + 1;
-          for (depth++; depth <= max_depth; depth++) {
-            sprintf(private_vars + strlen(private_vars), ",t%d", depth);
-=======
           unsigned depth = ploops[i]->depth + 1;
           depth++;
           for (; depth <= max_depth; depth++) {
             sprintf(private_vars + strlen(private_vars), ",t%u", depth);
->>>>>>> c87e3623
           }
         }
         loops[j]->private_vars = strdup(private_vars);
@@ -136,11 +98,7 @@
  * Clast-based vector loop marking */
 void pluto_mark_vector(struct clast_stmt *root, const PlutoProg *prog,
                        CloogOptions *cloogOptions) {
-<<<<<<< HEAD
-  int i, j, nloops, nstmts, nploops;
-=======
   unsigned i, j, nloops, nstmts, nploops;
->>>>>>> c87e3623
   struct clast_for **loops;
   int *stmts;
   assert(root != NULL);
@@ -150,12 +108,6 @@
   IF_DEBUG(printf("[pluto_mark_vector] parallel loops\n"););
   IF_DEBUG(pluto_loops_print(ploops, nploops););
 
-<<<<<<< HEAD
-  // pluto_print_depsat_vectors(prog->deps, prog->ndeps, prog->num_hyperplanes);
-  // clast_pprint(stdout, root, 0, cloogOptions);
-
-=======
->>>>>>> c87e3623
   for (i = 0; i < nploops; i++) {
     /* Only the innermost ones */
     if (!pluto_loop_is_innermost(ploops[i], prog))
@@ -163,31 +115,15 @@
 
     IF_DEBUG(printf("[pluto_mark_vector] marking loop vectorizable\n"););
     IF_DEBUG(pluto_loop_print(ploops[i]););
-<<<<<<< HEAD
-    char iter[5];
-    sprintf(iter, "t%d", ploops[i]->depth + 1);
-    int *stmtids = malloc(ploops[i]->nstmts * sizeof(int));
-=======
     char iter[13];
     sprintf(iter, "t%d", ploops[i]->depth + 1);
     int *stmtids = (int *)malloc(ploops[i]->nstmts * sizeof(int));
->>>>>>> c87e3623
     for (j = 0; j < ploops[i]->nstmts; j++) {
       stmtids[j] = ploops[i]->stmts[j]->id + 1;
     }
 
-<<<<<<< HEAD
-    // IF_DEBUG(printf("Looking for loop\n"););
-    // IF_DEBUG(pluto_loop_print(ploops[i]););
-    // IF_DEBUG(printf("%s in \n", iter););
-    // IF_DEBUG(clast_pprint(stdout, root, 0, cloogOptions););
-
-    ClastFilter filter = {iter, stmtids, ploops[i]->nstmts, subset};
-    clast_filter(root, filter, &loops, &nloops, &stmts, &nstmts);
-=======
     ClastFilter filter = {iter, stmtids, (int)ploops[i]->nstmts, subset};
     clast_filter(root, filter, &loops, (int *)&nloops, &stmts, (int *)&nstmts);
->>>>>>> c87e3623
 
     /* There should be at least one */
     if (nloops == 0) {
@@ -199,10 +135,6 @@
       continue;
     }
     for (j = 0; j < nloops; j++) {
-<<<<<<< HEAD
-      // printf("\tMarking %s ivdep\n", loops[j]->iterator);
-=======
->>>>>>> c87e3623
       loops[j]->parallel += CLAST_PARALLEL_VEC;
     }
     free(stmtids);
