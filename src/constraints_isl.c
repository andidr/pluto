--- conflicted
+++ resolved
@@ -11,10 +11,7 @@
 #include <unistd.h>
 
 #include "constraints.h"
-<<<<<<< HEAD
-=======
 #include "isl_support.h"
->>>>>>> c87e3623
 #include "math_support.h"
 #include "pluto.h"
 
@@ -36,11 +33,7 @@
     return;
 
   end = start + num - 1;
-<<<<<<< HEAD
-  assert(start >= 0 && end <= cst->ncols - 2);
-=======
   assert(start >= 0 && end <= (int)cst->ncols - 2);
->>>>>>> c87e3623
 
   set = isl_set_from_pluto_constraints(cst, NULL);
   set = isl_set_project_out(set, isl_dim_set, start, num);
@@ -60,11 +53,7 @@
     return;
 
   end = start + num - 1;
-<<<<<<< HEAD
-  assert(start >= 0 && end <= (*cst)->ncols - 2);
-=======
   assert(start >= 0 && end <= (int)(*cst)->ncols - 2);
->>>>>>> c87e3623
 
   isl_ctx *ctx = isl_ctx_alloc();
   bset = isl_basic_set_from_pluto_constraints(ctx, *cst);
@@ -82,22 +71,12 @@
 __isl_give isl_basic_set *
 isl_basic_set_from_pluto_constraints(isl_ctx *ctx,
                                      const PlutoConstraints *cst) {
-<<<<<<< HEAD
-  int i, j;
-  int n_eq = 0, n_ineq = 0;
-  isl_dim *dim;
-  isl_mat *eq, *ineq;
-  isl_basic_set *bset;
-
-  for (i = 0; i < cst->nrows; ++i)
-=======
   int n_eq = 0, n_ineq = 0;
   isl_space *dim;
   isl_mat *eq, *ineq;
   isl_basic_set *bset;
 
   for (unsigned i = 0; i < cst->nrows; ++i)
->>>>>>> c87e3623
     if (cst->is_eq[i])
       n_eq++;
     else
@@ -106,17 +85,10 @@
   eq = isl_mat_alloc(ctx, n_eq, cst->ncols);
   ineq = isl_mat_alloc(ctx, n_ineq, cst->ncols);
 
-<<<<<<< HEAD
-  dim = isl_dim_set_alloc(ctx, 0, cst->ncols - 1);
-
-  n_eq = n_ineq = 0;
-  for (i = 0; i < cst->nrows; ++i) {
-=======
   dim = isl_space_set_alloc(ctx, 0, cst->ncols - 1);
 
   n_eq = n_ineq = 0;
   for (unsigned i = 0; i < cst->nrows; ++i) {
->>>>>>> c87e3623
     isl_mat **m;
     int row;
 
@@ -128,11 +100,7 @@
       row = n_ineq++;
     }
 
-<<<<<<< HEAD
-    for (j = 0; j < cst->ncols; ++j) {
-=======
     for (unsigned j = 0; j < cst->ncols; ++j) {
->>>>>>> c87e3623
       mpz_t tmp, one;
       mpz_init(tmp);
       mpz_init(one);
@@ -157,11 +125,7 @@
                                                    isl_ctx *ctx) {
   isl_set *set;
 
-<<<<<<< HEAD
-  isl_space *dim = isl_dim_set_alloc(ctx, 0, cst->ncols - 1);
-=======
   isl_space *dim = isl_space_set_alloc(ctx, 0, cst->ncols - 1);
->>>>>>> c87e3623
   set = isl_set_empty(dim);
 
   while (cst != NULL) {
@@ -173,13 +137,8 @@
   return set;
 }
 
-<<<<<<< HEAD
-static int extract_basic_set_constraints(__isl_take isl_basic_set *bset,
-                                         void *usr) {
-=======
 static isl_stat extract_basic_set_constraints(__isl_take isl_basic_set *bset,
                                               void *usr) {
->>>>>>> c87e3623
   PlutoConstraints **cst = (PlutoConstraints **)usr;
 
   PlutoConstraints *bcst = isl_basic_set_to_pluto_constraints(bset);
@@ -194,11 +153,7 @@
     pluto_constraints_free(bcst);
   }
 
-<<<<<<< HEAD
-  return 0;
-=======
   return isl_stat_ok;
->>>>>>> c87e3623
 }
 
 /* Convert an isl_set to PlutoConstraints */
@@ -218,28 +173,16 @@
 __isl_give isl_basic_map *
 isl_basic_map_from_pluto_constraints(isl_ctx *ctx, const PlutoConstraints *cst,
                                      int n_in, int n_out, int n_par) {
-<<<<<<< HEAD
-  int i, j;
-=======
->>>>>>> c87e3623
   int n_eq = 0, n_ineq = 0;
   isl_mat *eq, *ineq;
   isl_basic_map *bmap;
   isl_space *space;
 
-<<<<<<< HEAD
-  assert(cst->ncols == n_in + n_out + n_par + 1);
+  assert((int)cst->ncols == n_in + n_out + n_par + 1);
 
   space = isl_space_alloc(ctx, n_par, n_in, n_out);
 
-  for (i = 0; i < cst->nrows; ++i) {
-=======
-  assert((int)cst->ncols == n_in + n_out + n_par + 1);
-
-  space = isl_space_alloc(ctx, n_par, n_in, n_out);
-
   for (unsigned i = 0; i < cst->nrows; ++i) {
->>>>>>> c87e3623
     if (cst->is_eq[i])
       n_eq++;
     else
@@ -250,11 +193,7 @@
   ineq = isl_mat_alloc(ctx, n_ineq, cst->ncols);
 
   n_eq = n_ineq = 0;
-<<<<<<< HEAD
-  for (i = 0; i < cst->nrows; ++i) {
-=======
   for (unsigned i = 0; i < cst->nrows; ++i) {
->>>>>>> c87e3623
     isl_mat **m;
     int row;
 
@@ -266,11 +205,7 @@
       row = n_ineq++;
     }
 
-<<<<<<< HEAD
-    for (j = 0; j < cst->ncols; ++j) {
-=======
     for (unsigned j = 0; j < cst->ncols; ++j) {
->>>>>>> c87e3623
       *m = isl_mat_set_element_si(*m, row, j, cst->val[i][j]);
     }
   }
@@ -394,15 +329,9 @@
 
 /* Use isl to solve these constraints (solves just for the first element if
  * it's a list of constraints */
-<<<<<<< HEAD
-int64 *pluto_constraints_lexmin_isl(const PlutoConstraints *cst, int negvar) {
-  int i;
-  int64 *sol;
-=======
 int64_t *pluto_constraints_lexmin_isl(const PlutoConstraints *cst, int negvar) {
   int i;
   int64_t *sol;
->>>>>>> c87e3623
   isl_ctx *ctx;
   isl_basic_set *bset, *all_positive;
   isl_set *domain, *all_positive_set, *lexmin;
@@ -417,19 +346,10 @@
 
   // Allow only positive values.
   if (negvar == 0) {
-<<<<<<< HEAD
-    all_positive = isl_basic_set_positive_orthant(isl_set_get_dim(domain));
-    all_positive_set = isl_set_from_basic_set(all_positive);
-    domain = isl_set_intersect(domain, all_positive_set);
-  }
-  // isl_set_print(domain, stdout, 0, ISL_FORMAT_ISL);
-  // isl_set_dump(domain);
-=======
     all_positive = isl_basic_set_positive_orthant(isl_set_get_space(domain));
     all_positive_set = isl_set_from_basic_set(all_positive);
     domain = isl_set_intersect(domain, all_positive_set);
   }
->>>>>>> c87e3623
   lexmin = isl_set_lexmin(domain);
 
   if (isl_set_is_empty(lexmin)) {
@@ -439,11 +359,7 @@
   }
 
   int num_dimensions = isl_set_n_dim(lexmin);
-<<<<<<< HEAD
-  sol = (int64 *)malloc((num_dimensions) * sizeof(int64));
-=======
   sol = (int64_t *)malloc((num_dimensions) * sizeof(int64_t));
->>>>>>> c87e3623
 
   // As the set is non parametric, there is only a single point in the set.
   // This point is the lexicographic minimum of the set.
@@ -494,10 +410,6 @@
     /* Schedule should be single valued */
     assert(isl_map_dim_is_single_valued(map, i));
     isl_pw_aff *pw_aff = isl_pw_aff_from_map_dim(map, i);
-<<<<<<< HEAD
-    // isl_pw_aff_dump(pw_aff);
-=======
->>>>>>> c87e3623
     /* TODO: check to make sure there is only one piece; or else
      * an incorrect schedule will be extracted */
     /* Best effort: Gets it from the last piece */
@@ -510,20 +422,6 @@
   return func;
 }
 
-<<<<<<< HEAD
-static int basic_map_count(__isl_take isl_basic_map *bmap, void *user) {
-  int *count = user;
-
-  *count += 1;
-  isl_basic_map_free(bmap);
-  return 0;
-}
-
-int isl_map_count(__isl_take isl_map *map, void *user) {
-  int r;
-
-  r = isl_map_foreach_basic_map(map, &basic_map_count, user);
-=======
 static isl_stat basic_map_count(__isl_take isl_basic_map *bmap, void *user) {
   int *count = (int *)user;
 
@@ -534,7 +432,6 @@
 
 isl_stat isl_map_count(__isl_take isl_map *map, void *user) {
   isl_stat r = isl_map_foreach_basic_map(map, &basic_map_count, user);
->>>>>>> c87e3623
   isl_map_free(map);
   return r;
 }
@@ -546,7 +443,6 @@
   PlutoConstraints *icst;
 
   isl_ctx *ctx = isl_ctx_alloc();
-<<<<<<< HEAD
 
   iset1 = isl_set_from_pluto_constraints(cst1, ctx);
   iset2 = isl_set_from_pluto_constraints(cst2, ctx);
@@ -558,19 +454,6 @@
 
   isl_ctx_free(ctx);
 
-=======
-
-  iset1 = isl_set_from_pluto_constraints(cst1, ctx);
-  iset2 = isl_set_from_pluto_constraints(cst2, ctx);
-
-  iset3 = isl_set_intersect(iset1, iset2);
-
-  icst = isl_set_to_pluto_constraints(iset3);
-  isl_set_free(iset3);
-
-  isl_ctx_free(ctx);
-
->>>>>>> c87e3623
   return icst;
 }
 
