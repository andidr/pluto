/*
 * PLUTO: An automatic parallelizer and locality optimizer
 * Author: Aravind Acharya
 *
 * This file is part of Pluto.
 *
 * Pluto is free software: you can redistribute it and/or modify
 * it under the terms of the GNU General Public License as published by
 * the Free Software Foundation; either version 3 of the License, or
 * (at your option) any later version.

 * This program is distributed in the hope that it will be useful,
 * but WITHOUT ANY WARRANTY; without even the implied warranty of
 * MERCHANTABILITY or FITNESS FOR A PARTICULAR PURPOSE.  See the
 * GNU General Public License for more details.
 *
 * A copy of the GNU General Public Licence can be found in the file
 * `LICENSE' in the top-level directory of this distribution.
 *
 */
#include <assert.h>
#include <math.h>
#include <stdio.h>
#include <stdlib.h>
#include <string.h>

#include <sys/time.h>

#include "constraints.h"
#include "math_support.h"
#include "pluto.h"
#include "program.h"

#include "candl/candl.h"
#include <isl/constraint.h>
#include <isl/mat.h>
#include <isl/set.h>

#if defined GLPK || defined GUROBI
int scale_shift_permutations(PlutoProg *prog, int *colour, int c);
double *pluto_fusion_constraints_feasibility_solve(PlutoConstraints *cst,
                                                   PlutoMatrix *obj);
bool colour_scc(int scc_id, int *colour, int c, int stmt_pos, int pv,
                PlutoProg *prog);
void pluto_print_colours(int *colour, PlutoProg *prog);
PlutoMatrix *par_preventing_adj_mat;
PlutoMatrix *dep_dist_mat;

static double rtclock() {
  struct timezone Tzp;
  struct timeval Tp;
  int stat;
  stat = gettimeofday(&Tp, &Tzp);
  if (stat != 0)
    printf("Error return from gettimeofday: %d", stat);
  return (Tp.tv_sec + Tp.tv_usec * 1.0e-6);
}

/* Constructs linear independence constraints for each statement in SCC scc_id.
 */
PlutoConstraints *dfp_get_scc_ortho_constraints(int *colour, int scc_id,
                                                PlutoProg *prog) {
  int nvar, npar, nstmts, i, j, q, stmt_offset;
  Stmt **stmts;
  PlutoConstraints *indcst;
  bool has_dim_to_be_coloured;
  has_dim_to_be_coloured = false;

  nvar = prog->nvar;
  npar = prog->npar;
  nstmts = prog->nstmts;
  indcst = NULL;

  stmts = prog->stmts;
  q = 0;

  stmt_offset = npar + 1;

  for (i = 0; i < nstmts; i++) {
    if (stmts[i]->scc_id == scc_id) {
      for (j = 0; j < stmts[i]->dim_orig; j++) {
        if (colour[q] == 0) {
          if (indcst == NULL) {
            indcst = pluto_constraints_alloc(nstmts, CST_WIDTH);
            indcst->nrows = 0;
            indcst->ncols = CST_WIDTH;
          }
          indcst->val[indcst->nrows][stmt_offset + i * (nvar + 1) + j] = 1;
          has_dim_to_be_coloured = true;
        }
        q++;
      }
      if (has_dim_to_be_coloured == true) {
        indcst->val[indcst->nrows][CST_WIDTH - 1] = -1;
        indcst->nrows++;
      }
    } else {
      q += stmts[i]->dim_orig;
    }
    has_dim_to_be_coloured = false;
  }
  return indcst;
}

static int64_t get_dep_dist_from_pluto_sol(double *sol, int npar) {
  unsigned int i;
  int64_t sum = 0;
  for (i = 0; i < npar; i++) {
    sum = sum + 100 * ceil(sol[i]);
  }
  sum = sum + ceil(sol[npar]);
  return sum;
}

/* A hyperplane is parallel if u+w is zero. */
/* Returns true if the solution represents a parallel hyperplane */
static inline bool is_lp_solution_parallel(double *sol, int npar) {
  double tmp = 0.0;
  for (int i = 0; i < npar + 1; i++) {
    tmp += sol[i];
  }
  if (tmp == 0.0)
    return true;
  return false;
}

/* A hyperplane is parallel if u+w is zero. */
/* Returns true if the integer solution represents a parallel hyperplane */
static inline bool is_ilp_solution_parallel(int64_t *sol, int npar) {
  int64_t tmp = 0;
  for (int i = 0; i < npar + 1; i++) {
    tmp += sol[i];
  }
  if (tmp == 0)
    return true;
  return false;
}

/* Routine to mark parallel SCCs. This is called in dfp approach
 * when SCC clustering is disabled */
void mark_parallel_sccs(int *colour, PlutoProg *prog) {
  int i, num_sccs;
  PlutoConstraints *indcst, *boundcst, *permutecst;
  PlutoMatrix *obj;
  double *sol;

  num_sccs = prog->ddg->num_sccs;

  boundcst = get_coeff_bounding_constraints(prog);
  obj = construct_cplex_objective(boundcst, prog);

  for (i = 0; i < num_sccs; i++) {
    IF_DEBUG(printf("[pluto] Checking parallelism for SCC %d\n", i););
    sol = NULL;
    permutecst = get_scc_permutability_constraints(i, prog);
    indcst = dfp_get_scc_ortho_constraints(colour, i, prog);

    /* If there are no deps or if there are no linear independence
     * constraints then the scc is parallel*/
    if (indcst != NULL) {
      pluto_constraints_add(indcst, boundcst);
      if (permutecst != NULL) {
        pluto_constraints_add(indcst, permutecst);
      }
      sol = pluto_fusion_constraints_feasibility_solve(indcst, obj);

      /* If sol is null, test again with a precise satisfaction check */
      if (sol == NULL) {
        pluto_compute_dep_satisfaction_precise(prog);
        pluto_transformations_pretty_print(prog);
        ddg_update(prog->ddg, prog);
        ddg_compute_scc(prog);
        assert(num_sccs == prog->ddg->num_sccs);
        free(permutecst);
        free(indcst);
        permutecst = get_scc_permutability_constraints(i, prog);
        indcst = dfp_get_scc_ortho_constraints(colour, i, prog);
        pluto_constraints_add(indcst, boundcst);
        if (permutecst != NULL) {
          pluto_constraints_add(indcst, permutecst);
        }
        sol = pluto_fusion_constraints_feasibility_solve(indcst, obj);
      }
      /* There must exist a hyperplane for a scc that weakly satisfies
       * all dependences in that SCC*/
      assert(sol != NULL);
      if (is_lp_solution_parallel(sol, prog->npar)) {
        prog->ddg->sccs[i].is_parallel = 1;
        printf("SCC %d is parallel \n", i);
      } else {
        prog->ddg->sccs[i].is_parallel = 0;
      }
      pluto_constraints_free(indcst);
    } else {
      /* The case where there are no more dimensions
       * to be found for the SCC */
      prog->ddg->sccs[i].is_parallel = 1;
    }
    prog->ddg->sccs[i].sol = sol;
    if (permutecst != NULL) {
      pluto_constraints_free(permutecst);
    }
  }
  pluto_matrix_free(obj);
  pluto_constraints_free(boundcst);
}

/* Print ids and number of parallel SCCs */
void print_parallel_sccs(Graph *ddg) {
  int i, num_par_sccs;
  num_par_sccs = 0;
  printf("Ids Parallel SCCs:");
  for (i = 0; i < ddg->num_sccs; i++) {
    if (ddg->sccs[i].is_parallel) {
      printf(" %d", i);
      num_par_sccs++;
    }
  }
  printf("\n");
  printf("Number of SCCs:%d\n", ddg->num_sccs);
  printf("Number of Parallel SCCs:%d\n", num_par_sccs);
}

/*************** FCG construction routines *************************/

/* Checks for feasibility of constraints.
 * If feasible then return the solution else returns NULL */
double *pluto_fusion_constraints_feasibility_solve(PlutoConstraints *cst,
                                                   PlutoMatrix *obj) {
  double *sol;
  sol = NULL;
  if (options->gurobi) {
#ifdef GUROBI
    sol = pluto_fcg_constraints_lexmin_gurobi(cst, obj);
#endif
  } else {
#ifdef GLPK
    sol = pluto_fcg_constraints_lexmin_glpk(cst, obj);
#endif
  }
  return sol;
}

/* Adds edges in FCG corresponding to the statements
 * represented by the nodes v1 and v2 in DDG*/
void fcg_add_pairwise_edges(Graph *fcg, int v1, int v2, PlutoProg *prog,
                            int *colour, PlutoConstraints *boundcst,
                            int current_colour, PlutoConstraints **conflicts,
                            PlutoMatrix *obj) {
  Graph *ddg;
  int i, j, ndeps, nstmts, nvar, npar, src_offset, dest_offset;
  double *sol;
  int row_offset, src_scc_id, dest_scc_id, fcg_offset1, fcg_offset2;
  bool check_parallel;
  Stmt **stmts;
  PlutoConstraints *conflictcst;
  Scc *sccs;

  ddg = prog->ddg;
  Dep **deps, *dep;
  ndeps = prog->ndeps;
  deps = prog->deps;

  stmts = prog->stmts;
  nstmts = prog->nstmts;
  nvar = prog->nvar;
  npar = prog->npar;
  sccs = ddg->sccs;

  check_parallel = false;

  double tstart = rtclock();
  assert(*conflicts != NULL);
  conflictcst = *conflicts;

  prog->fcg_cst_alloc_time += rtclock() - tstart;
  row_offset = conflictcst->nrows - CST_WIDTH + 1;
  /* conflictcst->ncols = CST_WIDTH; */

  /* conflictcst->val[row_offset][CST_WIDTH-1] = -1; */
  /* conflictcst->val[row_offset +1][CST_WIDTH-1] = -1; */

  for (i = 0; i < ndeps; i++) {
    dep = deps[i];
    /*if (options->varliberalize && dep->skipdep) {
      continue;
      }*/
    if (dep_is_satisfied(dep)) {
      continue;
    }
    if ((dep->src == v1 && dep->dest == v2) ||
        (dep->src == v2 && dep->dest == v1)) {
      if (dep->cst == NULL) {
        compute_pairwise_permutability(dep, prog);
      }
      IF_DEBUG(printf("Adding Constraints for dependence %d\n", i););
      pluto_constraints_add(conflictcst, dep->cst);
    }
  }

  if (stmts[v1]->intra_stmt_dep_cst != NULL) {
    pluto_constraints_add(conflictcst, stmts[v1]->intra_stmt_dep_cst);
  }

  if (stmts[v2]->intra_stmt_dep_cst != NULL) {
    pluto_constraints_add(conflictcst, stmts[v2]->intra_stmt_dep_cst);
  }

  src_offset = npar + 1 + (nvar + 1) * v1;
  dest_offset = npar + 1 + (nvar + 1) * v2;

  fcg_offset1 = ddg->vertices[v1].fcg_stmt_offset;
  fcg_offset2 = ddg->vertices[v2].fcg_stmt_offset;

  src_scc_id = ddg->vertices[v1].scc_id;
  dest_scc_id = ddg->vertices[v2].scc_id;

  if (options->fuse == kTypedFuse && (src_scc_id != dest_scc_id) &&
      (sccs[src_scc_id].is_parallel || sccs[dest_scc_id].is_parallel)) {
    check_parallel = true;
  } else {
    check_parallel = false;
  }

  /* Solve Pluto LP by setting corresponding coeffs to 0 without any objective.
   * This is the check for fusability of two dimensions */
  for (i = 0; i < stmts[v1]->dim_orig; i++) {
    /* note that the vertex should not be coloured. Even if the vertex has a
     * self edge, it must be considered during construction of the FCG. This
     * is because,even after satisfying the permute preventing dep, it might
     * still prevent fusion. */
    if (colour[fcg_offset1 + i] != 0 &&
        colour[fcg_offset1 + i] != current_colour) {
      continue;
    }

    if (fcg->adj->val[fcg_offset1 + i][fcg_offset1 + i] == 1) {
      /* Do not solve LPs if a dimenion of a
       * statement is not permutable */
      for (j = 0; j < stmts[v2]->dim_orig; j++) {
        fcg->adj->val[fcg_offset1 + i][fcg_offset2 + j] = 1;
      }
      continue;
    }

    /* Set the lower bound of i^th dimension of v1 to 1 */
    conflictcst->val[row_offset + src_offset + i][CST_WIDTH - 1] = -1;
    conflictcst->is_eq[row_offset + src_offset + i] = 0;

    for (j = 0; j < stmts[v2]->dim_orig; j++) {
      if (colour[fcg_offset2 + j] != 0 &&
          colour[fcg_offset2 + j] != current_colour) {
        continue;
      }
      if (fcg->adj->val[fcg_offset1 + i][fcg_offset1 + i] == 1) {
        fcg->adj->val[fcg_offset1 + i][fcg_offset2 + j] = 1;
        continue;
      }

      /* Set the lower bound of i^th dimension of v1 to 1 */
      conflictcst->val[row_offset + dest_offset + j][CST_WIDTH - 1] = -1;
      conflictcst->is_eq[row_offset + dest_offset + j] = 0;

      /* Check if fusing ith dimesion of the source with ith dimension
       * of the target is valid */
      prog->num_lp_calls++;
      tstart = rtclock();
      sol = pluto_fusion_constraints_feasibility_solve(conflictcst, obj);
      prog->mipTime += rtclock() - tstart;

      /* If no solutions, then dimensions are not fusable.
       * Add an edge in the conflict graph. */
      if (sol == NULL) {
        IF_DEBUG(printf("Unable to fuse dimension %d of statement %d", i, v1););
        IF_DEBUG(printf("with dimension %d of statement %d \n", j, v2););
        IF_DEBUG(printf(" Adding edge %d to %d in fcg\n", fcg_offset1 + i,
                        fcg_offset2 + j););
        fcg->adj->val[fcg_offset1 + i][fcg_offset2 + j] = 1;
      } else {
        if (check_parallel && !is_lp_solution_parallel(sol, npar)) {
          /* Add parallelism preventing edge */
          fcg->adj->val[fcg_offset1 + i][fcg_offset2 + j] = 1;
        }
        free(sol);
      }
      /* Unset the lowerbound for the coefficient of c_j.
       * The same constraint matrix is reused for all coeffs. */
      conflictcst->val[row_offset + dest_offset + j][CST_WIDTH - 1] = 0;
      conflictcst->is_eq[row_offset + dest_offset + j] = 1;
    }

    /* Unset the lowerbound for the coefficient of c_i.
     * The same constraint matrix is reused for all coeffs. */
    conflictcst->val[row_offset + src_offset + i][CST_WIDTH - 1] = 0;
    conflictcst->is_eq[row_offset + src_offset + i] = 1;
  }
  conflictcst->nrows = row_offset + CST_WIDTH - 1;
  return;
}

/* Returns both intra and inter dependence constraints
 * for dependences between SCC1 and SCC2 */
PlutoConstraints *get_inter_scc_dep_constraints(int scc1, int scc2,
                                                PlutoProg *prog) {
  int i, ndeps, src_stmt, dest_stmt;
  int src_scc, dest_scc, nrows, ncols;
  Dep **deps;
  Dep *dep;
  Stmt **stmts;
  PlutoConstraints *inter_scc_dep_cst;

  deps = prog->deps;
  ndeps = prog->ndeps;
  stmts = prog->stmts;

  inter_scc_dep_cst = NULL;

  for (i = 0; i < ndeps; i++) {
    dep = deps[i];
    if (options->rar == 0 && IS_RAR(dep->type)) {
      continue;
    }

    /* if (options->varliberalize && dep->skipdep) {
        continue;
    } */

    if (dep_is_satisfied(dep)) {
      continue;
    }

    src_stmt = dep->src;
    dest_stmt = dep->dest;
    src_scc = stmts[src_stmt]->scc_id;
    dest_scc = stmts[dest_stmt]->scc_id;
    if ((src_scc == scc1 || src_scc == scc2) &&
        (dest_scc == scc1 || dest_scc == scc2)) {
      IF_DEBUG(printf("Computing Inter Scc deps for SCCs %d and %d\n", src_scc,
                      dest_scc););
      if (dep->cst == NULL) {
        compute_pairwise_permutability(dep, prog);
      }
      if (inter_scc_dep_cst == NULL) {
        nrows = dep->cst->nrows * ndeps;
        ncols = dep->cst->ncols;
        inter_scc_dep_cst = pluto_constraints_alloc(nrows, ncols);
        inter_scc_dep_cst->nrows = 0;
        inter_scc_dep_cst->ncols = dep->cst->ncols;
      }
      pluto_constraints_add(inter_scc_dep_cst, dep->cst);
    }
  }
  return inter_scc_dep_cst;
}

/* Add inter SCC edges in the FCG in the clustered approach where
 * a vertex of the FCG corresponds to a dimension of a SCC */
void fcg_scc_cluster_add_inter_scc_edges(Graph *fcg, int *colour,
                                         PlutoProg *prog,
                                         PlutoConstraints *conflictcst,
                                         int current_colour, PlutoMatrix *obj) {
  int i, j, num_sccs, scc1, scc2, row_offset, npar, nstmts, nvar, dim1, dim2;
  Graph *ddg;
  Scc *sccs;
  double tstart;
  double *sol;
  int scc1_fcg_offset, scc2_fcg_offset;
  int stmt1, stmt2, stmt1_offset, stmt2_offset;
  Stmt **stmts;
  bool check_parallel = false;

  PlutoConstraints *inter_scc_cst;

  ddg = prog->ddg;
  sccs = ddg->sccs;
  num_sccs = prog->ddg->num_sccs;
  nstmts = prog->nstmts;
  npar = prog->npar;
  nvar = prog->nvar;
  stmts = prog->stmts;

  for (scc1 = 0; scc1 < num_sccs; scc1++) {
    scc1_fcg_offset = sccs[scc1].fcg_scc_offset;
    for (scc2 = scc1 + 1; scc2 < num_sccs; scc2++) {
      scc2_fcg_offset = sccs[scc2].fcg_scc_offset;

      if (!ddg_sccs_direct_connected(ddg, prog, scc1, scc2)) {
        continue;
      }

      inter_scc_cst = get_inter_scc_dep_constraints(scc1, scc2, prog);
      if ((sccs[scc1].is_parallel || sccs[scc2].is_parallel) &&
          options->fuse == kTypedFuse) {
        check_parallel = true;
      }

      /* Conflict constraints are added at the end of
       * inter_scc_cst. Hence, we have inter_scc_constraints,
       * followed by bounding constraints, followed by dimension wise
       * constraints, which are set or unset based on the sccs between
       * which edges have to be added in the fcg */
      row_offset = conflictcst->nrows - CST_WIDTH + 1 + inter_scc_cst->nrows;

      /* Add conflict constraints at the end of inter_scc_constraints */
      /* pluto_constraints_cplex_print (stdout,conflictcst); */
      pluto_constraints_add(inter_scc_cst, conflictcst);

      /* Set the shifting lb of coefficient for each statement in SCC1 to 0 */
      for (i = 0; i < sccs[scc1].size; i++) {
        stmt1 = sccs[scc1].vertices[i];
        stmt1_offset = npar + 1 + (nvar + 1) * stmt1;
        inter_scc_cst->is_eq[row_offset + stmt1_offset + nvar] = 0;
      }
      /* Set the shifting lb of coefficient for each statement in SCC2 to 0 */
      for (j = 0; j < sccs[scc2].size; j++) {
        stmt2 = sccs[scc2].vertices[j];
        stmt2_offset = npar + 1 + (nvar + 1) * stmt2;
        inter_scc_cst->is_eq[row_offset + stmt2_offset + nvar] = 0;
      }
      /* Check for pairwise permutability of dimensions between scc1 and scc2 */
      for (dim1 = 0; dim1 < sccs[scc1].max_dim; dim1++) {

        if (colour[scc1_fcg_offset + dim1] != 0 &&
            colour[scc1_fcg_offset + dim1] != current_colour) {
          continue;
        }
        /* If there is a self edge on this vertex, then do not
         * solve LP's. Just add edges to all dimensions of SCC2. */
        if (fcg->adj->val[scc1_fcg_offset + dim1][scc1_fcg_offset + dim1] ==
            1) {
          for (dim2 = 0; dim2 < sccs[scc2].max_dim; dim2++) {
            fcg->adj->val[scc1_fcg_offset + dim1][scc2_fcg_offset + dim2] = 1;
          }
          continue;
        }
        /* Set lb of dim1 of each statement in Scc 1 */
        for (i = 0; i < sccs[scc1].size; i++) {
          stmt1 = sccs[scc1].vertices[i];
          if (dim1 > stmts[stmt1]->dim_orig) {
            continue;
          }
          stmt1_offset = npar + 1 + (nvar + 1) * stmt1;
          inter_scc_cst->val[row_offset + stmt1_offset + dim1][CST_WIDTH - 1] =
              -1;
          inter_scc_cst->is_eq[row_offset + stmt1_offset + dim1] = 0;
        }
        for (dim2 = 0; dim2 < sccs[scc2].max_dim; dim2++) {
          /* Set the lower bounds of dimensions of each statement in SCC2 */
          if (colour[scc2_fcg_offset + dim2] != 0 &&
              colour[scc2_fcg_offset + dim2] != current_colour) {
            continue;
          }
          if (fcg->adj->val[scc2_fcg_offset + dim2][scc2_fcg_offset + dim2] ==
              1) {
            fcg->adj->val[scc1_fcg_offset + dim1][scc2_fcg_offset + dim2] = 1;
            continue;
          }
          for (j = 0; j < sccs[scc2].size; j++) {
            stmt2 = sccs[scc2].vertices[j];
            if (dim2 <= stmts[stmt2]->dim_orig) {
              stmt2_offset = npar + 1 + (nvar + 1) * stmt2;
              inter_scc_cst
                  ->val[row_offset + stmt2_offset + dim2][CST_WIDTH - 1] = -1;
              inter_scc_cst->is_eq[row_offset + stmt2_offset + dim2] = 0;
            }
          }

          /* Check if fusing ith dimesion of the source with i^th
           * dimension of the target is valid */
          prog->num_lp_calls++;
          tstart = rtclock();
          sol = pluto_fusion_constraints_feasibility_solve(inter_scc_cst, obj);
          prog->mipTime += rtclock() - tstart;

          /* If no solutions, then dimensions are not fusable.
           * Hence add an edge in the conflict graph. */
          if (sol == NULL) {
            IF_DEBUG(printf("Unable to fuse dim %d of scc %d", dim1, scc1););
            IF_DEBUG(printf(" with dim %d of scc %d \n", dim2, scc2););
            IF_DEBUG(printf(" Adding edge %d to %d in fcg\n",
                            scc1_fcg_offset + dim1, scc2_fcg_offset + dim2););
            fcg->adj->val[scc1_fcg_offset + dim1][scc2_fcg_offset + dim2] = 1;
          } else {
            if (options->lpcolour) {
              dep_dist_mat
                  ->val[scc1_fcg_offset + dim1][scc2_fcg_offset + dim2] =
                  get_dep_dist_from_pluto_sol(sol, npar);
              printf("Dependence distance between dims %d and %d\n of SCCs %d "
                     "and %d: %ld\n",
                     dim1, dim2, scc1, scc2,
                     dep_dist_mat
                         ->val[scc1_fcg_offset + dim1][scc2_fcg_offset + dim2]);
            }
            if (check_parallel && !is_lp_solution_parallel(sol, npar)) {
              IF_DEBUG(printf("Adding Parallelism preventing edge"););
              IF_DEBUG(printf("%d to %d in fcg \n", scc1_fcg_offset + dim1,
                              scc2_fcg_offset + dim2););
              par_preventing_adj_mat
                  ->val[scc1_fcg_offset + dim1][scc2_fcg_offset + dim2] = 1;
            }
            free(sol);
          }
          /* Reset the lower bounds of dimensions of
           * each statement in SCC2 */
          for (j = 0; j < sccs[scc2].size; j++) {
            stmt2 = sccs[scc2].vertices[j];
            if (dim2 <= stmts[stmt2]->dim_orig) {
              stmt2_offset = npar + 1 + (nvar + 1) * stmt2;
              inter_scc_cst
                  ->val[row_offset + stmt2_offset + dim2][CST_WIDTH - 1] = 0;
              inter_scc_cst->is_eq[row_offset + stmt2_offset + dim2] = 1;
            }
          }
        }
        /* Reset lb of dim1 of each statement in Scc 1 */
        for (i = 0; i < sccs[scc1].size; i++) {
          stmt1 = sccs[scc1].vertices[i];
          if (dim1 <= stmts[stmt1]->dim_orig) {
            stmt1_offset = npar + 1 + (nvar + 1) * stmt1;
            inter_scc_cst
                ->val[row_offset + stmt1_offset + dim1][CST_WIDTH - 1] = 0;
            inter_scc_cst->is_eq[row_offset + stmt1_offset + dim1] = -1;
          }
        }
      }
      pluto_constraints_free(inter_scc_cst);
    }
  }
}

/* Computes intra statement dependence constraints for every unstisfied
 * dependence */
void compute_intra_stmt_deps(PlutoProg *prog) {
  int ndeps, src_stmt, dest_stmt, i;
  int nrows, ncols;
  Dep **deps;
  Dep *dep;
  Stmt **stmts;
  Stmt *stmt;

  deps = prog->deps;
  ndeps = prog->ndeps;
  stmts = prog->stmts;
  for (i = 0; i < ndeps; i++) {
    dep = deps[i];
    if (options->rar == 0 && IS_RAR(dep->type)) {
      continue;
    }

    /* if (options->varliberalize && dep->skipdep) {
        continue;
    } */

    if (dep_is_satisfied(dep)) {
      continue;
    }

    src_stmt = dep->src;
    dest_stmt = dep->dest;
    if (src_stmt == dest_stmt) {
      stmt = stmts[src_stmt];
      IF_DEBUG(printf("Computing intra stmt deps stmt: %d\n", src_stmt););
      if (dep->cst == NULL) {
        compute_pairwise_permutability(dep, prog);
      }
      if (stmt->intra_stmt_dep_cst == NULL) {
        nrows = dep->cst->nrows;
        ncols = dep->cst->ncols;
        stmt->intra_stmt_dep_cst = pluto_constraints_alloc(nrows, ncols);
        stmt->intra_stmt_dep_cst->nrows = nrows;
        stmt->intra_stmt_dep_cst->ncols = ncols;
        pluto_constraints_copy(stmt->intra_stmt_dep_cst, dep->cst);
      } else {
        pluto_constraints_add(stmt->intra_stmt_dep_cst, dep->cst);
      }
    }
  }
}

/* Computes dependence constraints for all dependences in the given SCC */
PlutoConstraints *compute_intra_scc_dep_cst(int scc_id, PlutoProg *prog) {
  int ndeps, src_scc, dest_scc, i;
  int nrows, ncols;
  Dep **deps;
  Dep *dep;
  Stmt **stmts;
  PlutoConstraints *intra_scc_dep_cst = NULL;

  deps = prog->deps;
  ndeps = prog->ndeps;
  stmts = prog->stmts;

  for (i = 0; i < ndeps; i++) {
    dep = deps[i];
    if (options->rar == 0 && IS_RAR(dep->type)) {
      continue;
    }

    if (dep_is_satisfied(dep)) {
      continue;
    }

    src_scc = stmts[dep->src]->scc_id;
    dest_scc = stmts[dep->dest]->scc_id;
    if (src_scc == scc_id && dest_scc == scc_id) {
      IF_DEBUG(printf("Computing intra scc deps for Scc: %d\n", scc_id););
      if (dep->cst == NULL) {
        compute_pairwise_permutability(dep, prog);
      }
      if (intra_scc_dep_cst == NULL) {
        nrows = dep->cst->nrows * ndeps;
        ncols = dep->cst->ncols;
        intra_scc_dep_cst = pluto_constraints_alloc(nrows, ncols);
        intra_scc_dep_cst->nrows = 0;
        intra_scc_dep_cst->ncols = dep->cst->ncols;
      }
      pluto_constraints_add(intra_scc_dep_cst, dep->cst);
    }
  }
  return intra_scc_dep_cst;
}

/* Adds permute preventing edges for intra statement dependences.  These edges
 * are added as self loops on FCG vertices. These vertices can not be coloured
 * until the self loops are removed by reconstruction of the FCG.
 * Assumes that there are no loop shifts */
void add_permute_preventing_edges(Graph *fcg, int *colour, PlutoProg *prog,
                                  PlutoConstraints *boundcst,
                                  int current_colour, PlutoMatrix *obj) {
  int nstmts, nvar, npar, i, j, stmt_offset, fcg_stmt_offset;
  int nrows;
  double *sol, tstart;
  Stmt **stmts;
  PlutoConstraints *intra_stmt_dep_cst, *coeff_bounds;

  nstmts = prog->nstmts;
  nvar = prog->nvar;
  npar = prog->npar;
  stmts = prog->stmts;
  nrows = boundcst->nrows - CST_WIDTH + 1;

  /* Compute the intra statment dependence constraints */
  compute_intra_stmt_deps(prog);

  fcg_stmt_offset = 0;
  for (i = 0; i < nstmts; i++) {
    if (stmts[i]->intra_stmt_dep_cst == NULL) {
      fcg_stmt_offset += stmts[i]->dim_orig;
      continue;
    }
    /* Constraints to check permutability are added in the first row */
    coeff_bounds = pluto_constraints_alloc(1, CST_WIDTH);
    coeff_bounds->nrows = 0;
    coeff_bounds->ncols = CST_WIDTH;

    /* Add intra statement dependence constraints
     * and bounding constraints */
    intra_stmt_dep_cst = stmts[i]->intra_stmt_dep_cst;
    pluto_constraints_add(coeff_bounds, boundcst);
    pluto_constraints_add(coeff_bounds, intra_stmt_dep_cst);

    stmt_offset = (npar + 1) + i * (nvar + 1);

    for (j = 0; j < stmts[i]->dim_orig; j++) {
      if (colour[fcg_stmt_offset + j] != 0 &&
          colour[fcg_stmt_offset + j] != current_colour) {
        continue;
      }
      IF_DEBUG(printf("Checking permutability of dimension %d", j););
      IF_DEBUG(printf(" of statement %d \n", i););
      /* Not an equality constraint. Set the lower bound to 1. */
      coeff_bounds->is_eq[nrows + stmt_offset + j] = 0;
      coeff_bounds->val[nrows + stmt_offset + j][CST_WIDTH - 1] = -1;
      /* coeff_bounds->val[0][stmt_offset+j] = 1; */
      prog->num_lp_calls++;

      tstart = rtclock();
      sol = pluto_fusion_constraints_feasibility_solve(coeff_bounds, obj);
      prog->mipTime += rtclock() - tstart;
      /* If the constraints are infeasible then add a self edge in the FCG */

      if (sol == NULL) {
        IF_DEBUG(printf("Dimension %d of stmt %d is not permutable", j, i););
        fcg->adj->val[fcg_stmt_offset + j][fcg_stmt_offset + j] = 1;
      } else {
        free(sol);
      }
      /* reset the coeff bound of this dimension */
      coeff_bounds->is_eq[nrows + stmt_offset + j] = 1;
      coeff_bounds->val[nrows + stmt_offset + j][CST_WIDTH - 1] = 0;
    }
    pluto_constraints_free(coeff_bounds);
    fcg_stmt_offset += stmts[i]->dim_orig;
  }
}

/* Adds permute preventing edges for intra SCC dependences. These edges
 * are added as self loops on FCG vertices. These vertices can not be coloured
 * until the self loops are removed by reconstruction of the FCG.
 * Assumes that there are no loop shifts */
void fcg_scc_cluster_add_permute_preventing_edges(Graph *fcg, int *colour,
                                                  PlutoProg *prog,
                                                  PlutoConstraints *boundcst,
                                                  int current_colour,
                                                  PlutoMatrix *obj) {
  int nstmts, nvar, npar, i, j, k, stmt_offset, fcg_scc_offset;
  int nrows, stmt_id;
  double *sol, tstart;
  Stmt **stmts;
  Scc *sccs;
  int num_sccs;
  PlutoConstraints *intra_scc_dep_cst, *coeff_bounds;

  nstmts = prog->nstmts;
  nvar = prog->nvar;
  npar = prog->npar;
  stmts = prog->stmts;
  num_sccs = prog->ddg->num_sccs;
  sccs = prog->ddg->sccs;
  nrows = boundcst->nrows - CST_WIDTH + 1;

  /* Compute the intra Scc dependence constraints */
  for (i = 0; i < num_sccs; i++) {
    sccs[i].is_parallel = 1;
    intra_scc_dep_cst = compute_intra_scc_dep_cst(i, prog);

    if (intra_scc_dep_cst != NULL) {
      sccs[i].is_parallel = 0;
      /* Constraints to check permutability are added in the beginning */
      coeff_bounds = pluto_constraints_alloc(1, CST_WIDTH);
      coeff_bounds->nrows = 0;
      coeff_bounds->ncols = CST_WIDTH;

      pluto_constraints_add(coeff_bounds, boundcst);

      pluto_constraints_add(coeff_bounds, intra_scc_dep_cst);

      fcg_scc_offset = sccs[i].fcg_scc_offset;

      fcg_scc_offset = sccs[i].fcg_scc_offset;
      for (j = 0; j < sccs[i].max_dim; j++) {
        /* Check for permutability only if the current scc vertex in the
         * fcg is not coloured or has the current colour */
        if (colour[fcg_scc_offset + j] == 0 ||
            colour[fcg_scc_offset + j] == current_colour) {
          IF_DEBUG(printf("[Permute_preventing_edges]: Checking permutability "
                          "of dimension %d of Scc %d \n",
                          j, i););
          /* Set the lower bounds of the jth coefficient for all the statments
           * in scc i to 1. */
          for (k = 0; k < sccs[i].size; k++) {
            stmt_id = sccs[i].vertices[k];
            if (stmts[stmt_id]->is_orig_loop[j]) {
              stmt_offset = npar + 1 + stmt_id * (nvar + 1) + j;
              coeff_bounds->is_eq[nrows + stmt_offset] = 0;
              coeff_bounds->val[nrows + stmt_offset][CST_WIDTH - 1] = -1;
            }
          }
          prog->num_lp_calls++;

          tstart = rtclock();
          sol = pluto_fusion_constraints_feasibility_solve(coeff_bounds, obj);
          prog->mipTime += rtclock() - tstart;

          /* If the constraints are infeasible then add a self edge in the FCG
           */
          if (sol == NULL) {
            IF_DEBUG(
                printf("Dimension %d of scc %d is not permutable\n", j, i););
            fcg->adj->val[fcg_scc_offset + j][fcg_scc_offset + j] = 1;
          } else {
            if (options->fuse == kTypedFuse) {
              if (!is_lp_solution_parallel(sol, prog->npar)) {
                par_preventing_adj_mat
                    ->val[fcg_scc_offset + j][fcg_scc_offset + j] = 1;

              } else {
                sccs[i].is_parallel = 1;
              }
            }
            IF_DEBUG(printf("Dimension %d of scc %d is permutable\n", j, i););
            free(sol);
          }
          /* reset the coeff bound of this dimension for all statements in the
           * SCC*/
          for (k = 0; k < sccs[i].size; k++) {
            stmt_id = sccs[i].vertices[k];
            if (j <= stmts[stmt_id]->dim_orig) {
              stmt_offset = npar + 1 + stmt_id * (nvar + 1) + j;
              coeff_bounds->is_eq[nrows + stmt_offset] = 1;
              coeff_bounds->val[nrows + stmt_offset][CST_WIDTH - 1] = 0;
            }
          }
        }
      }
      pluto_constraints_free(coeff_bounds);
    }
    pluto_constraints_free(intra_scc_dep_cst);
  }
}

/* Updates FCG between SCCs in the clustered approach.
 * Edges that from any vertex less than scc2 to an SCC with id
 * greater than or equal to scc2 will be removed.
 * Parallelism preventing edges are removed as well in
 * case of typed fuse */
void update_scc_cluster_fcg_between_sccs(Graph *fcg, int scc1, int scc2,
                                         PlutoProg *prog) {
  int i, j, num_sccs, dim1, dim2;
  Graph *ddg;
  Scc *sccs;
  int scc1_fcg_offset, scc2_fcg_offset;
  ddg = prog->ddg;
  sccs = ddg->sccs;
  num_sccs = ddg->num_sccs;
  assert(scc1 != scc2);

  if (options->fuse == kNoFuse) {
    for (i = 0; i < num_sccs; i++) {
      scc1_fcg_offset = sccs[i].fcg_scc_offset;
      for (dim1 = 0; dim1 <= sccs[i].max_dim; dim1++) {
        for (j = 0; j < num_sccs; j++) {
          scc2_fcg_offset = sccs[j].fcg_scc_offset;
          for (dim2 = 0; dim2 <= sccs[j].max_dim; dim2++) {
            /* No fusion. Hence all sccs are cut. Therefore remove in inter scc
             * edges in FCG */
            if (i != j) {
              fcg->adj->val[scc1_fcg_offset + dim1][scc2_fcg_offset + dim2] = 0;
            }
          }
        }
      }
    }
  } else {
    /* Update fcg only between scc1 and scc2 */
    IF_DEBUG(printf("Updating FCG between SCCs%d and %d\n", scc1, scc2););
    for (i = 0; i < scc2; i++) {
      scc1_fcg_offset = sccs[i].fcg_scc_offset;
      for (dim1 = 0; dim1 < sccs[i].max_dim; dim1++) {
        for (j = scc2; j < num_sccs; j++) {
          scc2_fcg_offset = sccs[j].fcg_scc_offset;
          for (dim2 = 0; dim2 < sccs[j].max_dim; dim2++) {
            fcg->adj->val[scc1_fcg_offset + dim1][scc2_fcg_offset + dim2] = 0;
            fcg->adj->val[scc2_fcg_offset + dim2][scc1_fcg_offset + dim1] = 0;
            if (options->fuse == kTypedFuse) {
              par_preventing_adj_mat
                  ->val[scc1_fcg_offset + dim1][scc2_fcg_offset + dim2] = 0;
              par_preventing_adj_mat
                  ->val[scc2_fcg_offset + dim2][scc1_fcg_offset + dim1] = 0;
            }
          }
        }
      }
    }
  }
}

/* Removes all the edges in the FCG from a dimension of a statement that is in
 * an
 * SCC whose ID is less than or equal to scc1 to the dimension of a statement
 * present in a SCC greater than or equal to scc2. */
void update_fcg_between_sccs(Graph *fcg, int scc1, int scc2, PlutoProg *prog) {
  int nstmts, i, j, k, l, stmt_offset1, stmt_offset2;
  int nvar, npar;
  Graph *ddg;
  Stmt **stmts;
  double tstart;

  nstmts = prog->nstmts;
  nvar = prog->nvar;
  npar = prog->npar;
  ddg = prog->ddg;
  stmts = prog->stmts;

  if (!(options->fuse == kTypedFuse)) {
    /* This assertion might not hold in case of typed fuse */
    assert(fcg->to_be_rebuilt == false);
  }
  tstart = rtclock();

  if (nstmts == 1) {
    return;
  }

  if (options->scc_cluster) {
    update_scc_cluster_fcg_between_sccs(fcg, scc1, scc2, prog);
    prog->fcg_update_time += rtclock() - tstart;
    return;
  }
  /* Assumes that the DDG has already been cut. */
  if (options->fuse == kNoFuse) {
    for (i = 1; i < nstmts; i++) {
      for (j = 0; j < i; j++) {
        if (stmts[i]->trans->val[stmts[i]->trans->nrows - 1][nvar + npar] !=
            stmts[j]->trans->val[stmts[j]->trans->nrows - 1][nvar + npar]) {
          stmt_offset1 = ddg->vertices[i].fcg_stmt_offset;
          stmt_offset2 = ddg->vertices[i].fcg_stmt_offset;
          for (k = 0; k < stmts[i]->dim_orig; k++) {
            for (l = 0; l < stmts[j]->dim_orig; l++) {
              fcg->adj->val[stmt_offset1 + k][stmt_offset2 + l] = 0;
              fcg->adj->val[stmt_offset2 + l][stmt_offset1 + k] = 0;
            }
          }
        }
      }
    }
  } else {
    IF_DEBUG(printf("Updating FCG between SCCs%d and %d\n", scc1, scc2););
    for (i = 0; i < nstmts; i++) {
      for (j = 0; j < nstmts; j++) {
        if ((stmts[i]->scc_id >= scc2 && stmts[j]->scc_id < scc2) ||
            (stmts[j]->scc_id >= scc2 && stmts[i]->scc_id < scc2)) {
          stmt_offset1 = ddg->vertices[i].fcg_stmt_offset;
          stmt_offset2 = ddg->vertices[j].fcg_stmt_offset;
          for (k = 0; k < stmts[i]->dim_orig; k++) {
            for (l = 0; l < stmts[j]->dim_orig; l++) {
              fcg->adj->val[stmt_offset1 + k][stmt_offset2 + l] = 0;
              fcg->adj->val[stmt_offset2 + l][stmt_offset1 + k] = 0;
            }
          }
        }
      }
    }
  }

  prog->fcg_update_time += rtclock() - tstart;
}

void fcg_add_intra_scc_edges(Graph *fcg, PlutoProg *prog) {
  Graph *ddg;
  int i, j, k, num_sccs, scc_offset;

  ddg = prog->ddg;
  num_sccs = ddg->num_sccs;
  scc_offset = 0;

  for (i = 0; i < num_sccs; i++) {
    for (j = 0; j < ddg->sccs[i].max_dim; j++) {
      for (k = j + 1; k < ddg->sccs[i].max_dim; k++) {
        fcg->adj->val[scc_offset + j][scc_offset + k] = 1;
        fcg->adj->val[scc_offset + k][scc_offset + j] = 1;
      }
    }
    scc_offset += ddg->sccs[i].max_dim;
  }
  return;
}

/* Build the fusion conflict graph for a given program.  The current colour is
 * used to rebuild FCG for the current level.  This is need in case we are
 * separating out construction of FCG for permute preventing dependence and
 * fusion preventing dependences */
Graph *build_fusion_conflict_graph(PlutoProg *prog, int *colour, int num_nodes,
                                   int current_colour) {
  int i, j, k, stmt_offset, nstmts, nvar, npar, nrows;
  Stmt **stmts;
  Graph *ddg;
  Graph *fcg;
  double t_start;
  PlutoConstraints *boundcst, **conflicts;
  PlutoMatrix *obj;

  nvar = prog->nvar;
  npar = prog->npar;
  nstmts = prog->nstmts;
  stmts = prog->stmts;

  ddg = prog->ddg;

  t_start = rtclock();

  fcg = graph_alloc(num_nodes);

  if (options->fuse == kTypedFuse) {
    par_preventing_adj_mat = pluto_matrix_alloc(num_nodes, num_nodes);
    for (i = 0; i < num_nodes; i++) {
      bzero(par_preventing_adj_mat->val[i], num_nodes * sizeof(int64_t));
    }
  }
  if (options->lpcolour && options->scc_cluster) {
    dep_dist_mat = pluto_matrix_alloc(num_nodes, num_nodes);
    for (i = 0; i < num_nodes; i++) {
      bzero(dep_dist_mat->val[i], num_nodes * sizeof(int64_t));
    }
  }

  boundcst = get_coeff_bounding_constraints(prog);

  conflicts = (PlutoConstraints **)malloc(sizeof(PlutoConstraints *));

  /* The last CST_WIDTH-1 number of rows represent the bounds on the coeffcients
   */
  *conflicts =
      pluto_constraints_alloc(CST_WIDTH - 1 + boundcst->nrows, CST_WIDTH);
  (*conflicts)->ncols = CST_WIDTH;

  obj = construct_cplex_objective(*conflicts, prog);

  pluto_constraints_add(*conflicts, boundcst);
  assert((*conflicts)->nrows == boundcst->nrows);

  nrows = boundcst->nrows;
  (*conflicts)->nrows = boundcst->nrows + CST_WIDTH - 1;

  /* u and w are lower bounded by 0 */
  for (i = 0; i < npar + 1; i++) {
    (*conflicts)->val[nrows + i][i] = 1;
  }

  /* The last CST_WIDTH-(npar+1) number of rows, correspond to equality
   * constraints.
   * These are changed during dimension wise computation of edges of the FCG.
   * The
   * equality constraints are used to set the transformation coeffs to zero*/
  for (i = npar + 1; i < CST_WIDTH - 1; i++) {
    (*conflicts)->is_eq[nrows + i] = 1;
    (*conflicts)->val[nrows + i][i] = 1;
  }

  /* Add premutation preventing intra statement dependence edges in the FCG.
   * These are self loops on vertices of the FCG. */
  if (options->scc_cluster) {
    fcg_scc_cluster_add_permute_preventing_edges(fcg, colour, prog, *conflicts,
                                                 current_colour, obj);
  } else {
    add_permute_preventing_edges(fcg, colour, prog, *conflicts, current_colour,
                                 obj);
  }

  /* Add inter statement fusion and permute preventing edges.  */
  if (options->fuse == kTypedFuse && !options->scc_cluster) {
    /* The lp solutions are found and the parallel sccs are marked.
     * However marking is only used in parallel case of typed fuse only */
    mark_parallel_sccs(colour, prog);
    IF_DEBUG(print_parallel_sccs(prog->ddg););
  }

  if (options->scc_cluster) {
    fcg_scc_cluster_add_inter_scc_edges(fcg, colour, prog, *conflicts,
                                        current_colour, obj);
  } else {
    for (i = 0; i < nstmts - 1; i++) {
      /* The lower bound for  constant shift of i^th statement is 0 */
      (*conflicts)->is_eq[nrows + npar + 1 + i * (nvar + 1) + nvar] = 0;
      for (j = i + 1; j < nstmts; j++) {
        if (is_adjecent(ddg, i, j)) {
          /* Set the lower bound of the constant shift to be 1. */
          (*conflicts)->is_eq[nrows + npar + 1 + j * (nvar + 1) + nvar] = 0;
          fcg_add_pairwise_edges(fcg, i, j, prog, colour, boundcst,
                                 current_colour, conflicts, obj);
          (*conflicts)->is_eq[nrows + npar + 1 + j * (nvar + 1) + nvar] = 1;
        }
      }
      (*conflicts)->is_eq[nrows + npar + 1 + i * (nvar + 1) + nvar] = 1;
    }
  }

  pluto_matrix_free(obj);

  if (options->scc_cluster) {
    fcg_add_intra_scc_edges(fcg, prog);
  } else {
    /* Add egdes between different dimensions of the same statement */
    stmt_offset = 0;
    for (i = 0; i < nstmts; i++) {
      for (j = stmt_offset; j < stmt_offset + stmts[i]->dim_orig; j++) {
        fcg->vertices[j].fcg_stmt_offset = i;
        for (k = j + 1; k < stmt_offset + stmts[i]->dim_orig; k++) {
          fcg->adj->val[j][k] = 1;
          fcg->adj->val[k][j] = 1;
        }
      }
      stmt_offset += stmts[i]->dim_orig;

      /* Remove the intra statement dependence constraints. Else the
       * permutability constraints
       * might be incorrect for rebuilding the fusion conflict graph.  */
      pluto_constraints_free(stmts[i]->intra_stmt_dep_cst);
      stmts[i]->intra_stmt_dep_cst = NULL;
    }
  }

  pluto_constraints_free(boundcst);
  pluto_constraints_free(*conflicts);
  free(conflicts);
  prog->fcg_const_time += rtclock() - t_start;

  IF_DEBUG(printf("FCG \n"););
  IF_DEBUG(pluto_matrix_print(stdout, fcg->adj));

  IF_DEBUG(printf("[Pluto] Build FCG: Total number of LP calls in building the "
                  "FCG: %ld\n",
                  prog->num_lp_calls););
  return fcg;
}

/******************  FCG Colouring Routines **********************************/

/* Prints colour of each vertex of the FCG */
void pluto_print_colours(int *colour, PlutoProg *prog) {
  int nstmts, i, j, stmt_offset;
  int color;
  Stmt **stmts;

  nstmts = prog->nstmts;
  stmts = prog->stmts;

  stmt_offset = 0;

  if (options->scc_cluster) {
    for (i = 0; i < prog->ddg->num_sccs; i++) {
      for (j = 0; j < prog->ddg->sccs[i].max_dim; j++) {
        color = colour[stmt_offset + j];
        printf("Colour of dimension %d of Scc %d: %d\n", j, i, color);
      }
      stmt_offset += j;
    }
    return;
  }
  for (i = 0; i < nstmts; i++) {
    for (j = 0; j < stmts[i]->dim_orig; j++) {
      color = colour[stmt_offset + j];
      printf("Colour of Dimension %d of Stmt %d: %d\n", j, i, color);
    }
    stmt_offset += j;
  }
}

/* Check if it is valid to give colour c to a vertex v in the fcg.
 * Colour is the array containing the colours assigned to each vertex */
bool is_valid_colour(int v, int c, Graph *fcg, int *colour, bool is_parallel) {
  int i, fcg_nVertices;
  bool par_preventing_edge;
  fcg_nVertices = fcg->nVertices;
  for (i = 0; i < fcg_nVertices; i++) {
    if ((fcg->adj->val[i][v] == 1 || fcg->adj->val[v][i] == 1) &&
        colour[i] == c) {
      return false;
    }

    if (is_parallel) {
      par_preventing_edge = par_preventing_adj_mat->val[v][i] ||
                            par_preventing_adj_mat->val[i][v];
      if (par_preventing_edge && colour[i] == c) {
        return false;
      }
    }
  }
  return true;
}

/* Checks if a vertex was decided to be not a suitable candidate for colouring
 */
bool is_discarded(int v, int list[], int num) {
  int i;
  for (i = 0; i < num; i++) {
    if (list[i] == v)
      return true;
  }
  return false;
}

/* Routine that returns the next vertex to be coloured. Currently returns the
 * next vertex in the ordered list. */
int get_next_min_vertex(int fcg_stmt_offset, int stmt_id, int *list, int num,
                        int pv, PlutoProg *prog) {
  int i, min, npar, nvar, stmt_offset;
  Stmt **stmts;
  int scc_id;
  double *sol;

  nvar = prog->nvar;
  npar = prog->npar;
  stmts = prog->stmts;
  min = 0;

  for (i = 0; i < stmts[stmt_id]->dim_orig; i++) {
    if (!is_discarded(fcg_stmt_offset + i, list, num)) {
      if (options->lpcolour) {
        scc_id = stmts[stmt_id]->scc_id;
        sol = prog->ddg->sccs[scc_id].sol;
        assert(sol != NULL);
        stmt_offset = npar + 1 + (nvar + 1) * stmt_id + i;
        if (sol[stmt_offset] == 0.0f) {
          continue;
        }
      }
      min = i;
      break;
    }
  }
  return min;
}

/* Fix: Modify this routine to handle single SCC case.
 * Routine is called with unclustered approach with typed fuse. Currently not
 * supported.
 * It returns the common parallel dimensions between SCC1 and SCC2 by checking
 * the
 * non zero component in the LP solution representing the parallel hyperplanes
 * of scc1 and scc2*/
int *get_common_parallel_dims_for_sccs(Scc scc1, Scc scc2, PlutoProg *prog) {
  int i, j, stmt1, stmt2, npar, nvar, stmt_offset;
  int *parallel_dims;
  Stmt **stmts;
  Graph *ddg;
  ddg = prog->ddg;

  nvar = prog->nvar;
  stmts = prog->stmts;
  npar = prog->npar;

  stmt1 = -1;
  stmt2 = -1;
  parallel_dims = NULL;

  for (i = 0; (i < scc1.size) && (stmt1 == -1); i++) {
    for (j = 0; j < scc2.size; j++) {
      if (is_adjecent(ddg, scc1.vertices[i], scc2.vertices[j])) {
        stmt1 = scc1.vertices[i];
        stmt2 = scc2.vertices[j];
        break;
      }
    }
  }
  assert((stmt1 >= 0) && (stmt2 >= 0));

  stmt_offset = npar + 1;
  for (i = 0; i < nvar; i++) {
    if (stmts[stmt1]->is_orig_loop[i] && stmts[stmt2]->is_orig_loop[i]) {
      if ((scc1.sol[stmt_offset + stmt1 * (nvar + 1) + i] > 0.0f) &&
          (scc2.sol[stmt_offset + stmt2 * (nvar + 1) + i] > 0.0f)) {
        if (parallel_dims == NULL) {
          parallel_dims = (int *)malloc(sizeof(int) * nvar);
          bzero(parallel_dims, nvar * sizeof(int));
        }
        parallel_dims[i] = 1;
      }
    }
  }
  return parallel_dims;
}

int get_min_succ_scc(int scc_id, Graph *ddg, PlutoProg *prog) {
  int i, num_sccs;
  num_sccs = ddg->num_sccs;
  for (i = scc_id + 1; i < num_sccs; i++) {
    if (ddg_sccs_direct_connected(ddg, prog, scc_id, i))
      break;
  }
  return i;
}

int get_max_pred_scc(int scc_id, Graph *ddg, PlutoProg *prog) {
  int i;
<<<<<<< HEAD
  for (i = scc_id - 1; i >= 0; i--) {
    if (ddg_sccs_direct_connected(ddg, prog, i, scc_id))
      break;
=======
  Scc *sccs;
  sccs = prog->ddg->sccs;
  for (i = scc1 + 1; i < scc2; i++) {
    if (ddg_sccs_direct_connected(ddg, prog, i, scc2)) {
      /* In case of typed fuse, this scc may have already been coloured */
      if (options->fuse == kTypedFuse && sccs[i].is_scc_coloured) {
        continue;
      }
      return false;
    }
>>>>>>> c60e7d25
  }
  return i;
}
/* Check if there is a successor of SCC1 and a predecessor of SCC2
 * which is numbered greater than SCC1 and has not been coloured */
bool is_convex_scc(int scc1, int scc2, Graph *ddg, PlutoProg *prog) {
  int succ_id, pred_id;

  succ_id = get_min_succ_scc(scc1, ddg, prog);
  pred_id = get_max_pred_scc(scc2, ddg, prog);

  if (pred_id < succ_id) {
    return true;
  }
  return false;

  /* for (i=scc1+1; i<scc2; i++) { */
  /*     if (ddg_sccs_direct_connected(ddg, prog, i,scc2)) { */
  /*         #<{(| In case of typed fuse, this scc may have already been
   * coloured |)}># */
  /*         if (options->fuse == TYPED_FUSE && sccs[i].is_scc_coloured) { */
  /*  */
  /*             continue; */
  /*         } */
  /*         printf ("SCCs %d and %d are not convex because of scc %d\n", scc1,
   * scc2, i); */
  /*         printf ("Vertices of SCC %d \n", scc1); */
  /*         print_scc_vertices(scc1, prog->ddg); */
  /*         printf ("Vertices of SCC %d \n", scc2); */
  /*         print_scc_vertices(scc2, prog->ddg); */
  /*         printf ("Vertices of SCC %d \n", i); */
  /*         print_scc_vertices(i, prog->ddg); */
  /*         return false; */
  /*     } */
  /* } */
  /* return true; */
}

/* The following routine isn't used anymore. Can be removed in future commits if
 * found unnecessary. */
/* Currently typedfuse is supported only with SCC clustering heuristics */
#if 0
/* In the unclustered approach this colouring heuristic chooses 
 * parallel hyperlanes to be found whenever they exist */
bool colour_scc_from_lp_solution_with_parallelism (int scc_id, int *colour, PlutoProg *prog, int c)
{
    int i, nvar,j ;
    Graph *ddg;
    bool is_successful;

    /* Parallel dims of the current SCC */
    int *parallel_dims;

    nvar = prog->nvar;
    ddg = prog->ddg;

    assert (prog->ddg->sccs[scc_id].is_parallel == 1);
    parallel_dims = NULL;

    /* Looks for SCCs that are connected that have a common dimension */
    for (i=scc_id+1; i< prog->ddg->num_sccs; i++) {
        if (ddg_sccs_direct_connected (ddg, prog, scc_id, i) &&
                ddg->sccs[i].is_parallel && is_convex_scc(scc_id,i, ddg, prog)) {
/* Todo: Add greedy heuristic here that looks for dimensions that have maximum dimensions that can be fused. */
            parallel_dims = get_common_parallel_dims_for_sccs(ddg->sccs[scc_id], ddg->sccs[i], prog);
        }
        if (parallel_dims!=NULL) {
            break;
        }
    }

    if (parallel_dims != NULL) {
        printf("Parallel dims\n");
        for (i=0; i<nvar; i++) {
            printf("%d,", parallel_dims[i]);
        }
        printf("\n");
    }
    /* exit(0); */
    if (parallel_dims == NULL) {
        printf("No parallel dims in scc %d\n", scc_id);
        is_successful = colour_scc(scc_id, colour,c,0, -1, prog);
        return is_successful;
    } else {
        for (j=0; j<prog->nvar; j++) {
            if (parallel_dims[i]==1) {

            }
            /* if (parallel_colour_scc_dimension(scc_id, colour, c, prog)) */
                break;
        }
    }
/* TODO: Fix this return statement after incorporating clustering heuristics */
   return false;

}
#endif

/* This cuts disconnects the SCC from the DDG by cutting all
 * the incoming and outgoing edges from the given scc */
void cut_around_scc(int scc_id, PlutoProg *prog) {
  int j;
  Graph *ddg;
  ddg = prog->ddg;
  for (j = 0; j < ddg->num_sccs; j++) {

    if (scc_id == j)
      continue;

    if ((j < scc_id) && ddg_sccs_direct_connected(ddg, prog, j, scc_id)) {
      IF_DEBUG(
          printf("[colour SCC]: Cutting between scc %d and %d\n", j, scc_id););
      if (options->fuse == kNoFuse) {
        cut_all_sccs(prog, ddg);
      } else {
        cut_between_sccs(prog, ddg, j, scc_id);

        /* You also need to cut between a successor node as well */
        for (j = scc_id + 1; j < ddg->num_sccs; j++) {
          if (ddg_sccs_direct_connected(ddg, prog, scc_id, j)) {
            IF_DEBUG(printf("[colour SCC]: Cutting between scc %d and %d\n",
                            scc_id, j););
            cut_between_sccs(prog, ddg, scc_id, j);
            /* cut_all_sccs(prog, ddg); */
            break;
          }
        }
        break;
      }
    } else if (ddg_sccs_direct_connected(ddg, prog, scc_id, j)) {
      IF_DEBUG(
          printf("[colour SCC]: Cutting between scc %d and %d\n", scc_id, j););

      if (options->fuse == kNoFuse) {
        cut_all_sccs(prog, ddg);
      } else {
        cut_between_sccs(prog, ddg, scc_id, j);
      }
      break;
    }
  }
}

/* Colours the input SCC recursively.  The statement pos refers to the position
 * of the statement in the list of vertices in the scc and pv refers to the
 * previous vertex.  Returns true if the colouring is successful;
 * else returns false.  */
bool colour_scc(int scc_id, int *colour, int c, int stmt_pos, int pv,
                PlutoProg *prog) {
  int j, v, fcg_offset, stmt_id, nvar;
  Graph *ddg, *fcg;
  Scc *sccs;

  nvar = prog->nvar;
  ddg = prog->ddg;
  fcg = prog->fcg;
  sccs = ddg->sccs;

  int list[nvar];
  int num_discarded = 0;
  bool is_parallel = false;

  /* ToDo: Check if this condition can really happen.  */
  if (stmt_pos >= sccs[scc_id].size) {
    return true;
  }

  if (prog->coloured_dims >= sccs[scc_id].max_dim) {
    if (prog->coloured_dims > sccs[scc_id].max_dim) {
      return true;
    }
    IF_DEBUG(printf("[colour SCC]: All Dimensions of statment %d in SCC %d "
                    "have been coloured\n",
                    sccs[scc_id].vertices[stmt_pos], scc_id););
    /* cut if the scc's are not already distributed and you can not colour
     * further. */
    /* for each SCC which is greater than the current scc, if there is a dep
     * edge
     * between these scc's then cut between these scc's. The cut has to respect
     * the existing dependence */

    /* This is just for experimental purposes. The following if code can
     * be removed if the assert never fails */
    if (sccs[scc_id].size != 1) {
      printf("SCC %d has size %d\n", scc_id, sccs[scc_id].size);
      int i;
      for (i = 0; i < sccs[scc_id].size; i++) {
        printf("S%d,", sccs[scc_id].vertices[i]);
      }
      printf("\n");
    }
    assert(sccs[scc_id].size == 1);

    if (sccs[scc_id].size == 1) {
      for (j = 0; j < ddg->num_sccs; j++) {
        if (scc_id != j) {
          if ((j < scc_id) && ddg_sccs_direct_connected(ddg, prog, j, scc_id)) {
            IF_DEBUG(printf("[colour SCC]: Cutting between scc %d and %d\n", j,
                            scc_id););
            if (options->fuse == kNoFuse) {
              cut_all_sccs(prog, ddg);
            } else {
              cut_between_sccs(prog, ddg, j, scc_id);
              /* cut_smart(prog,ddg); */
              /* You also need to cut between a successor node as well */
              for (j = scc_id + 1; j < ddg->num_sccs; j++) {
                if (ddg_sccs_direct_connected(ddg, prog, scc_id, j)) {
                  IF_DEBUG(
                      printf("[colour SCC]: Cutting between scc %d and %d\n",
                             scc_id, j););
                  /* cut_between_sccs(prog, ddg, scc_id, j); */
                  cut_all_sccs(prog, ddg);
                  /* cut_smart(prog,ddg); */
                  break;
                }
              }
              break;
            }
          } else if (ddg_sccs_direct_connected(ddg, prog, scc_id, j)) {
            IF_DEBUG(printf("[colour SCC]: Cutting between scc %d and %d\n",
                            scc_id, j););

            if (options->fuse == kNoFuse) {
              cut_all_sccs(prog, ddg);
            } else {
              cut_between_sccs(prog, ddg, scc_id, j);
            }
            /* cut_smart(prog,ddg); */
            break;
          }
        }
      }
    }
    return true;
  }

  stmt_id = sccs[scc_id].vertices[stmt_pos];
  fcg_offset = ddg->vertices[stmt_id].fcg_stmt_offset;

  while (num_discarded != nvar) {
    j = get_next_min_vertex(fcg_offset, stmt_id, list, num_discarded, pv, prog);
    if (options->scc_cluster) {
      IF_DEBUG(printf("[Colour SCC] Trying Colouring dimension %d of scc %d "
                      "with colour %d\n",
                      j, scc_id, c););
    } else {
      IF_DEBUG(printf("[Colour SCC] Trying Colouring dimension %d of statement "
                      "%d with colour %d\n",
                      j, stmt_id, c););
    }

    v = fcg_offset + j;

    /* If the dimension is already coloured with a different colour.
     * Else it tries to check if the existing colour is fine. This is done
     * as opposed to undoing the existing colour and then redoing it in
     * the next step once FCG is rebuilt */
    if (colour[v] > 0 && colour[v] != c) {
      IF_DEBUG(printf("[Colour SCC]Dimension %d of statement %d already "
                      "coloured with colour %d\n",
                      j, stmt_id, colour[v]););
      list[num_discarded] = v;
      num_discarded++;
      continue;
    }

    /* Can not colour a vertex with a self edge.
     * This dimension is not permutable */
    if (fcg->adj->val[v][v] != 0) {
      list[num_discarded] = v;
      num_discarded++;
      continue;
    }

    /* This check is redundant. covered in the next condition; */
    if (pv >= 0 && is_adjecent(fcg, v, pv)) {
      list[num_discarded] = v;
      num_discarded++;
      continue;
    }

    /* Check if this is a valid colour */
    if (is_valid_colour(v, c, fcg, colour, is_parallel)) {
      colour[v] = c;
      /* If this is a valid colour, then try colouring the next vertex in the
       * SCC */
      if (colour_scc(scc_id, colour, c, stmt_pos + 1, v, prog)) {
        IF_DEBUG(printf("[Colour SCC] Colouring dimension %d", j););
        IF_DEBUG(printf("of statement %d with colour %d\n", stmt_id, c););
        return true;
      } else {
        list[num_discarded] = v;
        num_discarded++;
        IF_DEBUG(printf("[Colour SCC] Unable to colour dimension %d of", j););
        IF_DEBUG(printf("statement %d with colour %d\n", stmt_id, c););
        /* Undo the colouring. Try the next vertex. */
        colour[v] = 0;
      }
    } else {
      colour[v] = 0;
      list[num_discarded] = v;
      num_discarded++;
    }
  }
  return false;
}

/* Returns SCCs that are convex successors of the input SCC */
int *get_convex_successors(int scc_id, PlutoProg *prog,
                           int *num_convex_successors) {
  int i, num_successors, num_sccs;
  Graph *ddg;
  int *convex_successors = NULL;

  ddg = prog->ddg;
  num_sccs = ddg->num_sccs;

  num_successors = 0;

  for (i = scc_id + 1; i < num_sccs; i++) {

    if (is_convex_scc(scc_id, i, ddg, prog)) {
      printf("SCC %d and %d are convex\n", scc_id, i);
      if (convex_successors == NULL) {
        convex_successors = (int *)malloc(num_sccs * sizeof(int));
      }
      convex_successors[num_successors++] = i;
    }
  }
  *num_convex_successors = num_successors;
  return convex_successors;
}

/* Returns SCCs that are convex successors of
 * the given SCC and have a parallel dimension */
int *get_convex_parallel_successors(int scc_id, PlutoProg *prog,
                                    int *num_convex_par_successors) {
  int i, num, par_successors, num_sccs;
  int *convex_successors, *convex_par_successors;
  Scc *sccs;

  sccs = prog->ddg->sccs;
  num_sccs = prog->ddg->num_sccs;
  convex_par_successors = NULL;
  par_successors = 0;
  convex_successors = get_convex_successors(scc_id, prog, &num);
  printf("Num Convex successors for Scc %d : %d \n", scc_id, num);

  for (i = 0; i < num; i++) {
    if (!sccs[convex_successors[i]].is_parallel)
      continue;

    if (convex_par_successors == NULL) {
      convex_par_successors = (int *)malloc(num_sccs * sizeof(int));
    }
    convex_par_successors[par_successors++] = convex_successors[i];
  }
  *num_convex_par_successors = par_successors;
  return convex_par_successors;
}

/* Returns true if there is a parallelism preventing edge between vertex v
 * and any vertex i which has been coloured with the current_colour */
bool is_colour_par_preventing(int v, int *colour, int current_colour) {
  int i;
  for (i = 0; i < par_preventing_adj_mat->nrows; i++) {
    if (colour[i] == current_colour && (par_preventing_adj_mat->val[v][i] ||
                                        par_preventing_adj_mat->val[i][v])) {
      return true;
    }
  }
  return false;
}

/* Returns the common parallel dims of other scc that
 * can be coloured with a dimension of the current scc.
 * A dimension is colourable if it is parallel and does
 * not have a self edge in the FCG */
int *get_common_parallel_dims(int scc_id, int *convex_successors,
                              int num_convex_successors, int *colour,
                              int current_colour, bool *is_colourable,
                              PlutoProg *prog) {
  int i, j, k, v;
  Graph *ddg, *fcg;
  Scc *sccs;
  int scc_offset, succ_scc_offset, succ_scc;
  int *common_dims;
  bool is_parallel = true;

  ddg = prog->ddg;
  fcg = prog->fcg;
  sccs = ddg->sccs;

  common_dims = NULL;
  scc_offset = sccs[scc_id].fcg_scc_offset;
  for (k = 0; k < sccs[scc_id].max_dim; k++) {
    if (colour[scc_offset + k] != 0 || !is_colourable[k])
      continue;
    for (i = 0; i < num_convex_successors; i++) {
      succ_scc = convex_successors[i];
      succ_scc_offset = sccs[succ_scc].fcg_scc_offset;
      for (j = 0; j < sccs[succ_scc].max_dim; j++) {
        v = succ_scc_offset + j;
        /* The vertex can be coloured if there is no self edge on j,
         * no edge between dimension j and k in the fcg, and there is
         * no vertex adjecent to j that is already coloured. Also
         * vertex j must be parallel and fusing with dimension k
         * must not hinder parallelism */
        if (colour[v] == 0 && !fcg->adj->val[v][v] &&
            !is_adjecent(fcg, v, scc_offset + k) &&
            is_valid_colour(v, current_colour, fcg, colour, is_parallel) &&
            !par_preventing_adj_mat->val[v][v] &&
            !(par_preventing_adj_mat->val[v][scc_offset + k] ||
              par_preventing_adj_mat->val[scc_offset + k][v])) {
          if (common_dims == NULL) {
            common_dims = (int *)malloc(sizeof(int) * sccs[scc_id].max_dim);
            bzero(common_dims, sccs[scc_id].max_dim * sizeof(int));
          }
          /* If you have found one dimension in a convex successor then
           * check the next convex successor. Hence the common_dims array
           * indicates the number of successors that can be fused with the
           * kth dimension of scc scc_id */
          common_dims[k]++;
          break;
        }
      }
    }
  }
  return common_dims;
}

/* Returns the dimension which has the maximum number of
 * convex successors. If there are none, then it returns -1  */
int get_colouring_dim(int *common_dims, int max_dim) {
  int i, dim, max;
  max = 0;
  dim = -1;
  if (common_dims == NULL) {
    return dim;
  }
  for (i = 0; i < max_dim; i++) {
    if (common_dims[i] > max) {
      max = common_dims[i];
      dim = i;
    }
  }
  return dim;
}

/* colours sccs listed in convex_successors with the colour
 * current_colour. k is the vertex that was coloured previously */
void colour_convex_successors(int k, int *convex_successors, int num_successors,
                              int *colour, int current_colour,
                              PlutoProg *prog) {
  Graph *fcg;
  Scc *sccs;
  int i, j, v, max_dim, scc_offset, scc_id;
  bool colourable_successor, is_parallel;

  fcg = prog->fcg;
  sccs = prog->ddg->sccs;
  is_parallel = true;

  for (i = 0; i < num_successors; i++) {
    scc_id = convex_successors[i];
    max_dim = sccs[scc_id].max_dim;
    scc_offset = sccs[scc_id].fcg_scc_offset;
    for (j = 0; j < max_dim; j++) {
      v = scc_offset + j;
      colourable_successor =
          colour[v] == 0 && !fcg->adj->val[v][v] &&
          !par_preventing_adj_mat->val[v][k] &&
          !par_preventing_adj_mat->val[v][v] &&
          is_valid_colour(v, current_colour, fcg, colour, is_parallel);
      if (!colourable_successor)
        continue;

      IF_DEBUG(printf("[pluto] Colouring dimension %d of Scc", j););
      IF_DEBUG(printf("%d with colour %d\n", scc_id, current_colour););
      colour[v] = current_colour;
      sccs[scc_id].is_scc_coloured = true;
      sccs[scc_id].has_parallel_hyperplane = true;
      break;
    }
  }
}

/* This routine implements the greedy clustering heuristic in typed fuse.
 * The scc being coloured has atleast one  parallel dimension. It looks at the
 * successors that are convex with the current SCC (scc_id) and finds the
 * parallel dimensions that are common with dimensions of the current SCC
 * and can be coloured. The dimension of the SCC scc_id with the maximum
 * common successors is chosen for colouring */
bool colour_scc_cluster_greedy(int scc_id, int *colour, int current_colour,
                               PlutoProg *prog) {
  Graph *ddg, *fcg;
  Scc *sccs;
  int i, v, max_dim, num_convex_successors, num_parallel_dims;
  bool *parallel_dims, is_dim_parallel, is_parallel;
  int *convex_successors, *common_dims, colouring_dim;

  ddg = prog->ddg;
  fcg = prog->fcg;
  sccs = ddg->sccs;

  v = sccs[scc_id].fcg_scc_offset;
  max_dim = sccs[scc_id].max_dim;
  num_convex_successors = 0;
  common_dims = NULL;

  /* Get parallel dimensions of the input scc */
  parallel_dims = (bool *)malloc(max_dim * sizeof(bool));
  bzero(parallel_dims, max_dim * sizeof(bool));

  is_parallel = true;

  /* find parallel dims for the current SCC */
  num_parallel_dims = 0;
  for (i = 0; i < max_dim; i++) {
    is_dim_parallel =
        (colour[v + i] == 0 && !fcg->adj->val[v + i][v + i] &&
         !par_preventing_adj_mat->val[v + i][v + i] &&
         is_valid_colour(v + i, current_colour, fcg, colour, is_parallel));
    if (is_dim_parallel) {
      parallel_dims[i] = true;
      num_parallel_dims++;
    }
  }

  if (num_parallel_dims == 0) {
    free(parallel_dims);
    return false;
  }

  convex_successors =
      get_convex_parallel_successors(scc_id, prog, &num_convex_successors);

  /* If there are no convex successors, colour this scc */
  if (num_convex_successors == 0) {
    for (i = 0; i < max_dim; i++) {
      if (parallel_dims[i]) {
        colour[v + i] = current_colour;
        sccs[scc_id].is_scc_coloured = true;
        sccs[scc_id].has_parallel_hyperplane = true;
        IF_DEBUG(printf("Dimension %d of SCC %d ", i, scc_id););
        IF_DEBUG(printf("coloured with colour %d\n", current_colour););
        free(parallel_dims);
        return true;
      }
    }
  }

  /* get common dims that can be coloured with current_colour */
  common_dims =
      get_common_parallel_dims(scc_id, convex_successors, num_convex_successors,
                               colour, current_colour, parallel_dims, prog);
  if (options->debug) {
    printf("common dims for SCC %d\n", scc_id);
    if (common_dims != NULL) {
      for (i = 0; i < max_dim; i++) {
        printf("%d, %d\n", i, common_dims[i]);
      }
    }
  }

  /* Choose the colouring dimension. If there are no common dims with the
   * colouring SCC, one of the parallel dims */
  colouring_dim = get_colouring_dim(common_dims, max_dim);

  if (common_dims != NULL) {
    free(common_dims);
  }

  if (colouring_dim == -1) {
    for (i = 0; i < max_dim; i++) {
      if (parallel_dims[i]) {
        colour[v + i] = current_colour;
        sccs[scc_id].is_scc_coloured = true;
        sccs[scc_id].has_parallel_hyperplane = true;
        IF_DEBUG(printf("Dimension %d of SCC %d ", i, scc_id););
        IF_DEBUG(printf("coloured with colour %d\n", current_colour););
        free(parallel_dims);
        free(convex_successors);
        return true;
      }
    }
  }
  colour[v + colouring_dim] = current_colour;
  sccs[scc_id].is_scc_coloured = true;
  sccs[scc_id].has_parallel_hyperplane = true;
  IF_DEBUG(printf("Dimension %d of SCC %d ", colouring_dim, scc_id););
  IF_DEBUG(printf("coloured with colour %d\n", current_colour););

  colour_convex_successors(v + colouring_dim, convex_successors,
                           num_convex_successors, colour, current_colour, prog);

  free(convex_successors);
  free(parallel_dims);
  return true;
}

/* Cuts the SCC given by scc_id from its immediate predecessor. */
void cut_from_predecessor(int scc_id, PlutoProg *prog) {
  int i;
  Graph *ddg;
  ddg = prog->ddg;
  for (i = scc_id - 1; i >= 0; i--) {
    if (ddg_sccs_direct_connected(ddg, prog, i, scc_id)) {
      cut_between_sccs(prog, ddg, i, scc_id);
    }
  }
}

/* Returns a convex successor with the smallest scc_id that is (directly)
 * connected to the current scc */
int get_min_convex_successor(int scc_id, PlutoProg *prog) {
  int i, num, *convex_successors;
  int min_scc_id;
  min_scc_id = -1;
  convex_successors = get_convex_successors(scc_id, prog, &num);
  /* TODO: Fix this by iterating over the list of convex successors and look for
     an SCC that has atleast one dimension that is not coloured */
  for (i = 0; i < num; i++) {
    min_scc_id = convex_successors[i];
    if (ddg_sccs_direct_connected(prog->ddg, prog, scc_id, min_scc_id))
      break;
  }
  if (num > 0) {
    free(convex_successors);
  }
  return min_scc_id;
}

int get_min_vertex_from_lp_sol(int scc1, int scc2, PlutoProg *prog,
                               int num_discarded, int *discarded_list) {
  Graph *fcg = prog->fcg;
  Graph *ddg = prog->ddg;
  int64_t min_dist = 10000;
  int min = -1;

  int scc1_offset = ddg->sccs[scc1].fcg_scc_offset;
  int scc2_offset = ddg->sccs[scc2].fcg_scc_offset;
  for (int i = 0; i < ddg->sccs[scc1].max_dim; i++) {
    int v1 = scc1_offset + i;
    if (is_discarded(v1, discarded_list, num_discarded))
      continue;
    for (int j = 0; j < ddg->sccs[scc2].max_dim; j++) {
      int v2 = scc2_offset + j;
      /* check if v2 is not coloured with current colour */
      if (is_adjecent(fcg, v1, v2))
        continue;
      if (dep_dist_mat->val[v1][v2] < min_dist) {
        IF_DEBUG(printf("Dep distance: %ld\n", dep_dist_mat->val[i][j]););
        min_dist = dep_dist_mat->val[v1][v2];
        min = v1;
      }
    }
  }
  return min;
}

/* Returns the list of vertices of the FCG corresponding the dimensions of the
 * current scc that can possibly be  coloured. Discarded list is the vertices of
 * the current scc that are chosen to be not suitable for colouring. */
bool *get_colourable_dims(int scc_id, PlutoProg *prog, int *colour,
                          int *discarded_list, int num_discarded, int *num) {
  int num_col_dims, max_dim, scc_offset;
  bool *colourable_dims;
  Graph *fcg;

  fcg = prog->fcg;
  max_dim = prog->ddg->sccs[scc_id].max_dim;
  num_col_dims = 0;
  scc_offset = prog->ddg->sccs[scc_id].fcg_scc_offset;
  colourable_dims = (bool *)malloc(max_dim * sizeof(bool));
  bzero(colourable_dims, max_dim * sizeof(bool));
  IF_DEBUG(printf("Num vertices discarded till now %d\n", num_discarded););

  for (int i = 0; i < max_dim; i++) {
    int v = scc_offset + i;
    if (colour[v] != 0 || is_adjecent(fcg, v, v) ||
        is_discarded(v, discarded_list, num_discarded)) {
      continue;
    }
    colourable_dims[i] = 1;
    num_col_dims++;
  }
  *num = num_col_dims;
  return colourable_dims;
}

/* For each dimension i of current scc (scc_id), it returns the number of sccs
 * in scc_list that can be fused with i. The returned array is NULL if none of
 * the Sccs in the scc_list is fuseable with any dimension of the current scc */
int *get_common_dims(int scc_id, int *scc_list, int num_sccs,
                     bool *colourable_dims, int num_dims, int *colour,
                     int current_colour, PlutoProg *prog) {
  int max_dim, scc_offset;
  int *common_dims;
  Graph *fcg;
  Scc *sccs;
  bool check_parallel = false;

  sccs = prog->ddg->sccs;
  fcg = prog->fcg;
  common_dims = NULL;
  scc_offset = sccs[scc_id].fcg_scc_offset;
  max_dim = sccs[scc_id].max_dim;

  for (int i = 0; i < max_dim; i++) {
    if (!colourable_dims[i])
      continue;
    int v = scc_offset + i;
    for (int j = 0; j < num_sccs; j++) {
      int scc2 = scc_list[j];
      int scc2_offset = sccs[scc2].fcg_scc_offset;
      for (int k = 0; k < sccs[scc2].max_dim; k++) {
        int v2;
        v2 = scc2_offset + k;
        if (colour[v2] != 0)
          continue;
        if (is_adjecent(fcg, v, v2) || fcg->adj->val[v2][v2])
          continue;
        if (!is_valid_colour(v2, current_colour, fcg, colour, check_parallel))
          continue;
        if (common_dims == NULL) {
          common_dims = (int *)malloc(max_dim * sizeof(int));
          bzero(common_dims, max_dim * sizeof(int));
        }
        common_dims[i]++;
        break;
      }
    }
  }
  return common_dims;
}

int *get_convex_preds_from_convex_successors(int min_scc_id, int scc_id,
                                             int *convex_successors,
                                             int num_convex_successors,
                                             unsigned *num_preds) {
  int *pred_list = NULL;
  unsigned num = 0;
  for (int i = 0; i < num_convex_successors; i++) {
    if (min_scc_id < convex_successors[i])
      continue;
    if (pred_list == NULL) {
      pred_list = (int *)malloc(num_convex_successors * sizeof(int));
    }
    if (convex_successors[i] == min_scc_id)
      pred_list[num++] = scc_id;
    else
      pred_list[num++] = convex_successors[i];
  }
  *num_preds = num;
  return pred_list;
}

/* Returns a dimension of an SCC (vetex in the FCG)
 * that can be colored next. */
int get_next_min_vertex_scc_cluster(int scc_id, PlutoProg *prog,
                                    int num_discarded, int *discarded_list,
                                    int *colour, int current_colour) {
  Scc *sccs = prog->ddg->sccs;
  Graph *fcg = prog->fcg;
  int max_dim = sccs[scc_id].max_dim;
  int scc_offset = sccs[scc_id].fcg_scc_offset;
  if (options->lpcolour) {
    int num_dims;
    bool *colourable_dims = get_colourable_dims(
        scc_id, prog, colour, discarded_list, num_discarded, &num_dims);
    /* If there are no colourable dimensions, then the current scc cannot be
     * coloured */
    if (num_dims == 0) {
      IF_DEBUG(printf("No colourable dims\n"););
      return -1;
    }
    for (int i = 0; i < max_dim; i++) {
      if (colourable_dims[i]) {
        IF_DEBUG(printf("Dimension %d of Scc %d is colourable\n", i, scc_id););
      } else {
        IF_DEBUG(
            printf("Dimension %d of Scc %d is not colourable\n", i, scc_id););
      }
    }
    int num_convex_successors;
    int *convex_successors =
        get_convex_successors(scc_id, prog, &num_convex_successors);
    if (num_convex_successors == 0) {
      /* There is atleast one colourable dimension. Hence the following return
       * is guaranteed. */
      for (int i = 0; i < max_dim; i++) {
        if (colourable_dims[i]) {
          free(colourable_dims);
          IF_DEBUG(
              printf(
                  "No convex successors. Returning vertex %d for colouring\n",
                  i););
          return scc_offset + i;
        }
      }
    }

    int min_scc_id = get_min_convex_successor(scc_id, prog);
    IF_DEBUG(printf("Minimum convex successor for scc %d: %d\n", scc_id,
                    min_scc_id););
    if (min_scc_id == prog->ddg->num_sccs) {
      /* There is no minimum convex successor */
      for (int i = 0; i < max_dim; i++) {
        if (colourable_dims[i]) {
          free(colourable_dims);
          IF_DEBUG(
              printf(
                  "No convex successors. Returning vertex %d for colouring\n",
                  i););
          return scc_offset + i;
        }
      }
    }
    int succ_dims;
    bool *succ_colourable_dims = get_colourable_dims(
        min_scc_id, prog, colour, discarded_list, num_discarded, &succ_dims);

    /* Get the predecessors of the smallest convex successor */
    unsigned num_preds;
    int *pred_list = get_convex_preds_from_convex_successors(
        min_scc_id, scc_id, convex_successors, num_convex_successors,
        &num_preds);

    /* Get common dims among the predecessors of the min scc */
    int *common_dims =
        get_common_dims(min_scc_id, pred_list, num_preds, succ_colourable_dims,
                        succ_dims, colour, current_colour, prog);

    /* If there are no common dims then return the first colourable dimension */
    if (common_dims == NULL) {
      for (int i = 0; i < max_dim; i++) {
        if (colourable_dims[i]) {
          free(colourable_dims);
          IF_DEBUG(printf("No common dims. Returning vertex %d for colouring\n",
                          i););
          return scc_offset + i;
        }
      }
    }
    int succ_scc_dim = sccs[scc_id].max_dim;
    if (options->debug) {
      for (int i = 0; i < succ_scc_dim; i++) {
        printf("Common dims for %d :%d\n", i, common_dims[i]);
      }
    }
    /* This dimension dim of the SCC allows colouring of maximum number of
     * predecessors. Find a corresponding dimension in the current scc that can
     * be coloured with this dimension */
    int dim = get_colouring_dim(common_dims, succ_scc_dim);
    IF_DEBUG(printf("Colouring dim of SCC %d: %d\n", min_scc_id, dim););
    int fcg_vertex = sccs[min_scc_id].fcg_scc_offset + dim;
    for (int i = 0; i < max_dim; i++) {
      if (colourable_dims[i] && !is_adjecent(fcg, scc_offset + i, fcg_vertex)) {
        return scc_offset + i;
      }
    }
    /* There is a colourable dimension however, it can not be fused with the
     * convex successor. In that case return the first colourable dimension of
     * the current scc */
    for (int i = 0; i < max_dim; i++) {
      if (colourable_dims[i]) {
        free(colourable_dims);
        IF_DEBUG(
            printf("Any colourable dimension has a fusion preventing edge with "
                   "the successor. Returning vertex %d for colouring\n",
                   i););
        return scc_offset + i;
      }
    }
    /* This part of code should not be reachable. However it is retained for
     * testing / debugging purposes */
    printf("Num hyperplanes found till now %d\n", prog->num_hyperplanes);
    printf("Colouring SCC %d\n", scc_id);
    print_scc_vertices(scc_id, prog->ddg);
    assert(0);
  }

  /* Normal brute force heuristic */
  for (int i = 0; i < max_dim; i++) {
    int v = scc_offset + i;
    if (!is_discarded(v, discarded_list, num_discarded)) {
      return v;
    }
  }
  /* If none of the vertices are colourable */
  return -1;
}

/* Colours an SCC of the FCG in the clustered approach */
bool colour_scc_cluster(int scc_id, int *colour, int current_colour,
                        PlutoProg *prog) {
  int max_dim, scc_offset;
  int i, v;
  Graph *ddg, *fcg;
  Scc *sccs;
  int *disc_list, num_discarded;
  bool check_parallel;

  ddg = prog->ddg;
  fcg = prog->fcg;
  sccs = ddg->sccs;

  max_dim = ddg->sccs[scc_id].max_dim;
  /* All dimensions of the current SCC have already been coloured */
  if (prog->coloured_dims > max_dim)
    return true;

  if (prog->coloured_dims == max_dim) {
    if (!options->delayed_cut) {
      cut_around_scc(scc_id, prog);
    }
    return true;
  }

  bool hybrid_cut = options->hybridcut && sccs[scc_id].has_parallel_hyperplane;
  /* If the SCC has a parallel hyperplane and the fusion strategy is hybrid,
   * then look max_fuse instead of greedy typed fuse heuristic */
  if (options->fuse == kTypedFuse && sccs[scc_id].is_parallel && !hybrid_cut) {
    if (colour_scc_cluster_greedy(scc_id, colour, current_colour, prog)) {
      sccs[scc_id].has_parallel_hyperplane = true;
      return true;
    } else {
      /* Colouring might fail because of a parallelism preventing egde.
       * Hence cut between SCCs and try colouring again. */
      cut_from_predecessor(scc_id, prog);
      /* pluto_print_colours(colour, prog); */
      IF_DEBUG(
          printf("Updating FCG between SCCs %d and %d\n", scc_id, scc_id - 1););
      update_fcg_between_sccs(fcg, scc_id - 1, scc_id, prog);

      if (colour_scc_cluster_greedy(scc_id, colour, current_colour, prog)) {
        sccs[scc_id].has_parallel_hyperplane = true;
        return true;
      }
      /* Colouring the cluster has failed due to a permute
       * or fusion preventing edge. Hence FCG has to be rebuilt. */
      printf("Unable to colour scc %d\n", scc_id);
      return false;
    }
  }

  scc_offset = prog->ddg->sccs[scc_id].fcg_scc_offset;

  check_parallel = false;
  disc_list = (int *)malloc(max_dim * sizeof(int));
  num_discarded = 0;
  do {
    v = get_next_min_vertex_scc_cluster(scc_id, prog, num_discarded, disc_list,
                                        colour, current_colour);
    printf("Trying vertex %d for colouring \n", v);
    if (v == -1)
      return false;
    assert(v != -1);
    /* v = scc_offset + i; */
    /* Used for debugging purposes */
    i = v - scc_offset;
    if (colour[v] > 0 && colour[v] != current_colour) {
      IF_DEBUG(printf("Dimension %d of SCC %d ", i, scc_id););
      IF_DEBUG(printf("already coloured with colour %d\n", colour[v]););
      disc_list[num_discarded] = v;
      num_discarded++;
      continue;
    }

    /* Cannot colour a vertex with a self edge. This is will not be
     * covered in the next case as the vertex v is not coloured in
     * the first place */
    if (fcg->adj->val[v][v] == 1) {
      disc_list[num_discarded] = v;
      num_discarded++;
      continue;
    }

    /* Check if there is an adjecent vertex with the same colour.
     * In case of typed fuse it checks if there is an adjecent vertex
     * with the same colour and has a parallelism preventing edge  */
<<<<<<< HEAD
    if (is_valid_colour(v, current_colour, fcg, colour, check_parallel)) {
      if (options->fuse == TYPED_FUSE && sccs[scc_id].is_parallel &&
=======
    if (is_valid_colour(v, current_colour, fcg, colour)) {
      if (options->fuse == kTypedFuse && sccs[scc_id].is_parallel &&
>>>>>>> c60e7d25
          is_colour_par_preventing(v, colour, current_colour)) {
        disc_list[num_discarded] = v;
        num_discarded++;
        continue;
      }
      colour[v] = current_colour;
      IF_DEBUG(printf("Colouring dimension %d of SCC %d ", i, scc_id););
      IF_DEBUG(printf("with colour %d\n", colour[v]););
      return true;
    }
    disc_list[num_discarded] = v;
    num_discarded++;
  } while (num_discarded != max_dim);
  return false;
}

/* Returns colours corresponding vertices of the original FCG
 * from the colours of vertices of scc clustered FCG */
int *get_vertex_colour_from_scc_colour(PlutoProg *prog, int *colour,
                                       int *has_parallel_hyperplane) {
  int i, j, scc_offset, scc_id;
  int nvar, nstmts;
  int *stmt_colour;
  Scc *sccs;
  Stmt **stmts;

  nvar = prog->nvar;
  nstmts = prog->nstmts;
  stmts = prog->stmts;
  sccs = prog->ddg->sccs;

  stmt_colour = (int *)malloc(nstmts * (nvar) * sizeof(int));
  bzero(stmt_colour, nvar * nstmts * sizeof(int));
  for (i = 0; i < nstmts; i++) {
    scc_id = stmts[i]->scc_id;
    scc_offset = sccs[scc_id].fcg_scc_offset;
    for (j = 0; j < stmts[i]->dim_orig; j++) {
      stmt_colour[i * (nvar) + j] = colour[scc_offset + j];
    }
    if (options->fuse == kTypedFuse) {
      has_parallel_hyperplane[i] = sccs[scc_id].has_parallel_hyperplane;
    }
  }
  return stmt_colour;
}

/* Returns colours corresponding to clustered FCG from the colours of
 * the statement. The routine picks the colour of the statement whose
 * dimensionality is same as the dimensionality of the SCC as the colour
 * of the SCC */
int *get_scc_colours_from_vertex_colours(PlutoProg *prog, int *stmt_colour,
                                         int current_colour, int nvertices,
                                         int *has_parallel_hyperplane) {
  int i, j, scc_offset, stmt_id;
  int nvar, num_sccs;
  int *scc_colour;
  Scc *sccs;
  Stmt **stmts;

  nvar = prog->nvar;
  stmts = prog->stmts;
  num_sccs = prog->ddg->num_sccs;
  sccs = prog->ddg->sccs;

  scc_colour = (int *)malloc(nvertices * sizeof(int));
  bzero(scc_colour, nvertices * sizeof(int));

  scc_offset = 0;
  stmt_id = -1;

  for (i = 0; i < num_sccs; i++) {
    sccs[i].is_scc_coloured = false;
    for (j = 0; j < sccs[i].size; j++) {
      stmt_id = sccs[i].vertices[j];
      if (sccs[i].max_dim == stmts[stmt_id]->dim)
        break;
    }
    assert(stmt_id >= 0);
    for (j = 0; j < sccs[i].max_dim; j++) {
      if (stmt_colour[(stmt_id * nvar) + j] == current_colour) {
        sccs[i].is_scc_coloured = true;
      }
      scc_colour[scc_offset + j] = stmt_colour[stmt_id * (nvar) + j];
    }
    sccs[i].fcg_scc_offset = scc_offset;
    scc_offset += sccs[i].max_dim;
    if (options->fuse == kTypedFuse) {
      sccs[i].has_parallel_hyperplane = has_parallel_hyperplane[stmt_id];
    }
  }
  return scc_colour;
}

/* Routine to rebuild FCG in the clustered approach.
 * As SCC ids may change when SCC's are recomputed,
 * the colours for each statement is computed and then
 * the colours for the updated sccs are obtained using statement colours. */
int *rebuild_scc_cluster_fcg(PlutoProg *prog, int *colour, int c) {
  int *stmt_colour, nvertices, i, num_sccs;
  int *scc_colour;
  Graph *ddg, *fcg;
  int *has_parallel_hyperplane = NULL;

  fcg = prog->fcg;
  ddg = prog->ddg;

  if (options->fuse == kTypedFuse) {
    has_parallel_hyperplane = (int *)malloc((prog->nstmts) * sizeof(int));
  }
  stmt_colour =
      get_vertex_colour_from_scc_colour(prog, colour, has_parallel_hyperplane);
  free_scc_vertices(ddg);

  /* You can update the DDG but do not update the FCG.  Doing otherwise will
   * remove
   * edges wich prevents permutation which is unsound */
  ddg_update(ddg, prog);
  IF_DEBUG(printf("DDG after colouring with colour %d\n", c););
  IF_DEBUG(pluto_matrix_print(stdout, ddg->adj););
  ddg_compute_scc(prog);
  compute_scc_vertices(ddg);
  num_sccs = prog->ddg->num_sccs;

  nvertices = 0;

  for (i = 0; i < num_sccs; i++) {
    nvertices += prog->ddg->sccs[i].max_dim;
  }

  scc_colour = get_scc_colours_from_vertex_colours(
      prog, stmt_colour, c, nvertices, has_parallel_hyperplane);
  if (options->fuse == kTypedFuse) {
    pluto_matrix_free(par_preventing_adj_mat);
  }
  if (options->lpcolour) {
    pluto_matrix_free(dep_dist_mat);
  }
  prog->fcg = build_fusion_conflict_graph(prog, scc_colour, nvertices, c);

  /* These two have to be reset in the clustered apporoach as
   * Scc's will change when FCG is rebuilt and
   * they will be revisited during colouring */
  prog->fcg->num_coloured_vertices = 0;
  prog->total_coloured_stmts[c - 1] = 0;
  prog->fcg->to_be_rebuilt = false;

  graph_free(fcg);
  free(colour);
  free(stmt_colour);
  free(has_parallel_hyperplane);
  return scc_colour;
}

/* The routine checks if the two SCCs are fused in the till the current level.
 * If yes it returns true else returns false */
bool are_sccs_fused(PlutoProg *prog, int scc1, int scc2) {
  int i, num_hyperplanes, stmt1, stmt2, nvar, npar;
  Scc *sccs;
  Stmt **stmts;
  bool sccs_fused = true;
  int cut_id1, cut_id2;

  num_hyperplanes = prog->num_hyperplanes;
  sccs = prog->ddg->sccs;
  stmts = prog->stmts;
  nvar = prog->nvar;
  npar = prog->npar;

  stmt1 = sccs[scc1].vertices[0];
  stmt2 = sccs[scc2].vertices[0];

  for (i = 0; i < num_hyperplanes; i++) {
    if (prog->hProps[i].type == H_LOOP) {
      continue;
    }

    cut_id1 = stmts[stmt1]->trans->val[i][nvar + npar];
    cut_id2 = stmts[stmt2]->trans->val[i][nvar + npar];

    if (cut_id1 != cut_id2) {
      sccs_fused = false;
      break;
    }
  }
  return sccs_fused;
}

/* Routine adds a scalar hyperplane between two SCCs.
 * Note that SCCs might not be connected. Ideally this routine
 * can be moved to pluto.c (or framework.c) and approprite
 * changes can be made in DDG cut routines */
void pluto_add_scalar_hyperplanes_between_sccs(PlutoProg *prog, int scc1,
                                               int scc2) {
  int i, j, nstmts, nvar, npar;
  Stmt **stmts;

  stmts = prog->stmts;
  nvar = prog->nvar;
  npar = prog->npar;
  nstmts = prog->nstmts;

  pluto_prog_add_hyperplane(prog, prog->num_hyperplanes, H_SCALAR);

  for (i = 0; i < nstmts; i++) {
    pluto_stmt_add_hyperplane(stmts[i], H_SCALAR, stmts[i]->trans->nrows);
    for (j = 0; j < nvar + npar; j++) {
      stmts[i]->trans->val[stmts[i]->trans->nrows - 1][j] = 0;
    }
    if (stmts[i]->scc_id < scc2) {
      stmts[i]->trans->val[stmts[i]->trans->nrows - 1][nvar + npar] = 0;
    } else {
      stmts[i]->trans->val[stmts[i]->trans->nrows - 1][nvar + npar] = 1;
    }
  }
}

/* Adds a hyperplane (H_LOOP) from the solution an ILP solution.
 * This method can also be moved to framework.c (or pluto.c) and
 * appropriate changes can be made. */
void add_hyperplane_from_ilp_solution(int64_t *sol, PlutoProg *prog) {
  int j, k;
  int nvar, npar, nstmts;
  Stmt **stmts;

  nvar = prog->nvar;
  npar = prog->npar;
  nstmts = prog->nstmts;
  stmts = prog->stmts;

  pluto_prog_add_hyperplane(prog, prog->num_hyperplanes, H_LOOP);

  for (j = 0; j < nstmts; j++) {
    Stmt *stmt = stmts[j];
    pluto_stmt_add_hyperplane(stmt, H_UNKNOWN, stmt->trans->nrows);
    for (k = 0; k < nvar; k++) {
      stmt->trans->val[stmt->trans->nrows - 1][k] =
          sol[npar + 1 + j * (nvar + 1) + k];
    }
    /* No parameteric shifts */
    for (k = nvar; k < nvar + npar; k++) {
      stmt->trans->val[stmt->trans->nrows - 1][k] = 0;
    }
    /* Constant loop shift */
    stmt->trans->val[stmt->trans->nrows - 1][nvar + npar] =
        sol[npar + 1 + j * (nvar + 1) + nvar];

    stmt->hyp_types[stmt->trans->nrows - 1] =
        pluto_is_hyperplane_scalar(stmt, stmt->trans->nrows - 1) ? H_SCALAR
                                                                 : H_LOOP;
  }
}

/* Colours all scc's with a colour c. Returns the current colouring of the fcg.
 */
int *colour_fcg_scc_based(int c, int *colour, PlutoProg *prog) {
  int i, j, nsccs, prev_scc;
  bool is_distributed, is_successful;
  Graph *ddg, *fcg;
  double t_start;
  bool is_parallel_scc_coloured, hybrid_cut;

  ddg = prog->ddg;
  fcg = prog->fcg;
  nsccs = ddg->num_sccs;

  is_distributed = false;
  is_parallel_scc_coloured = false;
  prev_scc = -1;

  for (i = 0; i < nsccs; i++) {
    t_start = rtclock();

    /* In clustering approach, when FCG is rebuilt, DDG is upadated.
     * However, if some Sccs were previously coloured before the rebuilding
     * the FCG, we dont have to re-colour those SCCs again. If fcg has to
     * be rebuilt, then SCC ids would not have changed from previous
     * colouring */
    if (options->scc_cluster && prog->ddg->sccs[i].is_scc_coloured) {
      fcg->num_coloured_vertices += ddg->sccs[i].max_dim;
      prog->total_coloured_stmts[c - 1] += ddg->sccs[i].size;
      prev_scc = i;
      prog->fcg_colour_time += rtclock() - t_start;
      /* pluto_print_colours(colour, prog); */
      continue;
    }

    IF_DEBUG(
        printf("Trying colouring Scc %d of Size %d ", i, ddg->sccs[i].size););
    IF_DEBUG(printf("with colour %d\n", c););
    if (options->scc_cluster) {
      hybrid_cut = options->hybridcut && ddg->sccs[i].has_parallel_hyperplane;
      if (options->fuse == kTypedFuse) {
        /* case when the previous scc that was coloured was parallel
         * and the current one is seqential */
        if (!ddg->sccs[i].is_parallel && is_parallel_scc_coloured &&
            prev_scc != -1) {
          if (are_sccs_fused(prog, prev_scc, i)) {
            /* distribute the loops here. Note that
             * sccs may not be connected at all. However we still
             * need to cut to preserve parallelism */
            if (ddg_sccs_direct_connected(ddg, prog, prev_scc, i)) {
              cut_between_sccs(prog, ddg, prev_scc, i);
              update_fcg_between_sccs(fcg, prev_scc, i, prog);
            } else {
              pluto_add_scalar_hyperplanes_between_sccs(prog, prev_scc, i);
            }
          }
        } else if (ddg->sccs[i].is_parallel && !hybrid_cut &&
                   !is_parallel_scc_coloured && prev_scc != -1) {
          if (are_sccs_fused(prog, prev_scc, i)) {
            /* distribute the loops here. Note that
             * sccs may not be connected at all. However we still
             * need to cut to preserve parallelism */
            if (ddg_sccs_direct_connected(ddg, prog, prev_scc, i)) {
              cut_between_sccs(prog, ddg, prev_scc, i);
              update_fcg_between_sccs(fcg, prev_scc, i, prog);
            } else {
              IF_DEBUG(printf("Adding Scalar hyperplanes without cut\n"););
              pluto_add_scalar_hyperplanes_between_sccs(prog, prev_scc, i);
            }
          }
        }
        /* Set that a parallel SCC is being coloured */
        if (ddg->sccs[i].is_parallel) {
          is_parallel_scc_coloured = true;
        } else {
          is_parallel_scc_coloured = false;
        }
      }
      is_successful = colour_scc_cluster(i, colour, c, prog);
      /* } else if (options->fuse ==kTypedFuse && ddg->sccs[i].is_parallel) { */
      /* is_successful = colour_scc_from_lp_solution_with_parallelism(i, colour,
       * prog, c); */
    } else {
      is_successful = colour_scc(i, colour, c, 0, -1, prog);
    }
    /* If colouring fails in the fist SCC */
    if (!is_successful) {
      IF_DEBUG(printf("Unable to colour SCC %d\n", i););

      fcg = prog->fcg;
      /* In case of first scc, no inter scc deps can be satisfied. A permute
       * preventing dependence has prevented colouring.
       * Update the DDG whenever an inter SCC is satisfied dependence is
       * satisfied.  Note that dependencies that are satisfied by previous
       * dimensions
       * are updated in the DDG.  However, updating the FCG is delayed in order
       * to
       * account for permute preventing dependences.  Whenever the colouring
       * fails,
       * one has to update FCG with respect to the dependences that have already
       * been
       * satisfied along with the dependences those satisfied by the cut*/
      if (fcg->to_be_rebuilt == true || i == 0) {
        IF_DEBUG(printf("FCG Before Reconstruction\n"););
        IF_DEBUG(pluto_matrix_print(stdout, fcg->adj););

        if (options->fuse == kNoFuse) {
          cut_all_sccs(prog, ddg);
        }
        prog->fcg_colour_time += rtclock() - t_start;
        /* Current colour that is being used to colour the fcg is c */
        if (options->scc_cluster) {
          colour = rebuild_scc_cluster_fcg(prog, colour, c);
          /* rebuliding the cluster_fcg will update ddg, hence number of sccs
           * can increase */
          nsccs = prog->ddg->num_sccs;
          fcg = prog->fcg;

          /* Sccs will be renumbered; hence all sccs have to be revisited; */
          i = -1;
          prev_scc = -1;
          continue;
        } else {
          prog->fcg =
              build_fusion_conflict_graph(prog, colour, fcg->nVertices, c);
        }

        t_start = rtclock();
        prog->fcg->num_coloured_vertices = fcg->num_coloured_vertices;
        /* need not update the FCG till the next hyperplane is found */
        prog->fcg->to_be_rebuilt = false;
        graph_free(fcg);
        fcg = prog->fcg;
        IF_DEBUG(printf("[Pluto]: Fcg After reconstruction\n"););
        IF_DEBUG(pluto_matrix_print(stdout, fcg->adj););
        /* Needed only if it is not the first SCC */
        if (i != 0) {
          if (options->scc_cluster) {
            is_distributed = colour_scc_cluster(i, colour, c, prog);
          } else {
            is_distributed = colour_scc(i, colour, c, 0, -1, prog);
          }
          if (!is_distributed) {
            /* Colouring was prevented by a fusion preventing dependence.
             * Therefore cut DDG then update FCG and then colour */
            IF_DEBUG(printf("FCG Before Updating\n"););
            IF_DEBUG(pluto_matrix_print(stdout, fcg->adj););

            if (options->fuse == kNoFuse) {
              cut_all_sccs(prog, ddg);
              /* TODO: Update this call testing is done */
              update_fcg_between_sccs(fcg, 0, 0, prog);
            } else {
              for (j = prev_scc; j >= 0; j--) {
                if (ddg_sccs_direct_connected(ddg, prog, j, i)) {

                  IF_DEBUG(printf("[colour_fcg_scc_based]:Cutting between SCC "
                                  "%d and %d\n",
                                  i, j););
                  cut_between_sccs(prog, ddg, j, i);
                  break;
                }
              }

              update_fcg_between_sccs(fcg, prev_scc, i, prog);
            }
            IF_DEBUG(printf("DDG after Cut\n"););
            IF_DEBUG(pluto_matrix_print(stdout, ddg->adj););
            IF_DEBUG(printf("[Pluto] Colour_fcg_dim_based: Updating FCG\n"););

            IF_DEBUG(printf("FCG after Updating \n"););
            IF_DEBUG(pluto_matrix_print(stdout, fcg->adj););
            if (options->scc_cluster) {
              is_distributed = colour_scc_cluster(i, colour, c, prog);
            } else {
              is_distributed = colour_scc(i, colour, c, 0, -1, prog);
            }
          }
        } else {
          /* If the colouring of first SCC had failed previously */
          is_distributed = colour_scc(i, colour, c, 0, -1, prog);
        }
      } else {
        IF_DEBUG(printf("FCG Before Updating\n"););
        IF_DEBUG(pluto_matrix_print(stdout, fcg->adj););
        IF_DEBUG(printf("[Pluto] Colour_fcg_dim_based: Updating FCG\n"););
        if (options->fuse == kNoFuse) {
          cut_all_sccs(prog, ddg);
          update_fcg_between_sccs(fcg, 0, 0, prog);
        } else {
          for (j = prev_scc; j >= 0; j--) {
            if (ddg_sccs_direct_connected(ddg, prog, j, i)) {
              cut_between_sccs(prog, ddg, j, i);
              break;
            }
          }
          update_fcg_between_sccs(fcg, prev_scc, i, prog);
        }
        IF_DEBUG(printf("DDG after Cut\n"););
        IF_DEBUG(pluto_matrix_print(stdout, ddg->adj););
        IF_DEBUG(printf("FCG after Updating \n"););
        IF_DEBUG(pluto_matrix_print(stdout, fcg->adj););
        if (options->scc_cluster) {
          is_distributed = colour_scc_cluster(i, colour, c, prog);
        } else {
          is_distributed = colour_scc(i, colour, c, 0, -1, prog);
        }
      }
      /* Needed in case of partial satisfaction */
      if (is_distributed == false) {
        printf("Num Deps satisfied with precise check %d\n",
               pluto_compute_dep_satisfaction_precise(prog));

        pluto_transformations_pretty_print(prog);
        pluto_compute_dep_directions(prog);
        /* pluto_compute_dep_satisfaction(prog); */
        pluto_print_dep_directions(prog);

        prog->fcg_colour_time += rtclock() - t_start;
        prog->fcg =
            build_fusion_conflict_graph(prog, colour, fcg->nVertices, c);

        t_start = rtclock();
        prog->fcg->num_coloured_vertices = fcg->num_coloured_vertices;

        /* need not update the FCG till the next hyperplane is found */
        prog->fcg->to_be_rebuilt = false;
        graph_free(fcg);
        fcg = prog->fcg;
        IF_DEBUG(printf("[Pluto]: Fcg After reconstruction\n"););
        IF_DEBUG(pluto_matrix_print(stdout, fcg->adj););
        if (options->scc_cluster) {
          is_distributed = colour_scc_cluster(i, colour, c, prog);
        } else {
          is_distributed = colour_scc(i, colour, c, 0, -1, prog);
        }
      }
      assert(is_distributed == true);
    }

    prog->ddg->sccs[i].is_scc_coloured = true;
    if (options->scc_cluster) {
      fcg->num_coloured_vertices += ddg->sccs[i].max_dim;
    } else {
      fcg->num_coloured_vertices += ddg->sccs[i].size;
    }
    prog->total_coloured_stmts[c - 1] += ddg->sccs[i].size;
    prev_scc = i;
    prog->fcg_colour_time += rtclock() - t_start;
  }
  return colour;
}

/* Resets that an scc has coloured. This is called after permutation
 * found at the current level is scaled and shifted, thus enabling
 * colouring at the next level. */
void reset_scc_colouring(Graph *ddg) {
  int nsccs, i;
  nsccs = ddg->num_sccs;

  for (i = 0; i < nsccs; i++) {
    ddg->sccs[i].is_scc_coloured = false;
  }
  return;
}

/* Routine to find permutable hyperplanes in the FCG based approach.
 * Colouring is done on a per SCC basis. Natural number ordering of the
 * scc ids is used to ensure convexity. */
void find_permutable_dimensions_scc_based(int *colour, PlutoProg *prog) {
  int num_coloured_dims, max_colours;
  Stmt **stmts;
  Graph *ddg;
  double t_start;

  max_colours = prog->nvar;
  stmts = prog->stmts;

<<<<<<< HEAD
  if (options->fuse == TYPED_FUSE && options->scc_cluster) {
    for (int i = 0; i < prog->ddg->num_sccs; i++) {
=======
  if (options->fuse == kTypedFuse && options->scc_cluster) {
    for (i = 0; i < prog->ddg->num_sccs; i++) {
>>>>>>> c60e7d25
      prog->ddg->sccs[i].has_parallel_hyperplane = 0;
    }
  }

  for (int i = 1; i <= max_colours; i++) {
    IF_DEBUG(printf("Colouring FCG with colour %d\n", i););
    for (int j = 0; j < prog->ddg->num_sccs; j++) {
      prog->ddg->sccs[j].is_scc_coloured = false;
    }
    if (options->lpcolour && !options->scc_cluster) {
      mark_parallel_sccs(colour, prog);
    }
    colour = colour_fcg_scc_based(i, colour, prog);

    t_start = rtclock();

    num_coloured_dims = scale_shift_permutations(prog, colour, i - 1);

    prog->fcg_dims_scale_time += rtclock() - t_start;
    if (num_coloured_dims == 0) {
      printf("[Pluto]: Num hyperplanes found: %d\n", prog->num_hyperplanes);
      printf("[Pluto]: This appears to be a bug in Pluto FCG based "
             "auto-transformation.\n");
      printf("[Pluto]: Transformation found so far\n");
      pluto_transformations_pretty_print(prog);
      pluto_print_colours(colour, prog);
      pluto_compute_dep_directions(prog);
      pluto_compute_dep_satisfaction(prog);
      pluto_print_dep_directions(prog);
      assert(0);
    }
    IF_DEBUG(
        printf("[Pluto]: Num hyperplanes found: %d\n", prog->num_hyperplanes););
    prog->scaled_dims[i - 1] = 1;

    prog->coloured_dims += num_coloured_dims;
    t_start = rtclock();
    for (int j = 0; j < num_coloured_dims; j++) {
      dep_satisfaction_update(prog,
                              stmts[0]->trans->nrows - num_coloured_dims + j);
    }

    prog->fcg->to_be_rebuilt = 1;

    /* Recompute the SCC's in the updated DDG */
    ddg = prog->ddg;

    if (options->lpcolour) {
      for (int j = 0; j < ddg->num_sccs; j++) {
        if (ddg->sccs[j].sol != NULL) {
          free(ddg->sccs[j].sol);
          ddg->sccs[j].sol = NULL;
        }
      }
    }

    /* Do not update ddg or sccs if sccs are clustered. It will be updated
     * when FCG is rebuilt */
    if (!options->scc_cluster) {
      free_scc_vertices(ddg);

      /* You can update the DDG but do not update the FCG.  Doing otherwise
       * will remove edges wich prevents permutation which is unsound */
      ddg_update(ddg, prog);
      IF_DEBUG(printf("DDG after colouring with colour %d\n", i););
      IF_DEBUG(pluto_matrix_print(stdout, ddg->adj););
      IF_DEBUG(printf("[Find_permutable_dims_scc_based]: Updating SCCs \n"););
      ddg_compute_scc(prog);
      compute_scc_vertices(ddg);
    } else {
      /* Reset SCC colouring to enable colouring at the next level*/
      reset_scc_colouring(ddg);
    }
    IF_DEBUG2(pluto_transformations_pretty_print(prog););
    IF_DEBUG2(pluto_compute_dep_directions(prog););
    IF_DEBUG2(pluto_compute_dep_satisfaction(prog););
    IF_DEBUG2(pluto_print_dep_directions(prog););
  }

  IF_DEBUG(printf("[Pluto] Colouring Successful\n"););
  IF_DEBUG(pluto_print_colours(colour, prog););

  free(colour);
  if (options->fuse == kTypedFuse) {
    pluto_matrix_free(par_preventing_adj_mat);
  }
  if (options->lpcolour) {
    pluto_matrix_free(dep_dist_mat);
  }
  for (int i = 0; i < ddg->num_sccs; i++) {
    free(ddg->sccs[i].vertices);
  }
  return;
}

/*************************** Scaling Routines ******************/
/* Set the lower bounds for statements that are coloured with colour c.
 * These are used to find the scaling and shifting factors.
 * When vertices of FCG are clustered lower bound of dimensions of all
 * statements in the SCC is set to 1 if and only if the corresponding
 * vertex of the FCG is coloured with colour c */
void add_coeff_constraints_from_scc_clustered_fcg_colouring(
    PlutoConstraints *coeffcst, int *colour, int c, PlutoProg *prog) {
  int i, j, k, num_sccs, stmt_id, nvar, npar, scc_offset;
  Stmt **stmts;
  Graph *ddg;
  Scc *sccs;

  nvar = prog->nvar;
  npar = prog->npar;
  ddg = prog->ddg;
  num_sccs = ddg->num_sccs;
  sccs = ddg->sccs;
  stmts = prog->stmts;
  scc_offset = 0;

  for (j = 0; j < num_sccs; j++) {
    /* If the Scc's dimesionality is greater less c, then all vertices
     * of this scc are coloured. Hence set the lower bound of the
     * transformation coefficients of this SCC to zero.*/
    if (sccs[j].max_dim < c) {
      for (i = 0; i < sccs[j].size; i++) {
        stmt_id = sccs[j].vertices[i];
        for (k = 0; k < sccs[j].max_dim; k++) {
          if (stmts[stmt_id]->is_orig_loop[k]) {
            pluto_constraints_add_lb(coeffcst,
                                     npar + 1 + stmt_id * (nvar + 1) + k, 0);
          } else {
            pluto_constraints_add_equality(coeffcst);
            coeffcst->val[coeffcst->nrows - 1]
                         [npar + 1 + stmt_id * (nvar + 1) + k] = 1;
          }
        }
      }
      scc_offset += sccs[j].max_dim;
      continue;
    }
    for (i = 0; i < sccs[j].size; i++) {
      stmt_id = sccs[j].vertices[i];
      for (k = 0; k < sccs[j].max_dim; k++) {
        if (colour[scc_offset + k] == c && stmts[stmt_id]->is_orig_loop[k]) {
          pluto_constraints_add_lb(coeffcst,
                                   npar + 1 + stmt_id * (nvar + 1) + k, 1);
        } else {
          pluto_constraints_add_equality(coeffcst);
          coeffcst
              ->val[coeffcst->nrows - 1][npar + 1 + stmt_id * (nvar + 1) + k] =
              1;
        }
      }
    }
    scc_offset += sccs[j].max_dim;
  }
}

/* Set the lower bounds for statements that are coloured with colour c.
 * These are used to find the scaling and shifting factors. */
void add_coeff_constraints_from_fcg_colouring(PlutoConstraints *coeffcst,
                                              int *colour, int c,
                                              PlutoProg *prog) {
  int j, k, nstmts, nvar, npar, stmt_offset;
  Stmt **stmts;

  nvar = prog->nvar;
  npar = prog->npar;
  nstmts = prog->nstmts;
  stmts = prog->stmts;
  stmt_offset = 0;

  for (j = 0; j < nstmts; j++) {
    /* If a statements's dimesionality is less than c, then all
     * dimensions of this statement are coloured. Hence set the
     *  lower bound of the transformation coefficients of this
     *  statement to zero.*/
    if (stmts[j]->dim_orig < c) {
      for (k = 0; k < stmts[j]->dim_orig; k++) {
        pluto_constraints_add_lb(coeffcst, npar + 1 + j * (nvar + 1) + k, 1);
      }
      stmt_offset += stmts[j]->dim_orig;
      continue;
    }
    for (k = 0; k < nvar; k++) {
      if (stmts[j]->is_orig_loop[k] && colour[stmt_offset + k] == c) {
        pluto_constraints_add_lb(coeffcst, npar + 1 + j * (nvar + 1) + k, 1);
      } else {
        pluto_constraints_add_equality(coeffcst);
        coeffcst->val[coeffcst->nrows - 1][npar + 1 + j * (nvar + 1) + k] = 1;
      }
    }
    stmt_offset += stmts[j]->dim_orig;
  }
}

/* Once the permutation is found, it finds the scling and shifting factors for
 * the permtation
 * Scales the dimensions in the with colour c+1. Returns 1 if scaling
 * was successful. Else returns 0. */
int scale_shift_permutations(PlutoProg *prog, int *colour, int c) {
  int select;
  int nvar, npar, nrows;
  int nstmts;
  double t_start;
  PlutoConstraints *basecst, *coeffcst, *boundcst;
  int64_t *sol;

  nvar = prog->nvar;
  npar = prog->npar;
  nstmts = prog->nstmts;

  basecst = get_permutability_constraints(prog);
  assert(basecst->ncols == CST_WIDTH);

  boundcst = get_coeff_bounding_constraints(prog);
  nrows = basecst->nrows + boundcst->nrows + (nstmts * nvar);
  coeffcst = pluto_constraints_alloc(nrows, basecst->ncols);
  coeffcst->nrows = 0;
  coeffcst->ncols = basecst->ncols;
  assert(coeffcst->ncols == CST_WIDTH);

  IF_DEBUG(printf("Num stmts coloured with colour %d: %d\n", c + 1,
                  prog->total_coloured_stmts[c]););

  if (prog->total_coloured_stmts[c] != nstmts) {
    IF_DEBUG(printf("Not All statements have been coloured\n"););
    pluto_constraints_free(coeffcst);
    return 0;
  }

  coeffcst = pluto_constraints_copy(coeffcst, boundcst);
  pluto_constraints_free(boundcst);

  /* Pick a colour that you would start */
  select = c + 1;
  IF_DEBUG(printf("[pluto] Finding Scaling factors for colour %d\n", select););

  /* Add CST_WIDTH number of cols and set appropriate constraints to 1 and set
   * the rest to 0
   * These redundant cols are then removed. */

  if (options->scc_cluster) {
    add_coeff_constraints_from_scc_clustered_fcg_colouring(coeffcst, colour,
                                                           select, prog);
  } else {
    add_coeff_constraints_from_fcg_colouring(coeffcst, colour, select, prog);
  }
  coeffcst = pluto_constraints_add(coeffcst, basecst);

  /* Solve the constraints to find the hyperplane at this level */
  t_start = rtclock();

  sol = pluto_prog_constraints_lexmin(coeffcst, prog);

  if (sol != NULL) {
    IF_DEBUG(printf("[pluto]: found a hyperplane\n"));
    /* num_sols_found++; */

    /* if (options->varliberalize) { */
    /*     for (j=0; j<ndeps; j++) { */
    /*         #<{(| Check if it has to be c or c+1 |)}># */
    /*         if (deps[j]->temp_across && c < deps[j]->fuse_depth  */
    /*                 &&
     * pluto_domain_equality(stmts[deps[j]->src],stmts[deps[j]->dest])) { */
    /*             for (k=0;k<nvar;k++) { */
    /*                 if (sol[npar+1+(deps[j]->src)*(nvar+1)+k] !=
     * sol[npar+1+(deps[j]->dest)*(nvar+1)+k]) */
    /*                     break; */
    /*             } */
    /*             if (k!=nvar ||
     * (sol[npar+1+(deps[j]->src)*(nvar+1)+nvar]!=sol[npar+1+(deps[j]->dest)*(nvar+1)+nvar]))
     * { */
    /*                 printf("Cutting between SCCs to prevent illegal
     * transformation with var-lib"); */
    /*                 cut_between_sccs(prog,ddg,stmts[deps[j]->src]->scc_id,
     * stmts[deps[j]->dest]->scc_id); */
    /*             } */
    /*         } */
    /*     } */
    /* } */
    add_hyperplane_from_ilp_solution(sol, prog);
    prog->scaling_cst_sol_time += rtclock() - t_start;
    free(sol);
    IF_DEBUG(
        pluto_transformation_print_level(prog, prog->num_hyperplanes - 1););
    pluto_constraints_free(coeffcst);
    return 1;
  } else {
    printf("[pluto] No Hyperplane found\n");
    if (options->delayed_cut) {
      coeffcst->nrows = coeffcst->nrows - basecst->nrows;
      cut_smart(prog, prog->ddg);
      basecst = get_permutability_constraints(prog);
      coeffcst = pluto_constraints_add(coeffcst, basecst);
      sol = pluto_prog_constraints_lexmin(coeffcst, prog);
      if (sol != NULL) {
        add_hyperplane_from_ilp_solution(sol, prog);
        prog->scaling_cst_sol_time += rtclock() - t_start;
        free(sol);
        IF_DEBUG(
            pluto_transformation_print_level(prog, prog->num_hyperplanes - 1););
        pluto_constraints_free(coeffcst);
        return 1;
      }
    }
    pluto_constraints_free(coeffcst);
    prog->scaling_cst_sol_time += rtclock() - t_start;
    return 0;
  }
}

/* Routines that introduce loop skewing after loop permutations, loop skewing
 * and loop shifting transfomations have been found. */
bool get_negative_components(Dep *dep, bool *dims_with_neg_components,
                             PlutoProg *prog, int level) {
  int i;
  bool has_negative_comp;
  HyperplaneProperties *hProps;
  int loop_dims;

  hProps = prog->hProps;
  has_negative_comp = false;
  loop_dims = 0;
  for (i = 0; i < prog->num_hyperplanes; i++) {
    if (hProps[i].type == H_SCALAR && i < level) {
      continue;
    }
    if (hProps[i].type == H_LOOP && i < level) {
      loop_dims++;
      continue;
    }
    if (hProps[i].type == H_SCALAR && i >= level) {
      continue;
    }
    if (dep->dirvec[i] == DEP_MINUS || dep->dirvec[i] == DEP_STAR) {
      dims_with_neg_components[loop_dims] = 1;
      has_negative_comp = true;
      break;
    }
    loop_dims++;
  }
  return has_negative_comp;
}

/* Checks if there are any non constant dependences in the loop nest.
 * This is done by computing \vec{d}.\vec{h} and the resultant \vec{u}
 * has to be zero in pluto's cost function. Constraints to ensure u
 * is zero is added and if the resulting LP formulation is unsat, then
 * there are non constant deps in the SCC  */
bool constant_deps_in_scc(int scc_id, int level, PlutoConstraints *basecst,
                          PlutoProg *prog) {
  int i, j, ndeps, nstmts, nvar, npar;
  int src_id, dest_id;
  Stmt **stmts;
  Dep **deps;

  ndeps = prog->ndeps;
  nstmts = prog->nstmts;
  npar = prog->npar;
  nvar = prog->nvar;
  deps = prog->deps;
  stmts = prog->stmts;

  basecst->nrows = 0;
  basecst->ncols = CST_WIDTH;
  for (i = 0; i < ndeps; i++) {
    Dep *dep = deps[i];
    src_id = stmts[dep->src]->scc_id;
    dest_id = stmts[dep->dest]->scc_id;
    if ((src_id == scc_id) && (dest_id == scc_id)) {
      pluto_constraints_add(basecst, dep->cst);
    }
  }
  /* If deps are constant then \vec{u} is zero vector.
   * Hence set the value of u to be zero */
  for (i = 0; i < npar; i++) {
    pluto_constraints_add_equality(basecst);
    basecst->val[basecst->nrows - 1][i] = 1;
  }
  pluto_constraints_add_lb(basecst, npar, 0);
  /* Set the transformation coefficients to be equalities with
   * same values as in the input permutation */
  for (i = 0; i < nstmts; i++) {
    for (j = 0; j < nvar + 1; j++) {
      pluto_constraints_add_equality(basecst);
      basecst->val[basecst->nrows - 1][npar + 1 + i * (nvar + 1) + j] = 1;
      basecst->val[basecst->nrows - 1][basecst->ncols - 1] =
          -stmts[i]->trans->val[level][j];
    }
  }

  IF_DEBUG(pluto_constraints_cplex_print(stdout, basecst););

  /* Replace this with LP call */
  int64_t *sol = pluto_prog_constraints_lexmin(basecst, prog);
  if (sol == NULL) {
    return false;
  }

  if (sol[npar] > 10) {
    free(sol);
    return false;
  }
  free(sol);
  return true;
}

/* Returns a boolean array in which the vales that are set represent
 * the dimensions of the current SCC that have to be skewed in order
 * the make the loop nest tileable */
bool *dims_to_be_skewed(PlutoProg *prog, int scc_id, bool *tile_preventing_deps,
                        int level) {
  int i, ndeps, nvar;
  Stmt **stmts;
  Dep *dep;
  bool *dims_with_neg_components;

  nvar = prog->nvar;
  ndeps = prog->ndeps;
  stmts = prog->stmts;

  dims_with_neg_components = (bool *)malloc(nvar * sizeof(bool *));
  bzero(dims_with_neg_components, nvar * sizeof(bool));

  /* For each dep find whether it is satisfied by a cut or loop; */
  for (i = 0; i < ndeps; i++) {
    dep = prog->deps[i];
    if (!options->rar && IS_RAR(dep->type))
      continue;
    if (!(stmts[dep->src]->scc_id == scc_id) ||
        !(stmts[dep->dest]->scc_id == scc_id))
      continue;

    if (dep_is_satisfied(dep)) {
      if (get_negative_components(dep, dims_with_neg_components, prog, level)) {
        tile_preventing_deps[i] = 1;
      }
    }
  }
  return dims_with_neg_components;
}

/* Returns the dimensions at which tiling preventing dependences are satisfied
 */
bool *get_dep_satisfaction_dims(PlutoProg *prog, bool *tile_preventing_deps) {
  int ndeps, loop_dims;
  Dep *dep;
  bool *sat_dim;
  HyperplaneProperties *hProps;

  sat_dim = (bool *)malloc(prog->nvar * sizeof(bool));
  bzero(sat_dim, (prog->nvar) * sizeof(bool));
  ndeps = prog->ndeps;
  hProps = prog->hProps;

  for (int i = 0; i < ndeps; i++) {
    dep = prog->deps[i];
    loop_dims = 0;
    if (!tile_preventing_deps[i]) {
      continue;
    }
    for (int j = 0; j < prog->num_hyperplanes; j++) {
      if (j == dep->satisfaction_level) {
        sat_dim[loop_dims] = 1;
        break;
      } else if (hProps[j].type == H_LOOP) {
        loop_dims++;
      }
    }
  }
  return sat_dim;
}

/* Returns skewing constraints. The lower bounds of the
 * dimensions that satisfy tiling preventing dependences are set to 1 */
PlutoConstraints *get_skewing_constraints(bool *src_dims, bool *skew_dims,
                                          int scc_id, PlutoProg *prog,
                                          int level,
                                          PlutoConstraints *skewCst) {
  int nvar, npar, nstmts;
  Stmt **stmts;
  /* PlutoConstraints *skewCst, *boundcst; */

  nvar = prog->nvar;
  npar = prog->npar;
  nstmts = prog->nstmts;
  stmts = prog->stmts;

  assert(skewCst->ncols == CST_WIDTH);

  for (int i = 0; i < nstmts; i++) {
    for (int j = 0; j < stmts[i]->dim_orig; j++) {
      if (src_dims[j] && stmts[i]->scc_id == scc_id) {
        pluto_constraints_add_lb(skewCst, npar + 1 + i * (nvar + 1) + j, 1);
      } else {
        pluto_constraints_add_equality(skewCst);
        skewCst->val[skewCst->nrows - 1][npar + 1 + i * (nvar + 1) + j] = 1;
        /* Set the value of the current coeff to the one that you have already
         * found */
        skewCst->val[skewCst->nrows - 1][CST_WIDTH - 1] =
            -stmts[i]->trans->val[level][j];
      }
    }
    pluto_constraints_add_lb(skewCst, npar + 1 + i * (nvar + 1) + nvar, 0);
  }
  return skewCst;
}

int get_outermost_sat_dim(int scc_id, int *src_dims, PlutoProg *prog) {
  int max_dim = prog->ddg->sccs[scc_id].max_dim;
  for (int i = 0; i < max_dim; i++) {
    if (src_dims[i])
      return i;
  }
  return -1;
}

void swap_ilp_sol_with_level(int par_level, int level, int cc_id, int64_t sol,
                             PlutoProg *prog) {}
/* Introduce loop skewing transformations if necessary.Returns true if
 *  skew was introuduced at some level for some SCC */
bool introduce_skew(PlutoProg *prog) {
  int j, num_sccs, nvar, npar, nstmts, level, ndeps;
  int initial_cuts, nrows, stmt_offset;
  Graph *orig_ddg;
  int64_t *sol;
  PlutoConstraints *skewingCst, *basecst, *const_dep_check_cst;
  HyperplaneProperties *hProps;
  Stmt **stmts;
  bool *src_dims, *skew_dims, tile_preventing_deps[prog->ndeps];
  double tstart;
  bool is_skew_introduced = false;

  nvar = prog->nvar;
  npar = prog->npar;
  nstmts = prog->nstmts;
  stmts = prog->stmts;
  ndeps = prog->ndeps;

  /* If there are zero or one hyperpane then you dont need to skew */
  if (prog->num_hyperplanes <= 1) {
    return is_skew_introduced;
  }
  assert(prog->hProps != NULL);
  hProps = prog->hProps;

  if (!options->silent) {
    printf("[Pluto]: Tileabilty with skew\n");
  }
  /* Reset dependence satisfaction */
  /* pluto_dep_satisfaction_reset(prog); */
  tstart = rtclock();
  pluto_compute_dep_directions(prog);

  pluto_dep_satisfaction_reset(prog);

  Graph *newDDG = ddg_create(prog);
  orig_ddg = prog->ddg;
  prog->ddg = newDDG;

  for (int i = 0; i < prog->ndeps; i++) {
    tile_preventing_deps[i] = 0;
  }

  initial_cuts = 0;
  level = 0;
  for (; level < prog->num_hyperplanes; level++) {
    if (hProps[level].type == H_LOOP) {
      break;
    }
    initial_cuts++;
    dep_satisfaction_update(prog, level);
  }

  /* Needed to handle the case when there are no loops  */
  if (initial_cuts == prog->num_hyperplanes) {
    return is_skew_introduced;
  }
  basecst = get_permutability_constraints(prog);
  ddg_update(newDDG, prog);

  assert(level == initial_cuts);
  ddg_compute_scc(prog);
  num_sccs = newDDG->num_sccs;

  const_dep_check_cst = pluto_constraints_alloc(ndeps * nvar + 1, CST_WIDTH);
  nrows = basecst->nrows + nstmts * (nvar + 1);
  skewingCst = pluto_constraints_alloc(nrows, basecst->ncols);
  skewingCst->nrows = 0;
  skewingCst->ncols = CST_WIDTH;
  pluto_constraints_add(skewingCst, basecst);
  dep_satisfaction_update(prog, level);
  for (int i = 0; i < num_sccs; i++) {
    IF_DEBUG(printf("Looking for skews in SCC %d \n", i););
    /* dep_satisfaction_update(prog,level); */
    /* if (!constant_deps_in_scc(i, level, const_dep_check_cst, prog)) { */
    /*  */
    /*     IF_DEBUG(printf("Scc %d has atleast one non constant dep \n",i););
     */
    /*     continue; */
    /* } */
    skew_dims = dims_to_be_skewed(prog, i, tile_preventing_deps, level);
    src_dims = get_dep_satisfaction_dims(prog, tile_preventing_deps);
    level++;

    for (; level < prog->num_hyperplanes; level++) {
      if (hProps[level].type != H_LOOP) {
        continue;
      }

      int skew_dim = 0;
      for (j = initial_cuts; j < prog->num_hyperplanes; j++) {
        if (prog->hProps[j].type == H_LOOP && skew_dims[skew_dim] == 1) {
          level = j;
          break;
        } else if (prog->hProps[j].type == H_LOOP) {
          skew_dim++;
        }
      }

      /* Skewing has to be done at level j+1 */
      if (j == prog->num_hyperplanes) {
        break;
      }

      skewingCst->nrows = basecst->nrows;
      get_skewing_constraints(src_dims, skew_dims, i, prog, level, skewingCst);

      sol = pluto_prog_constraints_lexmin(skewingCst, prog);

      if (!sol) {
        /* The loop nest is not tileable */
        break;
      }

      if (is_ilp_solution_parallel(sol, nvar)) {
        int par_level = get_outermost_sat_dim(scc_id, src_dims, prog);
        int cc_id = sccs[i].vertices[0].cc_id;
        swap_ilp_sol_with_level(par_level, level, cc_id, sol, prog);
      } else {
        /* Set the Appropriate coeffs in the transformation matrix */
        for (int j = 0; j < nstmts; j++) {
          stmt_offset = npar + 1 + j * (nvar + 1);
          for (int k = 0; k < nvar; k++) {
            stmts[j]->trans->val[level][k] = sol[stmt_offset + k];
          }
          /* No parametric Shifts */
          for (int k = nvar; k < nvar + npar; k++) {
            stmts[j]->trans->val[level][k] = 0;
          }
          /* The constant Shift */
          stmts[j]->trans->val[level][nvar + npar] = sol[stmt_offset + nvar];
        }
      }
      free(sol);
      is_skew_introduced = true;

      dep_satisfaction_update(prog, level);
      pluto_compute_dep_directions(prog);

      free(skew_dims);
      skew_dims = NULL;

      if (level >= prog->num_hyperplanes - 1) {
        continue;
      }

      skew_dims = dims_to_be_skewed(prog, i, tile_preventing_deps, level + 1);
      free(src_dims);
      src_dims = get_dep_satisfaction_dims(prog, tile_preventing_deps);
    }
    free(skew_dims);
    free(src_dims);
    level = initial_cuts;
  }

  pluto_constraints_free(const_dep_check_cst);
  pluto_constraints_free(skewingCst);
  prog->ddg = orig_ddg;
  graph_free(newDDG);
  prog->skew_time += rtclock() - tstart;
  if (!options->silent) {
    printf("[Pluto]: Post processing skewing complete\n");
  }
  return is_skew_introduced;
}
#endif<|MERGE_RESOLUTION|>--- conflicted
+++ resolved
@@ -1352,23 +1352,10 @@
 }
 
 int get_max_pred_scc(int scc_id, Graph *ddg, PlutoProg *prog) {
-  int i;
-<<<<<<< HEAD
-  for (i = scc_id - 1; i >= 0; i--) {
+  int i = scc_id - 1;
+  for (; i >= 0; i--) {
     if (ddg_sccs_direct_connected(ddg, prog, i, scc_id))
       break;
-=======
-  Scc *sccs;
-  sccs = prog->ddg->sccs;
-  for (i = scc1 + 1; i < scc2; i++) {
-    if (ddg_sccs_direct_connected(ddg, prog, i, scc2)) {
-      /* In case of typed fuse, this scc may have already been coloured */
-      if (options->fuse == kTypedFuse && sccs[i].is_scc_coloured) {
-        continue;
-      }
-      return false;
-    }
->>>>>>> c60e7d25
   }
   return i;
 }
@@ -2351,13 +2338,8 @@
     /* Check if there is an adjecent vertex with the same colour.
      * In case of typed fuse it checks if there is an adjecent vertex
      * with the same colour and has a parallelism preventing edge  */
-<<<<<<< HEAD
     if (is_valid_colour(v, current_colour, fcg, colour, check_parallel)) {
-      if (options->fuse == TYPED_FUSE && sccs[scc_id].is_parallel &&
-=======
-    if (is_valid_colour(v, current_colour, fcg, colour)) {
       if (options->fuse == kTypedFuse && sccs[scc_id].is_parallel &&
->>>>>>> c60e7d25
           is_colour_par_preventing(v, colour, current_colour)) {
         disc_list[num_discarded] = v;
         num_discarded++;
@@ -2887,13 +2869,8 @@
   max_colours = prog->nvar;
   stmts = prog->stmts;
 
-<<<<<<< HEAD
-  if (options->fuse == TYPED_FUSE && options->scc_cluster) {
+  if (options->fuse == kTypedFuse && options->scc_cluster) {
     for (int i = 0; i < prog->ddg->num_sccs; i++) {
-=======
-  if (options->fuse == kTypedFuse && options->scc_cluster) {
-    for (i = 0; i < prog->ddg->num_sccs; i++) {
->>>>>>> c60e7d25
       prog->ddg->sccs[i].has_parallel_hyperplane = 0;
     }
   }
@@ -3400,7 +3377,7 @@
   return skewCst;
 }
 
-int get_outermost_sat_dim(int scc_id, int *src_dims, PlutoProg *prog) {
+int get_outermost_sat_dim(int scc_id, bool *src_dims, PlutoProg *prog) {
   int max_dim = prog->ddg->sccs[scc_id].max_dim;
   for (int i = 0; i < max_dim; i++) {
     if (src_dims[i])
@@ -3409,7 +3386,7 @@
   return -1;
 }
 
-void swap_ilp_sol_with_level(int par_level, int level, int cc_id, int64_t sol,
+void swap_ilp_sol_with_level(int par_level, int level, int cc_id, int64_t *sol,
                              PlutoProg *prog) {}
 /* Introduce loop skewing transformations if necessary.Returns true if
  *  skew was introuduced at some level for some SCC */
@@ -3475,6 +3452,7 @@
 
   assert(level == initial_cuts);
   ddg_compute_scc(prog);
+  Scc *sccs = newDDG->sccs;
   num_sccs = newDDG->num_sccs;
 
   const_dep_check_cst = pluto_constraints_alloc(ndeps * nvar + 1, CST_WIDTH);
@@ -3528,8 +3506,8 @@
       }
 
       if (is_ilp_solution_parallel(sol, nvar)) {
-        int par_level = get_outermost_sat_dim(scc_id, src_dims, prog);
-        int cc_id = sccs[i].vertices[0].cc_id;
+        int par_level = get_outermost_sat_dim(i, src_dims, prog);
+        int cc_id = stmts[sccs[i].vertices[0]]->cc_id;
         swap_ilp_sol_with_level(par_level, level, cc_id, sol, prog);
       } else {
         /* Set the Appropriate coeffs in the transformation matrix */
