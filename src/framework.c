--- conflicted
+++ resolved
@@ -38,13 +38,10 @@
 #define CONSTRAINTS_SIMPLIFY_THRESHOLD 10000
 #define MAX_FARKAS_CST  2000
 
-<<<<<<< HEAD
 int* skipdeps_;
-=======
 static int pluto_dep_satisfies_instance(const Dep *dep, const PlutoProg *prog, int level);
 static int pluto_dep_remove_satisfied_instances(Dep *dep, PlutoProg *prog, int level);
 
->>>>>>> 2a9ea559
 
 /**
  *
