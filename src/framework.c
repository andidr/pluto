--- conflicted
+++ resolved
@@ -39,164 +39,31 @@
 #define CONSTRAINTS_SIMPLIFY_THRESHOLD 5000
 #define MAX_FARKAS_CST  2000
 
-/**
- *
- * Each constraint row has the following format
- *
- *      [dep distance bound | mapping coeff.s for S1, S2,... |constant]
- * Size:[       npar+1      | (nvar+1)*nstmts                | 1      ]
- *
- * npar - number of parameters in whole program
- * nvar - number of parameters in whole program
- */
-
-/* Builds validity constraints for a dependence */
+/* Builds validity and bounding function constraints for a dependence */
 static void compute_permutability_constraints_dep(Dep *dep, PlutoProg *prog)
 {
-    PlutoConstraints *cst;
-    PlutoConstraints *tiling_valid_cst, *bounding_func_cst;
+    PlutoConstraints *cst, *tiling_valid_cst, *bounding_func_cst;
     int nstmts, nvar, npar, src_stmt, dest_stmt, j, k, r;
     int src_offset, dest_offset;
     PlutoMatrix *phi;
     Stmt **stmts;
 
+    IF_DEBUG(printf("[pluto] compute permutability constraints: Dep %d\n", dep->id+1););
+
+    /* IMPORTANT: It's assumed that all statements are of dimensionality nvar */
     nvar = prog->nvar;
     npar = prog->npar;
     stmts = prog->stmts;
     nstmts = prog->nstmts;
 
-    /* IMPORTANT: It's assumed that all statements are of dimensionality nvar */
-
-    IF_DEBUG(printf("[pluto] compute permutability constraints: Dep %d\n", dep->id+1););
-
-    IF_DEBUG(printf("compute permutability constraints\n"););
-
     dest_stmt = dep->dest;
     src_stmt = dep->src;
 
-    IF_MORE_DEBUG(printf("[pluto] compute permutability constraints: Dep %d\n", dep->id+1););
-<<<<<<< HEAD
-
-    /* Convert everything to >= 0 form */
-    PlutoConstraints *dpoly =
-        pluto_constraints_to_pure_inequalities_single(dep->dpolytope);
-
-    IF_MORE_DEBUG(printf("Dep %d\n", dep->id+1););
-
-    /* Non-uniform dependence - farkas lemma comes in */
-    /* Apply farkas lemma, eliminate farkas multipliers using
-     * fourier-motzkin
-     *
-     * -- farkas_cst format for validity --
-     * [ mapping coeff for src | ... for dest |farkas multipliers|constant]
-     * SIZE: [nvar+npar+1 | nvar+npar+1 | dep.dpolytope->nrows+1 | 1]
-     *
-     * farkas multipliers in the order l_1, l_2, ...., l_n, l_0
-     * (l_0 - the translation one comes last)
-     *
-     * -- comm_farkas_cst format (for bounding function) --
-     * [bounding func | mapping coeff for src | ... for dest |farkas
-     *multipliers|constant]
-     * SIZE: [npar+1| nvar+npar+1 | nvar+npar+1 | dep.dpolytope->nrows+1 | 1]
-     *
-     */
-    if (src_stmt != dest_stmt) {
-        /* Inter-statement non-uniform dep */
-        farkas_cst = pluto_constraints_alloc(MAX_FARKAS_CST,
-                2* nvar + 2*npar + 2 + dpoly->nrows + 2);
-        comm_farkas_cst = pluto_constraints_alloc(
-                MAX_FARKAS_CST, npar + 1 + 2*nvar + 2*npar + 2 + dpoly->nrows + 2);
-
-        farkas_cst->nrows = (2*nvar + npar + 1) + 1 + dpoly->nrows + 1;
-        farkas_cst->ncols = 2*(nvar + npar + 1) + dpoly->nrows + 2;
-
-        comm_farkas_cst->nrows = (2*nvar + npar + 1) + 1 + dpoly->nrows + 1;
-        comm_farkas_cst->ncols = npar + 1 + 2*(nvar + npar + 1) + dpoly->nrows + 2;
-    }else{
-        /* Intra-statement non-uniform dependence */
-        farkas_cst =
-            pluto_constraints_alloc(MAX_FARKAS_CST, nvar + npar + 1 + dpoly->nrows + 2);
-        comm_farkas_cst = pluto_constraints_alloc(
-                MAX_FARKAS_CST, npar + 1 + nvar + npar + 1 + dpoly->nrows + 2);
-
-        farkas_cst->nrows = (2*nvar + npar + 1) + 1 + dpoly->nrows + 1;
-        farkas_cst->ncols = (nvar + npar + 1) + dpoly->nrows + 2;
-
-        comm_farkas_cst->nrows = (2*nvar + npar + 1) + 1 + dpoly->nrows + 1;
-        comm_farkas_cst->ncols = npar + 1 + (nvar + npar + 1) + dpoly->nrows + 2;
-    }
-
-    /* Initialize all to zero */
-    for (j = 0; j < farkas_cst->nrows; j++) {
-        for (k = 0; k < farkas_cst->ncols; k++) {
-            farkas_cst->val[j][k] = 0;
-        }
-    }
-
-    for (j = 0; j < comm_farkas_cst->nrows; j++) {
-        for (k = 0; k < comm_farkas_cst->ncols; k++) {
-            comm_farkas_cst->val[j][k] = 0;
-        }
-    }
-
-    if (src_stmt != dest_stmt) {
-        /* Add tiling validity constraints */
-        for (j = 0; j < 2 * nvar + npar + 1; j++) {
-            if (j < nvar) {
-                /* src stmt coeff */
-                farkas_cst->val[j][j] = -1;
-            } else if (j < 2 * nvar) {
-                /* dest stmt coeff */
-                farkas_cst->val[j][j + npar + 1] = 1;
-            } else if (j < 2 * nvar + npar) {
-                /* Parameters */
-                farkas_cst->val[j][j - 2*nvar + nvar] = -1;
-                farkas_cst->val[j][j - 2*nvar + nvar + npar +1 + nvar] = 1;
-            }else{
-                /* j = 2*nvar+npar */
-                /* Translation coefficients in the affine mappings */
-                farkas_cst->val[j][nvar+npar] = -1;
-                farkas_cst->val[j][2 * nvar + 2*npar + 1] = 1;
-                /* \lambda_0 */
-                farkas_cst->val[j][farkas_cst->ncols - 2] = -1;
-            }
-
-            /* Set coeff's for farkas multipliers (all except \lambda_0) */
-            for (k = 2*nvar + 2*npar + 2; k < 2*nvar + 2*npar + 2 + dpoly->nrows; k++) {
-                /* Note that dep polytope is dpolytope->nrows x (2*nvar+npar+1) */
-                farkas_cst->val[j][k] = -dpoly->val[k - 2*nvar - 2*npar - 2][j];
-            }
-            /* Constant part is always zero */
-            farkas_cst->val[j][farkas_cst->ncols - 1] = 0;
-        }
-
-        /* Since the above are equalities - add sigma negative */
-        for (k = 0; k < farkas_cst->ncols; k++) {
-            farkas_cst->val[2*nvar + npar + 1][k] = 0;
-            for (j = 0; j < 2*nvar + npar + 1; j++) {
-                farkas_cst->val[2*nvar + npar + 1][k] -= farkas_cst->val[j][k];
-            }
-        }
-
-        /* All Farkas multipliers are non-negative */
-        for (j = 0; j < dpoly->nrows + 1; j++) {
-            for (k = 0; k < dpoly->nrows + 1; k++) {
-                farkas_cst->val[2*nvar + npar + 2 + j][2*nvar + 2*npar + 2 + k] =
-                    ((j == k) ? 1 : 0);
-            }
-        }
-
-        /* Bounding function (u.n + w) constraints */
-        /* u */
-        for (k = 0; k < npar; k++) {
-            comm_farkas_cst->val[2*nvar + k][k] = 1;
-=======
-
     /* Convert everything to >= 0 form */
     PlutoConstraints *dpoly = pluto_constraints_dup(dep->dpolytope);
 
     if (src_stmt != dest_stmt) {
-        phi = pluto_matrix_alloc(2*nvar+npar+1, 2*(nvar+1)+1);
+        phi = pluto_matrix_alloc(2*nvar+npar+1, 2*(nvar+npar+1)+1);
         pluto_matrix_set(phi, 0);
 
         for (r=0; r<nvar; r++) {
@@ -205,15 +72,21 @@
         }
         for (r=nvar; r<2*nvar; r++) {
             /* Dest stmt */
-            phi->val[r][(nvar+1)+(r-nvar)] = 1;
-        }
-        /* No parametric shifts: all zero for 2*nvar to 2*nvar+npar */
+            phi->val[r][(nvar+npar+1)+(r-nvar)] = 1;
+        }
+        /* coefficients for parameters */
+        for (r=2*nvar; r<2*nvar+npar; r++) {
+            /* Source stmt */
+            phi->val[r][nvar+r-2*nvar] = -1;
+            /* Dest stmt */
+            phi->val[r][(nvar+npar+1)+(nvar+r-2*nvar)] = 1;
+        }
 
         /* Translation coefficients */
-        phi->val[2*nvar+npar][(nvar+1)+nvar] = 1;
-        phi->val[2*nvar+npar][nvar] = -1;
+        phi->val[2*nvar+npar][nvar+npar] = -1;
+        phi->val[2*nvar+npar][(nvar+npar+1)+nvar+npar] = 1;
     }else{
-        phi = pluto_matrix_alloc(2*nvar+npar+1, (nvar+1)+1);
+        phi = pluto_matrix_alloc(2*nvar+npar+1, (nvar+npar+1)+1);
         pluto_matrix_set(phi, 0);
 
         for (r=0; r<nvar; r++) {
@@ -223,110 +96,9 @@
         for (r=nvar; r<2*nvar; r++) {
             /* Dest stmt */
             phi->val[r][r-nvar] = 1;
->>>>>>> fe097526
-        }
-        /* No parametric shifts: so all zero for 2*nvar to 2*nvar+npar-1 */
-
-<<<<<<< HEAD
-        /* w */
-        comm_farkas_cst->val[2*nvar + npar][npar] = 1;
-
-        for (j = 0; j < 2*nvar + npar + 1; j++)
-            for (k = 0; k < farkas_cst->ncols - dpoly->nrows - 2; k++)
-                comm_farkas_cst->val[j][npar + 1 + k] = -farkas_cst->val[j][k];
-
-        for (j = 0; j < 2 * nvar + npar + 1; j++)
-            for (k = farkas_cst->ncols - dpoly->nrows - 2; k < farkas_cst->ncols; k++)
-                comm_farkas_cst->val[j][npar + 1 + k] = farkas_cst->val[j][k];
-
-        /* Add opp inequality since the above were equalities */
-        for (k = 0; k < comm_farkas_cst->ncols; k++) {
-            comm_farkas_cst->val[2 * nvar + npar + 1][k] = 0;
-            for (j = 0; j < 2 * nvar + npar + 1; j++) {
-                comm_farkas_cst->val[2 * nvar + npar + 1][k] -=
-                    comm_farkas_cst->val[j][k];
-            }
-        }
-
-        for (j = 2*nvar + npar + 2; j < farkas_cst->nrows; j++)
-            for (k = 0; k < farkas_cst->ncols; k++)
-                comm_farkas_cst->val[j][npar + 1 + k] = farkas_cst->val[j][k];
-
-        eliminate_farkas_multipliers(farkas_cst, farkas_cst->ncols - 2*nvar - 2*npar - 3);
-        eliminate_farkas_multipliers(comm_farkas_cst, comm_farkas_cst->ncols -
-                npar - 1 - 2*nvar - 2*npar - 3);
-
-        /* constraints_print(stdout, farkas_cst); */
-
-    }else{
-        /* Source stmt == Dest stmt */
-
-        for (j = 0; j < 2*nvar + npar + 1; j++) {
-            if (j < nvar) {
-                /* src stmt coeff */
-                farkas_cst->val[j][j] = -1;
-            } else if (j < 2 * nvar) {
-                /* dest stmt coeff */
-                farkas_cst->val[j][j - nvar] = 1;
-            } else if (j < 2 * nvar + npar) {
-                /* Parameter coefficients get subtracted out */
-                farkas_cst->val[j][j - 2*nvar + nvar] = 0;
-            }else{
-                /* Translation coefficient gets subtracted out */
-                farkas_cst->val[j][nvar] = 0;
-                /* \lambda_0 */
-                farkas_cst->val[j][farkas_cst->ncols - 2] = -1;
-            }
-
-            /* Set coeff's for farkas multipliers */
-            for (k = nvar + npar + 1; k < nvar + npar + 1 + dpoly->nrows; k++) {
-                farkas_cst->val[j][k] = -dpoly->val[k - nvar - npar - 1][j];
-            }
-            /* Constant part is always zero */
-            farkas_cst->val[j][farkas_cst->ncols - 1] = 0;
-        }
-
-        /* Since the above are equalities - add sigma negative */
-        for (k = 0; k < farkas_cst->ncols; k++) {
-            farkas_cst->val[2 * nvar + npar + 1][k] = 0;
-            for (j = 0; j < 2 * nvar + npar + 1; j++) {
-                farkas_cst->val[2 * nvar + npar + 1][k] -= farkas_cst->val[j][k];
-            }
-        }
-
-        /* All farkas multipliers are non-negative */
-        for (j = 0; j < dpoly->nrows + 1; j++) {
-            for (k = 0; k < dpoly->nrows + 1; k++) {
-                farkas_cst->val[2*nvar + npar + 2 + j][nvar + npar + 1 + k] =
-                    ((j == k) ? 1 : 0);
-            }
-        }
-
-        /* Bounding function (u.n + w) constraints */
-        /* u */
-        for (k = 0; k < npar; k++) {
-            comm_farkas_cst->val[2*nvar + k][k] = 1;
-        }
-
-        /* w */
-        comm_farkas_cst->val[2*nvar + npar][npar] = 1;
-
-        for (j = 0; j < 2 * nvar + npar + 1; j++)
-            for (k = 0; k < farkas_cst->ncols - dpoly->nrows - 2; k++)
-                comm_farkas_cst->val[j][npar + 1 + k] = -farkas_cst->val[j][k];
-
-        for (j = 0; j < 2*nvar + npar + 1; j++)
-            for (k = farkas_cst->ncols - dpoly->nrows - 2; k < farkas_cst->ncols; k++)
-                comm_farkas_cst->val[j][npar + 1 + k] = farkas_cst->val[j][k];
-
-        /* Add opp inequality since the above were equalities */
-        for (k = 0; k < comm_farkas_cst->ncols; k++) {
-            comm_farkas_cst->val[2 * nvar + npar + 1][k] = 0;
-            for (j = 0; j < 2 * nvar + npar + 1; j++) {
-                comm_farkas_cst->val[2 * nvar + npar + 1][k] -=
-                    comm_farkas_cst->val[j][k];
-            }
-=======
+        }
+        /* Parametric shifts cancel out */
+
         /* Translation coefficients cancel out;
          * so nothing for 2*nvar+npar */
     }
@@ -337,7 +109,7 @@
     pluto_matrix_free(phi);
 
     if (src_stmt != dest_stmt) {
-        phi = pluto_matrix_alloc(2*nvar+npar+1, npar+1+2*(nvar+1)+1);
+        phi = pluto_matrix_alloc(2*nvar+npar+1, npar+1+2*(nvar+npar+1)+1);
         pluto_matrix_set(phi, 0);
 
         for (r=0; r<nvar; r++) {
@@ -346,20 +118,24 @@
         }
         for (r=nvar; r<2*nvar; r++) {
             /* Dest stmt */
-            phi->val[r][npar+1+(nvar+1)+(r-nvar)] = -1;
+            phi->val[r][npar+1+(nvar+npar+1)+(r-nvar)] = -1;
         }
         for (r=2*nvar; r<2*nvar+npar; r++) {
             /* for \vec{u} - parametric bounding function */
             phi->val[r][r-2*nvar] = 1;
+            /* source stmt param shift */
+            phi->val[r][npar+1+(nvar+r-2*nvar)] = 1;
+            /* dest stmt param shift */
+            phi->val[r][npar+1+(nvar+npar+1)+(nvar+r-2*nvar)] = -1;
         }
 
         /* Translation coefficients of statements */
-        phi->val[2*nvar+npar][npar+1+nvar] = 1;
-        phi->val[2*nvar+npar][npar+1+(nvar+1)+nvar] = -1;
+        phi->val[2*nvar+npar][npar+1+nvar+npar] = 1;
+        phi->val[2*nvar+npar][npar+1+(nvar+npar+1)+nvar+npar] = -1;
         /* for w */
         phi->val[2*nvar+npar][npar] = 1;
     }else{
-        phi = pluto_matrix_alloc(2*nvar+npar+1, npar+1+(nvar+1)+1);
+        phi = pluto_matrix_alloc(2*nvar+npar+1, npar+1+(nvar+npar+1)+1);
         pluto_matrix_set(phi, 0);
 
         for (r=0; r<nvar; r++) {
@@ -369,32 +145,21 @@
         for (r=nvar; r<2*nvar; r++) {
             /* Dest stmt */
             phi->val[r][npar+1+(r-nvar)] = -1;
->>>>>>> fe097526
         }
         for (r=2*nvar; r<2*nvar+npar; r++) {
             /* for u */
             phi->val[r][r-2*nvar] = 1;
-        }
+            /* Statement's parametric shift coefficients cancel out */
+        }
+
         /* Statement's translation coefficients cancel out */
 
-<<<<<<< HEAD
-        for (j = 2*nvar + npar + 2; j < farkas_cst->nrows; j++)
-            for (k = 0; k < farkas_cst->ncols; k++)
-                comm_farkas_cst->val[j][npar + 1 + k] = farkas_cst->val[j][k];
-
-        // pluto_constraints_pretty_print(stdout, farkas_cst);
-
-        eliminate_farkas_multipliers(farkas_cst, farkas_cst->ncols -nvar -npar - 2);
-        eliminate_farkas_multipliers(comm_farkas_cst,
-                comm_farkas_cst->ncols - npar - 1 - nvar - npar - 2);
-=======
         /* for w */
         phi->val[2*nvar+npar][npar] = 1;
     }
 
     /* Apply Farkas lemma for bounding function constraints */
     bounding_func_cst = farkas_lemma_affine(dpoly, phi);
->>>>>>> fe097526
 
     pluto_matrix_free(phi);
     pluto_constraints_free(dpoly);
@@ -402,165 +167,105 @@
     /* Aggregate permutability and bounding function constraints together in
      * global format */
 
-    /* Initialize everything to zero */
-<<<<<<< HEAD
-    cst = pluto_constraints_alloc(farkas_cst->nrows + comm_farkas_cst->nrows,
-            CST_WIDTH);
+    /* Everything initialized to zero during allocation */
+    cst = pluto_constraints_alloc(tiling_valid_cst->nrows + bounding_func_cst->nrows, CST_WIDTH);
+    cst->nrows = 0;
     cst->ncols = CST_WIDTH;
 
-    for (k = 0; k < farkas_cst->nrows + comm_farkas_cst->nrows; k++) {
-        for (j = 0; j < cst->ncols; j++) {
-=======
-    cst = pluto_constraints_alloc(tiling_valid_cst->nrows + bounding_func_cst->nrows, CST_WIDTH);
-    cst->ncols = CST_WIDTH;
-
-    for (k=0; k<tiling_valid_cst->nrows+bounding_func_cst->nrows; k++)   {
-        for (j=0; j<cst->ncols; j++)  {
->>>>>>> fe097526
-            cst->val[k][j] = 0;
-        }
-    }
-
-    src_offset = npar + 1 + src_stmt*(nvar + npar + 1 + 3) + 1;
-    dest_offset = npar + 1 + dest_stmt*(nvar + npar + 1+ 3) + 1;
+    src_offset = npar + 1 + src_stmt*(nvar+npar+1+3) + 1;
+    dest_offset = npar + 1 + dest_stmt*(nvar+npar+1+3) + 1;
 
     /* Permutability constraints */
     if (!IS_RAR(dep->type)) {
-<<<<<<< HEAD
-        for (k = 0; k < farkas_cst->nrows; k++) {
-            for (j = 0; j < nvar + npar + 1; j++) {
-                cst->val[cst->nrows + k][src_offset + j] = farkas_cst->val[k][j];
+        /* Permutability constraints only for non-RAR deps */
+        for (k=0; k<tiling_valid_cst->nrows; k++) {
+            cst->is_eq[k] = tiling_valid_cst->is_eq[k];
+            for (j=0; j<nvar+npar+1; j++) {
+                cst->val[cst->nrows+k][src_offset+j] = tiling_valid_cst->val[k][j];
                 if (src_stmt != dest_stmt) {
-                    cst->val[cst->nrows + k][dest_offset + j] =
-                        farkas_cst->val[k][nvar + npar + 1 + j];
+                    cst->val[cst->nrows+k][dest_offset+j] =
+                        tiling_valid_cst->val[k][nvar+npar+1+j];
                 }
             }
             /* constant part */
             if (src_stmt == dest_stmt) {
-                cst->val[cst->nrows + k][cst->ncols - 1] = farkas_cst->val[k][nvar + npar + 1];
+                cst->val[cst->nrows+k][cst->ncols-1] = tiling_valid_cst->val[k][nvar+npar+1];
             }else{
-                cst->val[cst->nrows + k][cst->ncols - 1] =
-                    farkas_cst->val[k][2 * nvar + 2*npar + 2];
-=======
-        for (k=0; k<tiling_valid_cst->nrows; k++)   {
-            for (j=0; j<nvar+1; j++)  {
-                cst->val[cst->nrows+k][src_offset+j] = tiling_valid_cst->val[k][j];
-                if (src_stmt != dest_stmt) {
-                    cst->val[cst->nrows+k][dest_offset+j] = tiling_valid_cst->val[k][nvar+1+j];
-                }
-            }
-            /* constant part */
-            if (src_stmt == dest_stmt)  {
-                cst->val[cst->nrows+k][cst->ncols-1] = tiling_valid_cst->val[k][nvar+1];
-            }else{
-                cst->val[cst->nrows+k][cst->ncols-1] = tiling_valid_cst->val[k][2*nvar+2];
->>>>>>> fe097526
+                cst->val[cst->nrows+k][cst->ncols-1] =
+                    tiling_valid_cst->val[k][2*nvar+2*npar+2];
             }
         }
         cst->nrows = tiling_valid_cst->nrows;
     }
 
+    /* Bounding constraints */
     if (!options->nodepbound)   {
         /* Add bounding constraints */
-        src_offset = npar + 1 + src_stmt * (nvar + npar + 1 + 3) + 1;
-        dest_offset = npar + 1 + dest_stmt * (nvar + npar + 1 +3) + 1;
-
-<<<<<<< HEAD
-        for (k = 0; k < comm_farkas_cst->nrows; k++) {
-            /* bounding function */
-            for (j = 0; j < npar + 1; j++) {
-                cst->val[cst->nrows + k][j] = comm_farkas_cst->val[k][j];
+        src_offset = npar + 1 + src_stmt*(nvar + npar + 1 + 3) + 1;
+        dest_offset = npar + 1 + dest_stmt*(nvar + npar + 1 +3) + 1;
+
+        for (k = 0; k < bounding_func_cst->nrows; k++) {
+            cst->is_eq[k] = bounding_func_cst->is_eq[k];
+            for (j=0; j<npar+1; j++) {
+                cst->val[cst->nrows+k][j] = bounding_func_cst->val[k][j];
             }
             for (j = 0; j < nvar + npar + 1; j++) {
                 cst->val[cst->nrows + k][src_offset + j] =
-                    comm_farkas_cst->val[k][npar + 1 + j];
+                    bounding_func_cst->val[k][npar + 1 + j];
                 if (src_stmt != dest_stmt)
                     cst->val[cst->nrows + k][dest_offset + j] =
-                        comm_farkas_cst->val[k][npar + 1 + nvar + npar + 1 + j];
+                        bounding_func_cst->val[k][npar + 1 + nvar + npar + 1 + j];
             }
             /* constant part */
             if (src_stmt == dest_stmt) {
                 cst->val[cst->nrows + k][cst->ncols - 1] =
-                    comm_farkas_cst->val[k][npar + 1 + nvar + npar + 1];
+                    bounding_func_cst->val[k][npar+1+nvar+npar+1];
             }else{
                 cst->val[cst->nrows + k][cst->ncols - 1] =
-                    comm_farkas_cst->val[k][npar + 1 + 2 * nvar + 2*npar + 2];
-=======
-        for (k=0; k<bounding_func_cst->nrows; k++)   {
-            for (j=0; j<npar+1; j++)  {
-                cst->val[cst->nrows+k][j] = bounding_func_cst->val[k][j];
-            }
-            for (j=0; j<nvar+1; j++)  {
-                cst->val[cst->nrows+k][src_offset+j] = bounding_func_cst->val[k][npar+1+j];
-                if (src_stmt != dest_stmt) {
-                    cst->val[cst->nrows+k][dest_offset+j] = bounding_func_cst->val[k][npar+1+nvar+1+j];
-                }
-            }
-            /* constant part */
-            if (src_stmt == dest_stmt)  {
-                cst->val[cst->nrows+k][cst->ncols-1] = bounding_func_cst->val[k][npar+1+nvar+1];
-            }else{
-                cst->val[cst->nrows+k][cst->ncols-1] = bounding_func_cst->val[k][npar+1+2*nvar+2];
->>>>>>> fe097526
+                    bounding_func_cst->val[k][npar+1+2*nvar+2*npar+2];
             }
         }
         cst->nrows += bounding_func_cst->nrows;
     }
 
-    /* Coefficients of those variables that don't appear in the outer loop
-     * are useless */
+    /* Coefficients of those dimensions that were adding for padding
+     * are of no utility */
     for (k = 0; k < nvar; k++) {
         if (!stmts[src_stmt]->is_orig_loop[k]) {
             for (j = 0; j < cst->nrows; j++) {
                 cst->val[j][src_offset + k] = 0;
             }
         }
-<<<<<<< HEAD
         if (src_stmt != dest_offset && !stmts[dest_stmt]->is_orig_loop[k]) {
-            for (j = 0; j < farkas_cst->nrows + comm_farkas_cst->nrows; j++) {
+            for (j = 0; j < tiling_valid_cst->nrows + bounding_func_cst->nrows; j++) {
                 cst->val[j][dest_offset + k] = 0;
-=======
-        if (src_stmt != dest_offset && !stmts[dest_stmt]->is_orig_loop[k])  {
-            for (j=0; j < tiling_valid_cst->nrows+bounding_func_cst->nrows; j++)   {
-                cst->val[j][dest_offset+k] = 0;
->>>>>>> fe097526
             }
         }
     }
 
     PlutoConstraints *bounding_cst = NULL;
 
-    /* Copy only the bounding constraints */
+    /* Copy the bounding constraints into the global format */
     if (!options->nodepbound) {
-
-		bounding_cst = pluto_constraints_alloc(bounding_func_cst->nrows, CST_WIDTH);
-		bounding_cst->ncols = CST_WIDTH;
-		bounding_cst->nrows = bounding_func_cst->nrows;
-
-		for (k=0; k<bounding_func_cst->nrows; k++)   {
-			for (j=0; j<(bounding_cst)->ncols; j++)  {
-				(bounding_cst)->val[k][j] = 0;
-			}
-		}
-
-		assert(cst->ncols == bounding_cst->ncols);
-
-		for (k=0; k<bounding_func_cst->nrows; k++)   {
-			for (j=0; j<bounding_cst->ncols; j++)  {
-				bounding_cst->val[k][j] = cst->val[tiling_valid_cst->nrows+k][j];
-			}
-		}
-    }
+        bounding_cst = pluto_constraints_alloc(bounding_func_cst->nrows, CST_WIDTH);
+        for (k=0; k<bounding_func_cst->nrows; k++)   {
+            for (j=0; j<bounding_cst->ncols; j++)  {
+                bounding_cst->val[k][j] = cst->val[tiling_valid_cst->nrows+k][j];
+            }
+        }
+        bounding_cst->nrows = bounding_func_cst->nrows;
+    }
+
+    pluto_constraints_free(dep->bounding_cst);
+    dep->bounding_cst = bounding_cst;
+
+    pluto_constraints_free(dep->valid_cst);
+    dep->valid_cst = cst;
 
     pluto_constraints_free(tiling_valid_cst);
     pluto_constraints_free(bounding_func_cst);
-
-    free(dep->valid_cst);
-    dep->valid_cst = cst;
-
-    free(dep->bounding_cst);
-    dep->bounding_cst = bounding_cst;
 }
+
 
 /* This function itself is NOT thread-safe for the same PlutoProg */
 PlutoConstraints *get_permutability_constraints(PlutoProg *prog)
@@ -586,14 +291,14 @@
         }
 
         if (dep->valid_cst == NULL) {
-            /* First time, get the constraints */
+            /* First time, compute the constraints */
             compute_permutability_constraints_dep(dep, prog);
 
-            IF_DEBUG(fprintf(stdout, "After dep: %d; num_constraints: %d\n", 
+            IF_DEBUG(fprintf(stdout, "For dep: %d; num_constraints: %d\n", 
                         i+1, dep->valid_cst->nrows));
             total_cst_rows += dep->valid_cst->nrows;
             // IF_DEBUG(fprintf(stdout, "Constraints for dep: %d\n", i+1));
-            // IF_DEBUG(pluto_constraints_pretty_print(stdout, dep->valid_cst));
+            // IF_DEBUG(pluto_constraints_pretty_print(stdout, dep->cst));
         }
     }
 
@@ -612,9 +317,7 @@
 
 		/* print_polylib_visual_sets("BB_cst", dep->bounding_cst); */
 
-        if (options->rar == 0 && IS_RAR(dep->type))  {
-            continue;
-        }
+        if (options->rar == 0 && IS_RAR(dep->type)) continue;
 
         /* For debugging (skip deps listed here) */
         FILE *fp = fopen("skipdeps.txt", "r");
@@ -651,7 +354,7 @@
 
         /* Subsequent calls can just use the old ones */
         pluto_constraints_add(globcst, dep->valid_cst);
-        /* print_polylib_visual_sets("global", dep->valid_cst); */
+        /* print_polylib_visual_sets("global", dep->cst); */
 
         IF_DEBUG(fprintf(stdout, "After dep: %d; num_constraints: %d\n", i+ 1,
                     globcst->nrows));
@@ -682,35 +385,6 @@
     IF_DEBUG2(pluto_constraints_pretty_print(stdout, globcst));
 
     return globcst;
-}
-
-<<<<<<< HEAD
-/*
- * Eliminates the last num_elim variables from farkas_cst -- these are the
- * farkas multipliers
- */
-static void eliminate_farkas_multipliers(PlutoConstraints *farkas_cst,
-        int num_elim) 
-{
-    int i;
-    int best_elim;
-
-    if (options->moredebug) {
-        printf(
-                "To start with: %d constraints, %d to be eliminated out of %d vars\n",
-                farkas_cst->nrows, num_elim, farkas_cst->ncols - 1);
-        // pluto_constraints_pretty_print(stdout, farkas_cst);
-    }
-
-    for (i=0; i<num_elim; i++)  {
-        best_elim = pluto_constraints_best_elim_candidate(farkas_cst, num_elim-i);
-        fourier_motzkin_eliminate(farkas_cst, best_elim);
-        if (options->moredebug) {
-            printf("After elimination of %d variable: %d constraints\n", num_elim - i,
-                    farkas_cst->nrows);
-            // pluto_constraints_pretty_print(stdout, farkas_cst);
-        }
-    }
 }
 
 /* Generate mod sum reduction constraints in a similar way as 
@@ -752,8 +426,6 @@
 /*     generate_linear_ind_mod_cnst_coeffs(val, 0, 1, nvar, stmt_row_offset, stmt_col_offset); */
 /* } */
 
-=======
->>>>>>> fe097526
 
 /*
  * Returns linear independence constraints for a single statement.
