--- conflicted
+++ resolved
@@ -565,7 +565,6 @@
         /* assert(p<=nvar-1); */
     }
 
-<<<<<<< HEAD
     /* printf("ortho constraints\n"); */
     /* pluto_constraints_pretty_print(stdout,orthcst[p]); */
 
@@ -599,12 +598,6 @@
 
         for (j = 0; j < CST_WIDTH; j++) {
             for (i = 0; i < p; i++) {
-=======
-    if (p >= 1)  {
-        /* Sum of all of the above is the last constraint */
-        for(j=0; j<CST_WIDTH; j++)  {
-            for (i=0; i<p; i++) {
->>>>>>> edad3bcb
                 orthcst[p]->val[0][j] += orthcst[i]->val[0][j];
             }
         }
