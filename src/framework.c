/*
 * PLUTO: An automatic parallelizer and locality optimizer
 * 
 * Copyright (C) 2007-2012 Uday Bondhugula
 *
 * This file is part of Pluto.
 *
 * Pluto is free software: you can redistribute it and/or modify
 * it under the terms of the GNU General Public License as published by
 * the Free Software Foundation; either version 3 of the License, or
 * (at your option) any later version.

 * This program is distributed in the hope that it will be useful,
 * but WITHOUT ANY WARRANTY; without even the implied warranty of
 * MERCHANTABILITY or FITNESS FOR A PARTICULAR PURPOSE.  See the
 * GNU General Public License for more details.
 *
 * A copy of the GNU General Public Licence can be found in the file
 * `LICENSE' in the top-level directory of this distribution. 
 *
 */
#include <stdio.h>
#include <stdlib.h>
#include <string.h>
#include <math.h>
#include <assert.h>

#include "math_support.h"
#include "constraints.h"
#include "pluto.h"
#include "program.h"

#include <isl/constraint.h>
#include <isl/mat.h>
#include <isl/set.h>
#include "candl/candl.h"

#define CONSTRAINTS_SIMPLIFY_THRESHOLD 10000
#define MAX_FARKAS_CST  2000

/**
 *
 * Each constraint row has the following format
 *
 *      [dep distance bound | mapping coeff.s for S1, S2,... |constant]
 * Size:[       npar+1      | (nvar+1)*nstmts                | 1      ]
 *
 * npar - number of parameters in whole program
 * nvar - number of parameters in whole program
 */

/* Builds validity and bounding function constraints for a dependence */
static void compute_permutability_constraints_dep(Dep *dep, PlutoProg *prog)
{
    PlutoConstraints *cst, *tiling_valid_cst, *bounding_func_cst;
    int nvar, npar, src_stmt, dest_stmt, j, k, r;
    int src_offset, dest_offset;
    PlutoMatrix *phi;

    nvar = prog->nvar;
    npar = prog->npar;

    /* IMPORTANT: It's assumed that all statements are of dimensionality nvar */

    IF_DEBUG(printf("[pluto] compute permutability constraints: Dep %d\n", dep->id+1););

    dest_stmt = dep->dest;
    src_stmt = dep->src;
    src_offset = npar+1+which_loop(prog,src_stmt)*(nvar+1);
    dest_offset = npar+1+which_loop(prog,dest_stmt)*(nvar+1);

    PlutoConstraints *dpoly = pluto_constraints_dup(dep->dpolytope);

    if (src_offset != dest_offset) {
        phi = pluto_matrix_alloc(2*nvar+npar+1, 2*(nvar+1)+1);
        pluto_matrix_set(phi, 0);

        for (r=0; r<nvar; r++) {
            /* Source stmt */
            phi->val[r][r] = -1;
        }
        for (r=nvar; r<2*nvar; r++) {
            /* Dest stmt */
            phi->val[r][(nvar+1)+(r-nvar)] = 1;
        }
        /* No parametric shifts: all zero for 2*nvar to 2*nvar+npar */

        /* Translation coefficients */
        phi->val[2*nvar+npar][(nvar+1)+nvar] = 1;
        phi->val[2*nvar+npar][nvar] = -1;
    }else{
        phi = pluto_matrix_alloc(2*nvar+npar+1, (nvar+1)+1);
        pluto_matrix_set(phi, 0);

        for (r=0; r<nvar; r++) {
            /* Source stmt */
            phi->val[r][r] = -1;
        }
        for (r=nvar; r<2*nvar; r++) {
            /* Dest stmt */
            phi->val[r][r-nvar] = 1;
        }
        /* No parametric shifts: so all zero for 2*nvar to 2*nvar+npar-1 */

        /* Translation coefficients cancel out;
         * so nothing for 2*nvar+npar */
    }

    /* Apply Farkas lemma for tiling validity constraints */
    tiling_valid_cst = farkas_lemma_affine(dpoly, phi);
    
    pluto_matrix_free(phi);

    if (src_offset != dest_offset) {
        phi = pluto_matrix_alloc(2*nvar+npar+1, npar+1+2*(nvar+1)+1);
        pluto_matrix_set(phi, 0);

        for (r=0; r<nvar; r++) {
            /* Source stmt */
            phi->val[r][npar+1+r] = 1;
        }
        for (r=nvar; r<2*nvar; r++) {
            /* Dest stmt */
            phi->val[r][npar+1+(nvar+1)+(r-nvar)] = -1;
        }
        for (r=2*nvar; r<2*nvar+npar; r++) {
            /* for \vec{u} - parametric bounding function */
            phi->val[r][r-2*nvar] = 1;
        }

        /* Translation coefficients of statements */
        phi->val[2*nvar+npar][npar+1+nvar] = 1;
        phi->val[2*nvar+npar][npar+1+(nvar+1)+nvar] = -1;
        /* for w */
        phi->val[2*nvar+npar][npar] = 1;
    }else{
        phi = pluto_matrix_alloc(2*nvar+npar+1, npar+1+(nvar+1)+1);
        pluto_matrix_set(phi, 0);

        for (r=0; r<nvar; r++) {
            /* Source stmt */
            phi->val[r][npar+1+r] = 1;
        }
        for (r=nvar; r<2*nvar; r++) {
            /* Dest stmt */
            phi->val[r][npar+1+(r-nvar)] = -1;
        }
        for (r=2*nvar; r<2*nvar+npar; r++) {
            /* for u */
            phi->val[r][r-2*nvar] = 1;
            /* No parametric shift coefficients */
        }
        /* Statement's translation coefficients cancel out */

        /* for w */
        phi->val[2*nvar+npar][npar] = 1;
    }

    /* Apply Farkas lemma for bounding function constraints */
    bounding_func_cst = farkas_lemma_affine(dep->bounding_poly, phi);

    pluto_matrix_free(phi);
    pluto_constraints_free(dpoly);

    /* Aggregate permutability and bounding function constraints together in
     * global format; note that tiling_valid_cst and bounding_func_cst are 
     * local to a  dependence/statements pertaining to it) */

    /* Everything initialized to zero during allocation */
    cst = pluto_constraints_alloc(tiling_valid_cst->nrows + bounding_func_cst->nrows, CST_WIDTH);
    cst->nrows = 0;
    cst->ncols = CST_WIDTH;

//    src_offset = npar+1+src_stmt*(nvar+1);
//    dest_offset = npar+1+dest_stmt*(nvar+1);

    src_offset = npar+1+which_loop(prog,src_stmt)*(nvar+1);
    dest_offset = npar+1+which_loop(prog,dest_stmt)*(nvar+1);

    /* Permutability constraints */
    if (!IS_RAR(dep->type)) {
        /* Permutability constraints only for non-RAR deps */
        for (k=0; k<tiling_valid_cst->nrows; k++) {
            pluto_constraints_add_constraint(cst, tiling_valid_cst->is_eq[k]);
            for (j=0; j<nvar+1; j++)  {
                cst->val[cst->nrows-1][src_offset+j] = tiling_valid_cst->val[k][j];
                if (src_offset != dest_offset) {
                    cst->val[cst->nrows-1][dest_offset+j] = tiling_valid_cst->val[k][nvar+1+j];
                }
            }
            /* constant part */
            if (src_offset == dest_offset) {
                cst->val[cst->nrows-1][cst->ncols-1] = tiling_valid_cst->val[k][nvar+1];
            }else{
                cst->val[cst->nrows-1][cst->ncols-1] = tiling_valid_cst->val[k][2*nvar+2];
            }
        }
    }

    /* Add bounding function constraints */
    if (!options->nodepbound)   {
        /* Bounding function constraints in global format */
        PlutoConstraints *bcst_g;

//        src_offset = npar+1+src_stmt*(nvar+1);
//        dest_offset = npar+1+dest_stmt*(nvar+1);

	src_offset = npar+1+which_loop(prog,src_stmt)*(nvar+1);
        dest_offset = npar+1+which_loop(prog,dest_stmt)*(nvar+1);

        bcst_g = pluto_constraints_alloc(bounding_func_cst->nrows, CST_WIDTH);

        for (k=0; k<bounding_func_cst->nrows; k++)   {
            pluto_constraints_add_constraint(bcst_g, bounding_func_cst->is_eq[k]);
            for (j=0; j<npar+1; j++)  {
                bcst_g->val[bcst_g->nrows-1][j] = bounding_func_cst->val[k][j];
            }
            for (j=0; j<nvar+1; j++)  {
                bcst_g->val[bcst_g->nrows-1][src_offset+j] = bounding_func_cst->val[k][npar+1+j];
                if (src_offset != dest_offset) {
                    bcst_g->val[bcst_g->nrows-1][dest_offset+j] = bounding_func_cst->val[k][npar+1+nvar+1+j];
                }
            }
            /* constant part */
            if (src_offset == dest_offset) {
                bcst_g->val[bcst_g->nrows-1][bcst_g->ncols-1] = bounding_func_cst->val[k][npar+1+nvar+1];
            }else{
                bcst_g->val[bcst_g->nrows-1][bcst_g->ncols-1] = bounding_func_cst->val[k][npar+1+2*nvar+2];
            }
        }
        pluto_constraints_add(cst, bcst_g);

        pluto_constraints_free(dep->bounding_cst);
        dep->bounding_cst = bcst_g;
    }

    /* Coefficients of those dimensions that were added for padding
     * are of no utility */
/*
    for (k=0; k<nvar; k++)    {
        if (!stmts[src_stmt]->is_orig_loop[k]) {
            for (j=0; j < cst->nrows; j++)   {
                cst->val[j][src_offset+k] = 0;
            }
        }
        if (src_stmt != dest_offset && !stmts[dest_stmt]->is_orig_loop[k])  {
            for (j=0; j < cst->nrows; j++)   {
                cst->val[j][dest_offset+k] = 0;
            }
        }
    }
*/
    pluto_constraints_free(dep->cst);
    dep->cst = cst;

    pluto_constraints_free(tiling_valid_cst);
    pluto_constraints_free(bounding_func_cst);
}


/* This function itself is NOT thread-safe for the same PlutoProg */
PlutoConstraints *get_permutability_constraints(PlutoProg *prog)
{
    int i, inc, ndeps;
    PlutoConstraints *globcst;
    Dep **deps;

    ndeps = prog->ndeps;
    deps = prog->deps;

    int total_cst_rows = 0;

    /* Compute the constraints and store them */
    for (i=0; i<ndeps; i++) {
        Dep *dep = deps[i];

        if (options->rar == 0 && IS_RAR(dep->type)) {
            continue;
        }

        FILE *fp = fopen("skipdeps.txt", "r");
        if (fp) {
            int num;
            int found = 0;
            fscanf(fp, "%d", &num);
            while (!feof(fp)) {
                if (i == num) {
                    found = 1;
                    break;
                }
                fscanf(fp, "%d", &num);
            }
            fclose(fp);
            if (found) {
                bug("Skipping dep %d\n", num);
                continue;
            }
        }

        if (dep_is_satisfied(dep)) {
			continue;
        }

        if (dep->cst == NULL) {
            /* First time, compute the constraints */
            compute_permutability_constraints_dep(dep, prog);

            IF_DEBUG(fprintf(stdout, "\tFor dep: %d; num_constraints: %d\n",
                        i+1, dep->cst->nrows));
            total_cst_rows += dep->cst->nrows;
            // IF_MORE_DEBUG(fprintf(stdout, "Constraints for dep: %d\n", i+1));
            // IF_MORE_DEBUG(pluto_constraints_pretty_print(stdout, dep->cst));
        }
    }

    if (!prog->globcst) {
        prog->globcst = pluto_constraints_alloc(total_cst_rows, CST_WIDTH);
    }

    globcst = prog->globcst;

    globcst->ncols = CST_WIDTH;
    globcst->nrows = 0;

    FILE *skipdeps = fopen("skipdeps.txt", "r");

    /* Add constraints to globcst */
    for (i = 0, inc = 0; i < ndeps; i++) {
        Dep *dep = deps[i];

		/* print_polylib_visual_sets("BB_cst", dep->bounding_cst); */

        if (options->rar == 0 && IS_RAR(dep->type)) continue;

        /* For debugging (skip deps listed here) */
        if (skipdeps) {
            int num;
            int found = 0;
<<<<<<< HEAD
            fscanf(fp, "%d", &num);
            while (!feof(fp)) {
                if (i == num) {
=======
            while (!feof(skipdeps)) {
                fscanf(skipdeps, "%d", &num);
                if (i == num-1) {
>>>>>>> 269db028
                    found = 1;
                    break;
                }
                fscanf(fp, "%d", &num);
            }
            if (found) {
                bug("Skipping dep %d\n", num);
                continue;
            }
        }

        /* Note that dependences would be marked satisfied (in
         * pluto_auto_transform) only after all possible independent solutions
         * are found at a depth
         */
        if (dep_is_satisfied(dep)) {
			continue;
        }

        /* Subsequent calls can just use the old ones */
        pluto_constraints_add(globcst, dep->cst);
        /* print_polylib_visual_sets("global", dep->cst); */

        IF_DEBUG(fprintf(stdout, "\tAfter dep: %d; num_constraints: %d\n", i+1,
                    globcst->nrows));
        /* This is for optimization as opposed to for correctness. We will
         * simplify constraints only if it crosses the threshold: at the time
         * it crosses the threshold or at 1000 increments thereon. Simplifying
         * each time slows down Pluto whenever there are few hundreds of
         * dependences. Not simplifying at all also leads to a slow down
         * because it leads to a large globcst and a number of constraits in
         * it are redundant */
        if (globcst->nrows >= CONSTRAINTS_SIMPLIFY_THRESHOLD + (3000*inc) &&
                globcst->nrows - dep->cst->nrows < 
                CONSTRAINTS_SIMPLIFY_THRESHOLD + (3000*inc)) {
            pluto_constraints_simplify(globcst);
            inc++;
            IF_DEBUG(fprintf(stdout,
                        "\tAfter dep: %d; num_constraints_simplified: %d\n", i+1,
                        globcst->nrows));
        }
    }

    pluto_constraints_simplify(globcst);

    if (skipdeps) fclose(skipdeps);

    IF_DEBUG(fprintf(stdout, "\tAfter all dependences: num constraints: %d, num variables: %d\n",
                globcst->nrows, globcst->ncols - 1));
    // IF_DEBUG2(pluto_constraints_pretty_print(stdout, globcst));

    return globcst;
}

/* Builds 1-dimensional schedule constraints (sequential schedule) for a dependence */
PlutoConstraints *get_feautrier_schedule_constraints_dep(Dep *dep, PlutoProg *prog)
{
    PlutoConstraints *cst, *sched_valid_cst;
    int nvar, npar, src_stmt, dest_stmt, j, k, r;
    int src_offset, dest_offset;
    PlutoMatrix *phi;
    Stmt **stmts;

    nvar = prog->nvar;
    npar = prog->npar;
    stmts = prog->stmts;

    /* IMPORTANT: It's assumed that all statements are of dimensionality nvar */

    IF_DEBUG(printf("[pluto] get 1-d scheduling constraints: Dep %d\n", dep->id+1););

    dest_stmt = dep->dest;
    src_stmt = dep->src;

    PlutoConstraints *dpoly = pluto_constraints_dup(dep->dpolytope);

    if (src_stmt != dest_stmt) {
        phi = pluto_matrix_alloc(2*nvar+npar+1, 2*(nvar+1)+1);
        pluto_matrix_set(phi, 0);

        for (r=0; r<nvar; r++) {
            /* Source stmt */
            phi->val[r][r] = -1;
        }
        for (r=nvar; r<2*nvar; r++) {
            /* Dest stmt */
            phi->val[r][(nvar+1)+(r-nvar)] = 1;
        }
        /* No parametric shifts: all zero for 2*nvar to 2*nvar+npar */

        /* Translation coefficients */
        phi->val[2*nvar+npar][(nvar+1)+nvar] = 1;
        phi->val[2*nvar+npar][nvar] = -1;
        /* \phi(t) - \phi(s) - 1 >= 0: this is for the -1 */
        phi->val[2*nvar+npar][2*(nvar+1)] = -1;
    }else{
        phi = pluto_matrix_alloc(2*nvar+npar+1, (nvar+1)+1);
        pluto_matrix_set(phi, 0);

        for (r=0; r<nvar; r++) {
            /* Source stmt */
            phi->val[r][r] = -1;
        }
        for (r=nvar; r<2*nvar; r++) {
            /* Dest stmt */
            phi->val[r][r-nvar] = 1;
        }
        /* No parametric shifts: so all zero for 2*nvar to 2*nvar+npar-1 */

        /* Translation coefficients cancel out;
         * so nothing for 2*nvar+npar */

        /* \phi(t) - \phi(s) - 1 >= 0: this is for the -1 */
        phi->val[2*nvar+npar][nvar+1] = -1;
    }

    /* Apply Farkas lemma */
    sched_valid_cst = farkas_lemma_affine(dpoly, phi);
    // pluto_constraints_pretty_print(stdout, sched_valid_cst);
    
    pluto_matrix_free(phi);
    pluto_constraints_free(dpoly);

    /* Put scheduling constraints in global format */

    /* Everything initialized to zero during allocation */
    cst = pluto_constraints_alloc(sched_valid_cst->nrows, CST_WIDTH);
    cst->nrows = 0;
    cst->ncols = CST_WIDTH;

    src_offset = npar+1+src_stmt*(nvar+1);
    dest_offset = npar+1+dest_stmt*(nvar+1);

    /* Permutability constraints */
    if (!IS_RAR(dep->type)) {
        /* Permutability constraints only for non-RAR deps */
        for (k=0; k<sched_valid_cst->nrows; k++) {
            pluto_constraints_add_constraint(cst, sched_valid_cst->is_eq[k]);
            for (j=0; j<nvar+1; j++)  {
                cst->val[cst->nrows-1][src_offset+j] = sched_valid_cst->val[k][j];
                if (src_stmt != dest_stmt) {
                    cst->val[cst->nrows-1][dest_offset+j] = sched_valid_cst->val[k][nvar+1+j];
                }
            }
            /* constant part */
            if (src_stmt == dest_stmt) {
                cst->val[cst->nrows-1][cst->ncols-1] = sched_valid_cst->val[k][nvar+1];
            }else{
                cst->val[cst->nrows-1][cst->ncols-1] = sched_valid_cst->val[k][2*nvar+2];
            }
        }
    }

    /* Coefficients of those dimensions that were added for padding
     * are of no utility */
    for (k=0; k<nvar; k++)    {
        if (!stmts[src_stmt]->is_orig_loop[k]) {
            for (j=0; j < cst->nrows; j++)   {
                cst->val[j][src_offset+k] = 0;
            }
        }
        if (src_stmt != dest_offset && !stmts[dest_stmt]->is_orig_loop[k])  {
            for (j=0; j < cst->nrows; j++)   {
                cst->val[j][dest_offset+k] = 0;
            }
        }
    }

    pluto_constraints_free(sched_valid_cst);

    return cst;
}


/* 
 * 1-d affine schedule for a set of statements
 */
PlutoConstraints *get_feautrier_schedule_constraints(PlutoProg *prog, Stmt **stmts,
       int nstmts)
{
    int i, inc, nvar, npar, ndeps;
    PlutoConstraints *fcst, *fcst_d;
    Dep **deps;

    ndeps = prog->ndeps;
    deps = prog->deps;
    nvar = prog->nvar;
    npar = prog->npar;

    fcst = pluto_constraints_alloc(128, (npar+1+prog->nstmts*(nvar+1)+1));

    /* Compute the constraints and store them */
    for (i=0, inc = 0; i<ndeps; i++) {
        Dep *dep = deps[i];

        if (options->rar == 0 && IS_RAR(dep->type)) {
            continue;
        }

        if (!pluto_stmt_is_member_of(dep->src, stmts, nstmts)
                || !pluto_stmt_is_member_of(dep->dest, stmts, nstmts)) {
            continue;
        }

        fcst_d = get_feautrier_schedule_constraints_dep(dep, prog);

        IF_DEBUG(fprintf(stdout, "\tFor dep: %d; num_constraints: %d\n",
                    i+1, fcst_d->nrows));
        IF_MORE_DEBUG(fprintf(stdout, "Constraints for dep: %d\n", i+1));
        IF_MORE_DEBUG(pluto_constraints_pretty_print(stdout, fcst_d));

        pluto_constraints_add(fcst, fcst_d);
        pluto_constraints_free(fcst_d);

        if (fcst->nrows >= CONSTRAINTS_SIMPLIFY_THRESHOLD + (1000*inc) &&
                fcst->nrows - fcst_d->nrows < 
                CONSTRAINTS_SIMPLIFY_THRESHOLD + (1000*inc)) {
            pluto_constraints_simplify(fcst);
            IF_DEBUG(fprintf(stdout,
                        "\tAfter dep: %d; num_constraints_simplified: %d\n", i+1,
                        fcst->nrows));
            if (fcst->nrows >= CONSTRAINTS_SIMPLIFY_THRESHOLD + (1000*inc)) {
                inc++;
            }
        }
    }
    pluto_constraints_simplify(fcst);

    IF_DEBUG(fprintf(stdout, "\tAfter all dependences: num constraints: %d, num variables: %d\n",
                fcst->nrows, fcst->ncols - 1));
    IF_DEBUG2(pluto_constraints_pretty_print(stdout, fcst));

    return fcst;
}


/*
 * Construct a PlutoMatrix with the same content as the given isl_mat.
 */
/*
 * Returns linear independence constraints for a single statement.
 *
 * In particular, if H contains the first rows of an affine transformation,
 * then return a constraint on the coefficients of the next row that
 * ensures that this next row is linearly independent of the first rows.
 * Furthermore, the constraint is constructed in such a way that it allows
 * for a solution when combined with the other constraints on the coefficients
 * (currcst), provided any such constraint can be constructed.
 *
 * We do this by computing a basis for the null space of H and returning
 * a constraint that enforces the sum of these linear expressions
 * over the coefficients to be strictly greater than zero.
 * In this sum, some of the linear expressions may be negated to ensure
 * that a solution exists.
 *
 * The return value is a list of constraints, the first *orthonum corresponding
 * to the linear expressions that form a basis of the null space
 * and the final constraint the actual linear independence constraint.
 *
 * If the null space is 0-dimensional, *orthonum will be zero and the return
 * value is NULL
 */
PlutoConstraints **get_stmt_ortho_constraints(Stmt *stmt, const PlutoProg *prog,
        const PlutoConstraints *currcst, int *orthonum)
{
    int i, j, k, p, q, nvar, npar, nstmts;
    PlutoConstraints **orthcst;
    HyperplaneProperties *hProps;
    isl_ctx *ctx;
    isl_mat *h;
    isl_basic_set *isl_currcst;
    PlutoOptions *options;

    options = prog->options;

<<<<<<< HEAD
    int nvar = prog->nvar;
    int npar = prog->npar;
    HyperplaneProperties *hProps = prog->hProps;
=======
    nvar = prog->nvar;
    npar = prog->npar;
    nstmts = prog->nstmts;
    hProps = prog->hProps;

    IF_DEBUG(printf("[pluto] get_stmt_ortho constraints S%d\n", stmt->id+1););
>>>>>>> 269db028

    /* Transformation has full column rank already */
    if (pluto_stmt_get_num_ind_hyps(stmt) >= stmt->dim_orig) {
        *orthonum = 0;
        return NULL;
    }

    /* Get rid of the variables that don't appear in the domain of this
     * statement and also beta rows */
    for (i = 0, p = 0; i < nvar; i++) {
        if (stmt->is_orig_loop[i]) {
            p++;
        }
    }

    assert(stmt->trans != NULL);

    for (j = 0, q = 0; j < stmt->trans->nrows; j++) {
        if (hProps[j].type != H_SCALAR) {
            q++;
        }
    }

    ctx = isl_ctx_alloc();
    assert(ctx);

    h = isl_mat_alloc(ctx, q, p);

    p=0; 
    q=0;
    for (i=0; i<nvar; i++) {
        if (stmt->is_orig_loop[i])    {
            q=0;
            for (j=0; j<stmt->trans->nrows; j++) {
                /* Skip rows of h that are zero */
                if (hProps[j].type != H_SCALAR)   {
                    h = isl_mat_set_element_si(h, q, p, stmt->trans->val[j][i]);
                    q++;
                }
            }
            p++;
        }
    }

    h = isl_mat_right_kernel(h);

    PlutoMatrix *ortho = pluto_matrix_from_isl_mat(h);

    isl_mat_free(h);

    orthcst = (PlutoConstraints **) malloc((nvar+1)*sizeof(PlutoConstraints *)); 

    for (i=0; i<nvar+1; i++)  {
        orthcst[i] = pluto_constraints_alloc(1, CST_WIDTH);
        orthcst[i]->ncols = CST_WIDTH;
    }

    /* All non-negative orthant only */
    /* An optimized version where the constraints are added as
     * c_1 >= 0, c_2 >= 0, ..., c_n >= 0, c_1+c_2+..+c_n >= 1
     *
     * basically look only in the orthogonal space where everything is
     * non-negative
     */

    /* Normalize ortho first */
    for (j=0; j<ortho->ncols; j++)    {
        if (ortho->val[0][j] == 0) continue;
        int colgcd = abs(ortho->val[0][j]);
        for (i=1; i<ortho->nrows; i++)    {
            if (ortho->val[i][j] == 0)  break;
            colgcd = gcd(colgcd,abs(ortho->val[i][j]));
        }
        if (i == ortho->nrows)   {
            if (colgcd > 1)    {
                for (k=0; k<ortho->nrows; k++)    {
                    ortho->val[k][j] /= colgcd;
                }
            }
        }
    }
    // printf("Ortho matrix\n");
    // pluto_matrix_print(stdout, ortho); 

    /* Fast linear independence check */
    if (!options->flic) {
        isl_currcst = isl_basic_set_from_pluto_constraints(ctx, currcst);
    }else isl_currcst = NULL;

    assert(p == ortho->nrows);
    p=0;
    for (i=0; i<ortho->ncols; i++) {
        isl_basic_set *orthcst_i;

        j=0;
        for (q=0; q<nvar; q++) {
            if (stmt->is_orig_loop[q])    {
                orthcst[p]->val[0][npar+1+which_loop(prog,stmt->id)*(nvar+1)+q] = ortho->val[j][i];
                j++;
            }
        }
        orthcst[p]->nrows = 1;
        orthcst[p]->val[0][CST_WIDTH-1] = -1;
        if (!options->flic) {
            orthcst_i = isl_basic_set_from_pluto_constraints(ctx, orthcst[p]);
        }
        orthcst[p]->val[0][CST_WIDTH-1] = 0;

        if (!options->flic) {
            orthcst_i = isl_basic_set_intersect(orthcst_i,
                    isl_basic_set_copy(isl_currcst));
            if (isl_basic_set_fast_is_empty(orthcst_i)
                    || isl_basic_set_is_empty(orthcst_i)) {
                pluto_constraints_negate_row(orthcst[p], 0);
            }
            isl_basic_set_free(orthcst_i);
        }
        p++;
        /* assert(p<=nvar-1); */
    }

    if (p >= 1)  {
        /* Sum of all of the above is the last constraint */
        for(j=0; j<CST_WIDTH; j++)  {
            for (i=0; i<p; i++) {
                orthcst[p]->val[0][j] += orthcst[i]->val[0][j];
            }
        }
        orthcst[p]->nrows = 1;
        orthcst[p]->val[0][CST_WIDTH-1] = -1;
        p++;
    }

    *orthonum = p;

    IF_DEBUG2(printf("Ortho constraints for S%d; %d disjuncts\n",
                stmt->id+1, *orthonum-1));
    for (i=0; i<*orthonum; i++) {
        // print_polylib_visual_sets("li", orthcst[i]);
        IF_DEBUG2(pluto_constraints_compact_print(stdout, orthcst[i]));
    }

    /* Free the unnecessary ones */
    for (i=p; i<nvar+1; i++)    {
        pluto_constraints_free(orthcst[i]);
    }

    pluto_matrix_free(ortho);
    isl_basic_set_free(isl_currcst);
    isl_ctx_free(ctx);

    return orthcst;
}


/*
 * Check whether the dependence is satisfied at level 'level'
 * (works whether the dep is const or non-const, inter-stmt or
 * self edge
 */
bool dep_satisfaction_test(Dep *dep, PlutoProg *prog, int level)
{
    PlutoConstraints *cst;
    int j, src_dim, dest_dim, npar;
    bool is_empty;

    npar = prog->npar;

    Stmt *src_stmt = prog->stmts[dep->src];
    Stmt *dest_stmt = prog->stmts[dep->dest];

    src_dim = src_stmt->dim;
    dest_dim = dest_stmt->dim;

    assert(src_stmt->trans != NULL);
    assert(dest_stmt->trans != NULL);
    assert(level < src_stmt->trans->nrows);
    assert(level < dest_stmt->trans->nrows);

    cst = pluto_constraints_alloc(2*(1+dep->dpolytope->nrows), 
            src_dim+dest_dim+npar+1);

    /*
     * constraint format
     * \phi(src) - \phi (dest) >= 0
     * (reverse of satisfaction)
     */

    cst->is_eq[0] = 0;
    for (j=0; j<src_dim; j++)    {
        cst->val[0][j] = src_stmt->trans->val[level][j];
    }
    for (j=src_dim; j<src_dim+dest_dim; j++)    {
        cst->val[0][j] = -dest_stmt->trans->val[level][j-src_dim];
    }
    for (j=src_dim+dest_dim; j<src_dim+dest_dim+npar+1; j++)    {
        cst->val[0][j] = 
            src_stmt->trans->val[level][j-dest_dim] - dest_stmt->trans->val[level][j-src_dim];
    }

    cst->nrows = 1;

    pluto_constraints_add(cst, dep->dpolytope);

    /* if no solution exists, the dependence is satisfied, i.e., no points
     * satisfy \phi(src) - \phi(dest) <= 0 */
    is_empty = pluto_constraints_is_empty(cst);
    pluto_constraints_free(cst);

    return is_empty;
}


/* Retval: true if some iterations are satisfied */
static int pluto_remove_satisfied_iterations(Dep *dep, PlutoProg *prog, int level)
{
    PlutoConstraints *cst;
    int j, src, dest, src_dim, dest_dim, retval;

    int npar = prog->npar;

    Stmt **stmts = prog->stmts;

    src = dep->src;
    dest = dep->dest;

    src_dim = prog->stmts[src]->dim;
    dest_dim = prog->stmts[dest]->dim;

    assert(level < stmts[src]->trans->nrows);
    assert(level < stmts[dest]->trans->nrows);

    cst = pluto_constraints_alloc(1+dep->dpolytope->nrows, src_dim+dest_dim+npar+1);

    /*
     * constraint format 
     * \phi(dest) - \phi (src) >= 1
     */

    cst->is_eq[0] = 0;
    for (j=0; j<src_dim; j++)    {
        cst->val[0][j] = -stmts[src]->trans->val[level][j];
    }
    for (j=src_dim; j<src_dim+dest_dim; j++)    {
        cst->val[0][j] = stmts[dest]->trans->val[level][j-src_dim];
    }
    for (j=src_dim+dest_dim; j<src_dim+dest_dim+npar; j++)    {
        cst->val[0][j] = 
            -stmts[src]->trans->val[level][j-dest_dim] + stmts[dest]->trans->val[level][j-src_dim];
    }
    j=src_dim+dest_dim+npar;
    cst->val[0][j] = 
        -stmts[src]->trans->val[level][j-dest_dim] + stmts[dest]->trans->val[level][j-src_dim]-1;

    cst->nrows = 1;

    pluto_constraints_intersect(cst, dep->depsat_poly);
    // pluto_constraints_print(stdout, cst);

    retval = !pluto_constraints_is_empty(cst);
    //printf("Constraints are empty: %d\n", !retval);

    /* All solutions are those that are satisfied */
    pluto_constraints_subtract(dep->depsat_poly,cst);
    pluto_constraints_free(cst);

    return retval;
}



/* 
 * A more complex dep satisfaction test 
 *
 * Returns: number of dependences satisfied
 */
int pluto_compute_dep_satisfaction_complex(PlutoProg *prog)
{
    int i, num_satisfied;

    IF_DEBUG(printf("[pluto] computing_dep_satisfaction_complex\n"););

    for (i=0; i<prog->ndeps; i++) {
        prog->deps[i]->satisfied = false;
        prog->deps[i]->satisfaction_level = -1;
    }

    num_satisfied = 0;

    /* Piplib is not thread-safe (use multiple threads only with --islsolve) */
    /* #pragma omp parallel for if (options->islsolve) */
    for (i=0; i<prog->ndeps; i++) {
        int level;
        Dep *dep = prog->deps[i];

        if (dep->depsat_poly != NULL)   {
            pluto_constraints_free(dep->depsat_poly);
        }
        dep->depsat_poly = pluto_constraints_dup(dep->dpolytope);

        if (dep->satvec != NULL) free(dep->satvec);
        dep->satvec = (int *) malloc(prog->num_hyperplanes*sizeof(int));

        dep->satisfaction_level = -1;

        for (level=0; level<prog->num_hyperplanes; level++) {
            dep->satvec[level] = pluto_remove_satisfied_iterations(dep, prog, level);
            if (dep->satvec[level]) {
                dep->satisfaction_level = PLMAX(dep->satisfaction_level, level);
            }
            if (pluto_constraints_is_empty(dep->depsat_poly)) {
                dep->satisfied = true;
                IF_MORE_DEBUG(printf("\tdep %d satisfied\n", dep->id+1););
                if (!IS_RAR(dep->type)) num_satisfied++;
                break;
            }
        }
        if (level == prog->num_hyperplanes && !IS_RAR(dep->type)) {
            /* Dep has not been satisfied fully */
        }
        level++;
        for (;level<prog->num_hyperplanes; level++) {
            dep->satvec[level] = 0;
        }
    }
    // pluto_print_dep_directions(prog);
    IF_DEBUG(printf("\t %d (out of %d) dep(s) satisfied\n", 
                num_satisfied, prog->ndeps););
    return num_satisfied;
}

/* Direction vector component at level 'level'
 */
DepDir get_dep_direction(const Dep *dep, const PlutoProg *prog, int level)
{
    PlutoConstraints *cst;
    int j, src, dest;

    int npar = prog->npar;
    Stmt **stmts = prog->stmts;

    src = dep->src;
    dest = dep->dest;

    Stmt *src_stmt = stmts[dep->src];
    Stmt *dest_stmt = stmts[dep->dest];

    int src_dim = src_stmt->dim;
    int dest_dim = dest_stmt->dim;

    assert(level < stmts[src]->trans->nrows);
    assert(level < stmts[dest]->trans->nrows);

    cst = pluto_constraints_alloc(2 * (2 + dep->dpolytope->nrows),
            (src_dim + dest_dim) + npar + 1);

    /*
     * Check for zero
     *
     * To test \phi (dest) - \phi(src) = 0, we try
     *
     * \phi(dest) - \phi(src) >= 1
     */
    cst->is_eq[0] = 0;
    for (j = 0; j < src_dim; j++) {
        cst->val[0][j] = -stmts[src]->trans->val[level][j];
    }
    for (j = src_dim; j < src_dim + dest_dim; j++) {
        cst->val[0][j] = stmts[dest]->trans->val[level][j - src_dim];
    }
    for (j = src_dim + dest_dim; j < src_dim + dest_dim + npar; j++) {
        cst->val[0][j] = -stmts[src]->trans->val[level][j - dest_dim] +
            stmts[dest]->trans->val[level][j - src_dim];
    }
    cst->val[0][src_dim + dest_dim + npar] =
        -stmts[src]->trans->val[level][src_dim + npar] +
        stmts[dest]->trans->val[level][dest_dim + npar] - 1;
    cst->nrows = 1;

    pluto_constraints_add(cst, dep->dpolytope);

    bool is_empty = pluto_constraints_is_empty(cst);

    if (is_empty) {
        for (j = 0; j < src_dim; j++) {
            cst->val[0][j] = stmts[src]->trans->val[level][j];
        }
        for (j = src_dim; j < src_dim + dest_dim; j++) {
            cst->val[0][j] = -stmts[dest]->trans->val[level][j - src_dim];
        }
        for (j = src_dim + dest_dim; j < src_dim + dest_dim + npar; j++) {
            cst->val[0][j] = stmts[src]->trans->val[level][j - dest_dim] 
                - stmts[dest]->trans->val[level][j - src_dim];
        }
        cst->val[0][src_dim + dest_dim + npar] =
            stmts[src]->trans->val[level][src_dim + npar] 
            - stmts[dest]->trans->val[level][dest_dim + npar] - 1;
        cst->nrows = 1;

        pluto_constraints_add(cst, dep->dpolytope);

        is_empty = pluto_constraints_is_empty(cst);

        /* If no solution exists, all points satisfy \phi (dest) - \phi (src) = 0 */
        if (is_empty) {
            pluto_constraints_free(cst);
            return DEP_ZERO;
        }
    }

    /*
     * Check for PLUS
     * Constraint format
     * \phi(dest) - \phi (src) <= -1
     * (reverse of plus)
     */

    for (j = 0; j < src_dim; j++) {
        cst->val[0][j] = stmts[src]->trans->val[level][j];
    }
    for (j = src_dim; j < src_dim + dest_dim; j++) {
        cst->val[0][j] = -stmts[dest]->trans->val[level][j - src_dim];
    }
    for (j = src_dim + dest_dim; j < src_dim + dest_dim + npar; j++) {
        cst->val[0][j] = stmts[src]->trans->val[level][j - dest_dim] 
            - stmts[dest]->trans->val[level][j - src_dim];
    }
    cst->val[0][src_dim + dest_dim + npar] =
        stmts[src]->trans->val[level][src_dim + npar] -
        stmts[dest]->trans->val[level][dest_dim + npar] - 1;

    cst->nrows = 1;

    pluto_constraints_add(cst, dep->dpolytope);

    is_empty = pluto_constraints_is_empty(cst);

    if (is_empty) {
        pluto_constraints_free(cst);
        return DEP_PLUS;
    }

    /*
     * Check for MINUS
     *
     * Constraint format
     * \phi(dest) - \phi (src) >= 1
     * reverse of minus, we alraedy know that it's not zero
     */

    for (j = 0; j < src_dim; j++) {
        cst->val[0][j] = -stmts[src]->trans->val[level][j];
    }
    for (j = src_dim; j < src_dim + dest_dim; j++) {
        cst->val[0][j] = stmts[dest]->trans->val[level][j - src_dim];
    }
    for (j = src_dim + dest_dim; j < src_dim + dest_dim + npar; j++) {
        cst->val[0][j] = -stmts[src]->trans->val[level][j - dest_dim] 
            + stmts[dest]->trans->val[level][j - src_dim];
    }
    cst->val[0][src_dim + dest_dim + npar] =
        -stmts[src]->trans->val[level][src_dim + npar] +
        stmts[dest]->trans->val[level][dest_dim + npar] - 1;
    cst->nrows = 1;

    pluto_constraints_add(cst, dep->dpolytope);

    is_empty = pluto_constraints_is_empty(cst);
    pluto_constraints_free(cst);

    if (is_empty) {
        return DEP_MINUS;
    }

    /* Neither ZERO, nor PLUS, nor MINUS, has to be STAR */
    return DEP_STAR;
}<|MERGE_RESOLUTION|>--- conflicted
+++ resolved
@@ -333,28 +333,24 @@
         if (options->rar == 0 && IS_RAR(dep->type)) continue;
 
         /* For debugging (skip deps listed here) */
+        FILE *skipdeps = fopen("skipdeps.txt", "r");
         if (skipdeps) {
             int num;
             int found = 0;
-<<<<<<< HEAD
-            fscanf(fp, "%d", &num);
-            while (!feof(fp)) {
+            fscanf(skipdeps, "%d", &num);
+            while (!feof(skipdeps)) {
                 if (i == num) {
-=======
-            while (!feof(skipdeps)) {
-                fscanf(skipdeps, "%d", &num);
-                if (i == num-1) {
->>>>>>> 269db028
                     found = 1;
                     break;
                 }
-                fscanf(fp, "%d", &num);
+                fscanf(skipdeps, "%d", &num);
             }
             if (found) {
                 bug("Skipping dep %d\n", num);
                 continue;
             }
         }
+        fclose(skipdeps);
 
         /* Note that dependences would be marked satisfied (in
          * pluto_auto_transform) only after all possible independent solutions
@@ -620,18 +616,12 @@
 
     options = prog->options;
 
-<<<<<<< HEAD
-    int nvar = prog->nvar;
-    int npar = prog->npar;
-    HyperplaneProperties *hProps = prog->hProps;
-=======
     nvar = prog->nvar;
     npar = prog->npar;
     nstmts = prog->nstmts;
     hProps = prog->hProps;
 
     IF_DEBUG(printf("[pluto] get_stmt_ortho constraints S%d\n", stmt->id+1););
->>>>>>> 269db028
 
     /* Transformation has full column rank already */
     if (pluto_stmt_get_num_ind_hyps(stmt) >= stmt->dim_orig) {
