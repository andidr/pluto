/*
 * PLUTO: An automatic parallelizer and locality optimizer
 *
 * Copyright (C) 2007-2012 Uday Bondhugula
 *
 * This file is part of Pluto.
 *
 * Pluto is free software: you can redistribute it and/or modify
 * it under the terms of the GNU General Public License as published by
 * the Free Software Foundation; either version 3 of the License, or
 * (at your option) any later version.

 * This program is distributed in the hope that it will be useful,
 * but WITHOUT ANY WARRANTY; without even the implied warranty of
 * MERCHANTABILITY or FITNESS FOR A PARTICULAR PURPOSE.  See the
 * GNU General Public License for more details.
 *
 * A copy of the GNU General Public Licence can be found in the file
 * `LICENSE' in the top-level directory of this distribution.
 *
 */
#include <stdio.h>
#include <stdlib.h>
#include <string.h>
#include <math.h>
#include <assert.h>

#include "math_support.h"
#include "constraints.h"
#include "pluto.h"
#include "program.h"

#include <isl/constraint.h>
#include <isl/mat.h>
#include <isl/set.h>
#include <isl/deprecated/int.h>
#include "candl/candl.h"

#define CONSTRAINTS_SIMPLIFY_THRESHOLD 5000
#define MAX_FARKAS_CST  2000

<<<<<<< HEAD
=======
/**
 *
 * Each constraint row has the following format
 *
 *      [dep distance bound | mapping coeff.s for S1, S2,... |constant]
 * Size:[       npar+1      | (nvar+1)*nstmts                | 1      ]
 *
 * npar - number of parameters in whole program
 * nvar - number of parameters in whole program
 */

>>>>>>> 159c0558
/* Builds validity and bounding function constraints for a dependence */
static void compute_permutability_constraints_dep(Dep *dep, PlutoProg *prog)
{
    PlutoConstraints *cst, *tiling_valid_cst, *bounding_func_cst;
    int nstmts, nvar, npar, src_stmt, dest_stmt, j, k, r;
    int src_offset, dest_offset;
    PlutoMatrix *phi;
    Stmt **stmts;

    IF_DEBUG(printf("[pluto] compute permutability constraints: Dep %d\n", dep->id+1););

    /* IMPORTANT: It's assumed that all statements are of dimensionality nvar */
    nvar = prog->nvar;
    npar = prog->npar;
    stmts = prog->stmts;
    nstmts = prog->nstmts;

    dest_stmt = dep->dest;
    src_stmt = dep->src;

    /* Convert everything to >= 0 form */
    PlutoConstraints *dpoly = pluto_constraints_dup(dep->dpolytope);

    if (src_stmt != dest_stmt) {
        phi = pluto_matrix_alloc(2*nvar+npar+1, 2*(nvar+npar+1)+1);
        pluto_matrix_set(phi, 0);

        for (r=0; r<nvar; r++) {
            /* Source stmt */
            phi->val[r][r] = -1;
        }
        for (r=nvar; r<2*nvar; r++) {
            /* Dest stmt */
            phi->val[r][(nvar+npar+1)+(r-nvar)] = 1;
        }
        /* coefficients for parameters */
        for (r=2*nvar; r<2*nvar+npar; r++) {
            /* Source stmt */
            phi->val[r][nvar+r-2*nvar] = -1;
            /* Dest stmt */
            phi->val[r][(nvar+npar+1)+(nvar+r-2*nvar)] = 1;
        }

        /* Translation coefficients */
        phi->val[2*nvar+npar][nvar+npar] = -1;
        phi->val[2*nvar+npar][(nvar+npar+1)+nvar+npar] = 1;
    }else{
        phi = pluto_matrix_alloc(2*nvar+npar+1, (nvar+npar+1)+1);
        pluto_matrix_set(phi, 0);

        for (r=0; r<nvar; r++) {
            /* Source stmt */
            phi->val[r][r] = -1;
        }
        for (r=nvar; r<2*nvar; r++) {
            /* Dest stmt */
            phi->val[r][r-nvar] = 1;
        }
        /* Parametric shifts cancel out */

        /* Translation coefficients cancel out;
         * so nothing for 2*nvar+npar */
    }

    /* Apply Farkas lemma for tiling validity constraints */
    tiling_valid_cst = farkas_lemma_affine(dpoly, phi);
    
    pluto_matrix_free(phi);

    if (src_stmt != dest_stmt) {
        phi = pluto_matrix_alloc(2*nvar+npar+1, npar+1+2*(nvar+npar+1)+1);
        pluto_matrix_set(phi, 0);

        for (r=0; r<nvar; r++) {
            /* Source stmt */
            phi->val[r][npar+1+r] = 1;
        }
        for (r=nvar; r<2*nvar; r++) {
            /* Dest stmt */
            phi->val[r][npar+1+(nvar+npar+1)+(r-nvar)] = -1;
        }
        for (r=2*nvar; r<2*nvar+npar; r++) {
            /* for \vec{u} - parametric bounding function */
            phi->val[r][r-2*nvar] = 1;
            /* source stmt param shift */
            phi->val[r][npar+1+(nvar+r-2*nvar)] = 1;
            /* dest stmt param shift */
            phi->val[r][npar+1+(nvar+npar+1)+(nvar+r-2*nvar)] = -1;
        }

        /* Translation coefficients of statements */
        phi->val[2*nvar+npar][npar+1+nvar+npar] = 1;
        phi->val[2*nvar+npar][npar+1+(nvar+npar+1)+nvar+npar] = -1;
        /* for w */
        phi->val[2*nvar+npar][npar] = 1;
    }else{
        phi = pluto_matrix_alloc(2*nvar+npar+1, npar+1+(nvar+npar+1)+1);
        pluto_matrix_set(phi, 0);

        for (r=0; r<nvar; r++) {
            /* Source stmt */
            phi->val[r][npar+1+r] = 1;
        }
        for (r=nvar; r<2*nvar; r++) {
            /* Dest stmt */
            phi->val[r][npar+1+(r-nvar)] = -1;
        }
        for (r=2*nvar; r<2*nvar+npar; r++) {
            /* for u */
            phi->val[r][r-2*nvar] = 1;
<<<<<<< HEAD
            /* Statement's parametric shift coefficients cancel out */
=======
            /* No parametric shift coefficients */
>>>>>>> 159c0558
        }

        /* Statement's translation coefficients cancel out */

        /* for w */
        phi->val[2*nvar+npar][npar] = 1;
    }

    /* Apply Farkas lemma for bounding function constraints */
    bounding_func_cst = farkas_lemma_affine(dpoly, phi);

    pluto_matrix_free(phi);
    pluto_constraints_free(dpoly);

    /* Aggregate permutability and bounding function constraints together in
     * global format; note that tiling_valid_cst and bounding_func_cst are 
     * local to a  dependence/statements pertaining to it) */

    /* Everything initialized to zero during allocation */
    cst = pluto_constraints_alloc(tiling_valid_cst->nrows + bounding_func_cst->nrows, CST_WIDTH);
    cst->nrows = 0;
    cst->ncols = CST_WIDTH;

<<<<<<< HEAD
    src_offset = npar + 1 + src_stmt*(nvar+npar+1+3) + 1;
    dest_offset = npar + 1 + dest_stmt*(nvar+npar+1+3) + 1;
=======
    src_offset = npar+1+src_stmt*(nvar+1);
    dest_offset = npar+1+dest_stmt*(nvar+1);
>>>>>>> 159c0558

    /* Permutability constraints */
    if (!IS_RAR(dep->type)) {
        /* Permutability constraints only for non-RAR deps */
        for (k=0; k<tiling_valid_cst->nrows; k++) {
<<<<<<< HEAD
            cst->is_eq[k] = tiling_valid_cst->is_eq[k];
            for (j=0; j<nvar+npar+1; j++) {
                cst->val[cst->nrows+k][src_offset+j] = tiling_valid_cst->val[k][j];
                if (src_stmt != dest_stmt) {
                    cst->val[cst->nrows+k][dest_offset+j] =
                        tiling_valid_cst->val[k][nvar+npar+1+j];
=======
            pluto_constraints_add_constraint(cst, tiling_valid_cst->is_eq[k]);
            for (j=0; j<nvar+1; j++)  {
                cst->val[cst->nrows-1][src_offset+j] = tiling_valid_cst->val[k][j];
                if (src_stmt != dest_stmt) {
                    cst->val[cst->nrows-1][dest_offset+j] = tiling_valid_cst->val[k][nvar+1+j];
>>>>>>> 159c0558
                }
            }
            /* constant part */
            if (src_stmt == dest_stmt) {
<<<<<<< HEAD
                cst->val[cst->nrows+k][cst->ncols-1] = tiling_valid_cst->val[k][nvar+npar+1];
            }else{
                cst->val[cst->nrows+k][cst->ncols-1] =
                    tiling_valid_cst->val[k][2*nvar+2*npar+2];
=======
                cst->val[cst->nrows-1][cst->ncols-1] = tiling_valid_cst->val[k][nvar+1];
            }else{
                cst->val[cst->nrows-1][cst->ncols-1] = tiling_valid_cst->val[k][2*nvar+2];
>>>>>>> 159c0558
            }
        }
    }

<<<<<<< HEAD
    /* Bounding constraints */
    if (!options->nodepbound)   {
        /* Add bounding constraints */
        src_offset = npar + 1 + src_stmt*(nvar + npar + 1 + 3) + 1;
        dest_offset = npar + 1 + dest_stmt*(nvar + npar + 1 +3) + 1;

        for (k = 0; k < bounding_func_cst->nrows; k++) {
            cst->is_eq[k] = bounding_func_cst->is_eq[k];
            for (j=0; j<npar+1; j++) {
                cst->val[cst->nrows+k][j] = bounding_func_cst->val[k][j];
            }
            for (j = 0; j < nvar + npar + 1; j++) {
                cst->val[cst->nrows + k][src_offset + j] =
                    bounding_func_cst->val[k][npar + 1 + j];
                if (src_stmt != dest_stmt)
                    cst->val[cst->nrows + k][dest_offset + j] =
                        bounding_func_cst->val[k][npar + 1 + nvar + npar + 1 + j];
            }
            /* constant part */
            if (src_stmt == dest_stmt) {
                cst->val[cst->nrows + k][cst->ncols - 1] =
                    bounding_func_cst->val[k][npar+1+nvar+npar+1];
            }else{
                cst->val[cst->nrows + k][cst->ncols - 1] =
                    bounding_func_cst->val[k][npar+1+2*nvar+2*npar+2];
=======
    /* Add bounding function constraints */
    if (!options->nodepbound)   {
        /* Bounding function constraints in global format */
        PlutoConstraints *bcst_g;

        src_offset = npar+1+src_stmt*(nvar+1);
        dest_offset = npar+1+dest_stmt*(nvar+1);

        bcst_g = pluto_constraints_alloc(bounding_func_cst->nrows, CST_WIDTH);

        for (k=0; k<bounding_func_cst->nrows; k++)   {
            pluto_constraints_add_constraint(bcst_g, bounding_func_cst->is_eq[k]);
            for (j=0; j<npar+1; j++)  {
                bcst_g->val[bcst_g->nrows-1][j] = bounding_func_cst->val[k][j];
            }
            for (j=0; j<nvar+1; j++)  {
                bcst_g->val[bcst_g->nrows-1][src_offset+j] = bounding_func_cst->val[k][npar+1+j];
                if (src_stmt != dest_stmt) {
                    bcst_g->val[bcst_g->nrows-1][dest_offset+j] = bounding_func_cst->val[k][npar+1+nvar+1+j];
                }
            }
            /* constant part */
            if (src_stmt == dest_stmt) {
                bcst_g->val[bcst_g->nrows-1][bcst_g->ncols-1] = bounding_func_cst->val[k][npar+1+nvar+1];
            }else{
                bcst_g->val[bcst_g->nrows-1][bcst_g->ncols-1] = bounding_func_cst->val[k][npar+1+2*nvar+2];
>>>>>>> 159c0558
            }
        }
        pluto_constraints_add(cst, bcst_g);

<<<<<<< HEAD
    /* Coefficients of those dimensions that were adding for padding
     * are of no utility */
    for (k = 0; k < nvar; k++) {
        if (!stmts[src_stmt]->is_orig_loop[k]) {
            for (j = 0; j < cst->nrows; j++) {
                cst->val[j][src_offset + k] = 0;
            }
        }
        if (src_stmt != dest_offset && !stmts[dest_stmt]->is_orig_loop[k]) {
            for (j = 0; j < tiling_valid_cst->nrows + bounding_func_cst->nrows; j++) {
                cst->val[j][dest_offset + k] = 0;
            }
        }
    }

    PlutoConstraints *bounding_cst = NULL;

    /* Copy the bounding constraints into the global format */
    if (!options->nodepbound) {
        bounding_cst = pluto_constraints_alloc(bounding_func_cst->nrows, CST_WIDTH);
        for (k=0; k<bounding_func_cst->nrows; k++)   {
            for (j=0; j<bounding_cst->ncols; j++)  {
                bounding_cst->val[k][j] = cst->val[tiling_valid_cst->nrows+k][j];
            }
        }
        bounding_cst->nrows = bounding_func_cst->nrows;
    }

    pluto_constraints_free(dep->bounding_cst);
    dep->bounding_cst = bounding_cst;

    pluto_constraints_free(dep->valid_cst);
    dep->valid_cst = cst;

=======
        pluto_constraints_free(dep->bounding_cst);
        dep->bounding_cst = bcst_g;
    }

    /* Coefficients of those dimensions that were added for padding
     * are of no utility */
    for (k=0; k<nvar; k++)    {
        if (!stmts[src_stmt]->is_orig_loop[k]) {
            for (j=0; j < cst->nrows; j++)   {
                cst->val[j][src_offset+k] = 0;
            }
        }
        if (src_stmt != dest_offset && !stmts[dest_stmt]->is_orig_loop[k])  {
            for (j=0; j < cst->nrows; j++)   {
                cst->val[j][dest_offset+k] = 0;
            }
        }
    }

    pluto_constraints_free(dep->cst);
    dep->cst = cst;

>>>>>>> 159c0558
    pluto_constraints_free(tiling_valid_cst);
    pluto_constraints_free(bounding_func_cst);
}


/* This function itself is NOT thread-safe for the same PlutoProg */
PlutoConstraints *get_permutability_constraints(PlutoProg *prog)
{
    int i, inc, nstmts, nvar, npar, ndeps;
    PlutoConstraints *globcst;
    Dep **deps;

    nstmts = prog->nstmts;
    ndeps = prog->ndeps;
    deps = prog->deps;
    nvar = prog->nvar;
    npar = prog->npar;

    int total_cst_rows = 0;

    /* Compute the constraints and store them */
    for (i=0; i<ndeps; i++) {
        Dep *dep = deps[i];

        if (options->rar == 0 && IS_RAR(dep->type)) {
            continue;
        }

<<<<<<< HEAD
        if (dep->valid_cst == NULL) {
            /* First time, compute the constraints */
            compute_permutability_constraints_dep(dep, prog);

            IF_DEBUG(fprintf(stdout, "For dep: %d; num_constraints: %d\n", 
                        i+1, dep->valid_cst->nrows));
            total_cst_rows += dep->valid_cst->nrows;
            // IF_DEBUG(fprintf(stdout, "Constraints for dep: %d\n", i+1));
            // IF_DEBUG(pluto_constraints_pretty_print(stdout, dep->cst));
=======
        if (dep->cst == NULL) {
            /* First time, compute the constraints */
            compute_permutability_constraints_dep(dep, prog);

            IF_DEBUG(fprintf(stdout, "\tFor dep: %d; num_constraints: %d\n",
                        i+1, dep->cst->nrows));
            total_cst_rows += dep->cst->nrows;
            IF_MORE_DEBUG(fprintf(stdout, "Constraints for dep: %d\n", i+1));
            IF_MORE_DEBUG(pluto_constraints_pretty_print(stdout, dep->cst));
>>>>>>> 159c0558
        }
    }

    if (!prog->globcst) {
        prog->globcst = pluto_constraints_alloc(total_cst_rows, CST_WIDTH);
    }

    globcst = prog->globcst;

    globcst->ncols = CST_WIDTH;
    globcst->nrows = 0;

    /* Add constraints to globcst */
    for (i = 0, inc = 0; i < ndeps; i++) {
        Dep *dep = deps[i];

		/* print_polylib_visual_sets("BB_cst", dep->bounding_cst); */

        if (options->rar == 0 && IS_RAR(dep->type)) continue;

        /* For debugging (skip deps listed here) */
        FILE *fp = fopen("skipdeps.txt", "r");
        if (fp) {
            int num;
            int found = 0;
            while (!feof(fp)) {
                fscanf(fp, "%d", &num);
                if (i == num-1) {
                    found = 1;
                    break;
                }
            }
            fclose(fp);
            if (found) {
                printf("Skipping dep %d\n", num);
                continue;
            }
        }

        /* Note that dependences would be marked satisfied (in
         * pluto_auto_transform) only after all possible independent solutions
         * are found at a depth
         */
        if (dep_is_satisfied(dep)) {
			continue;
        }

        /* Subsequent calls can just use the old ones */
<<<<<<< HEAD
        pluto_constraints_add(globcst, dep->valid_cst);
=======
        pluto_constraints_add(globcst, dep->cst);
>>>>>>> 159c0558
        /* print_polylib_visual_sets("global", dep->cst); */

        IF_DEBUG(fprintf(stdout, "\tAfter dep: %d; num_constraints: %d\n", i+1,
                    globcst->nrows));
        /* This is for optimization as opposed to for correctness. We will
         * simplify constraints only if it crosses the threshold: at the time
         * it crosses the threshold or at 1000 increments thereon. Simplifying
         * each time slows down Pluto whenever there are few hundreds of
         * dependences. Not simplifying at all also leads to a slow down
         * because it leads to a large globcst and a number of constraits in
         * it are redundant */
        if (globcst->nrows >= CONSTRAINTS_SIMPLIFY_THRESHOLD + (1000*inc) &&
                globcst->nrows - dep->cst->nrows < 
                CONSTRAINTS_SIMPLIFY_THRESHOLD + (1000*inc)) {
            pluto_constraints_simplify(globcst);
            IF_DEBUG(fprintf(stdout,
                        "\tAfter dep: %d; num_constraints_simplified: %d\n", i+1,
                        globcst->nrows));
            if (globcst->nrows >= CONSTRAINTS_SIMPLIFY_THRESHOLD + (1000*inc)) {
                inc++;
            }
        }
    }

    pluto_constraints_simplify(globcst);

    IF_DEBUG(fprintf(stdout, "After all dependences: num constraints: %d, num variables: %d\n",
                globcst->nrows, globcst->ncols - 1));
    IF_DEBUG2(pluto_constraints_pretty_print(stdout, globcst));

    return globcst;
}

/* Generate mod sum reduction constraints in a similar way as 
 * we did for non trivial solution aavoiding constraints. */
/* void generate_linear_ind_mod_cnst_coeffs(int64 **val, int i, int j, int n, */
/*         int stmt_row_offset, int stmt_col_offset)  */
/* { */
/*     int mid, temp, k; */
/*     if (n == 0) */
/*         return; */
/*     else { */
/*         mid = (1 << (n - 1)) - 1; */
/*         for (temp = i; temp <= i + mid; temp++) { */
/*             val[stmt_row_offset + temp][stmt_col_offset + j] = 1; */
/*         } */
/*  */
/*         k = (1 << n); */
/*         for (temp = i + mid + 1; temp < i + k; temp++) { */
/*             val[stmt_row_offset + temp][stmt_col_offset + j] = -1; */
/*         } */
/*         generate_mod_const_coeffs(val, i, j + 1, n - 1, stmt_row_offset, */
/*                 stmt_col_offset); */
/*         generate_mod_const_coeffs(val, i + mid + 1, j + 1, n - 1, stmt_row_offset, */
/*                 stmt_col_offset); */
/*         return; */
/*     } */
/* } */


/* void get_linear_ind_mod_sum_constraints(int64 **val, int stmt_row_offset, */
/*         int stmt_col_offset, int nvar)  */
/* { */
/*     int nrows, i; */
/*     nrows = 1 << nvar; */
/*     for (i = 0; i < nrows; i++) { */
/*         val[stmt_row_offset + i][stmt_col_offset + 0] = 1; // coeff of c_sum */
/*     } */
/*  */
/*     generate_linear_ind_mod_cnst_coeffs(val, 0, 1, nvar, stmt_row_offset, stmt_col_offset); */
/* } */


/*
 * Returns linear independence constraints for a single statement.
 *
 * In particular, if H contains the first rows of an affine transformation,
 * then return a constraint on the coefficients of the next row that
 * ensures that this next row is linearly independent of the first rows.
 * Furthermore, the constraint is constructed in such a way that it allows
 * for a solution when combined with the other constraints on the coefficients
 * (currcst), provided any such constraint can be constructed.
 *
 * We do this by computing a basis for the null space of H and returning
 * a constraint that enforces the sum of these linear expressions
 * over the coefficients to be strictly greater than zero.
 * In this sum, some of the linear expressions may be negated to ensure
 * that a solution exists.
 *
 * The return value is a list of constraints, the first *orthonum corresponding
 * to the linear expressions that form a basis of the null space
 * and the final constraint the actual linear independence constraint.
 *
 * If the null space is 0-dimensional, *orthonum will be zero and the return
 * value is NULL
 */
PlutoConstraints **get_stmt_lin_ind_constraints(Stmt *stmt,
        const PlutoProg *prog,
        int *orthonum) 
{
    int i, j, k, p, q, stmt_col_offset;
    PlutoConstraints **orthcst;
    isl_ctx *ctx;
    isl_mat *h;
    // isl_basic_set *isl_currcst;

    IF_DEBUG(printf("[pluto] get_stmt_ortho constraints S%d\n", stmt->id+1););

    int coeff_bound = prog->options->coeff_bound;
    int nvar = prog->nvar;
    int npar = prog->npar;
    int nstmts = prog->nstmts;
    HyperplaneProperties *hProps = prog->hProps;

    // pluto_stmt_print(stdout, stmt);
    if (pluto_stmt_get_num_ind_hyps(stmt) >= stmt->dim_orig) {
        *orthonum = 0;
        return NULL;
    }

    /* Get rid of the variables that don't appear in the domain of this
     * statement and also beta rows */
    for (i = 0, p = 0; i < nvar; i++) {
        if (stmt->is_orig_loop[i]) {
            p++;
        }
    }

    assert(stmt->trans != NULL);

    for (j = 0, q = 0; j < stmt->trans->nrows; j++) {
        if (hProps[j].type != H_SCALAR) {
            q++;
        }
    }

    ctx = isl_ctx_alloc();
    assert(ctx);

    h = isl_mat_alloc(ctx, q, p);

    p = 0;
    q = 0;
    for (i = 0; i < nvar; i++) {
        if (stmt->is_orig_loop[i]) {
            q = 0;
            for (j = 0; j < stmt->trans->nrows; j++) {
                /* Skip rows of h that are zero */
                if (hProps[j].type != H_SCALAR) {
                    h = isl_mat_set_element_si(h, q, p, stmt->trans->val[j][i]);
                    q++;
                }
            }
            p++;
        }
    }

    h = isl_mat_right_kernel(h);

    PlutoMatrix *ortho = pluto_matrix_from_isl_mat(h);

    isl_mat_free(h);

    orthcst =
        (PlutoConstraints **)malloc((nvar + 1) * sizeof(PlutoConstraints *));

    for (i = 0; i < nvar + 1; i++) {
        /* Fixme: Only the last row one requires (1<<nvar+4) rows. */
        orthcst[i] = pluto_constraints_alloc(2, CST_WIDTH); 
        orthcst[i]->ncols = CST_WIDTH;
    }

    /* All non-negative orthant only */
    /* An optimized version where the constraints are added as
     * c_1 >= 0, c_2 >= 0, ..., c_n >= 0, c_1+c_2+..+c_n >= 1
     *
     * basically only look in the orthogonal space where everything is
     * non-negative
     *
     * All of these constraints are added later to
     * the global constraint matrix
     */

    /* Normalize ortho first */
    for (j = 0; j < ortho->ncols; j++) {
        if (ortho->val[0][j] == 0)
            continue;
        int colgcd = abs(ortho->val[0][j]);
        for (i = 1; i < ortho->nrows; i++) {
            if (ortho->val[i][j] == 0)
                break;
            colgcd = gcd(colgcd, abs(ortho->val[i][j]));
        }
        if (i == ortho->nrows) {
            if (colgcd > 1) {
                for (k = 0; k < ortho->nrows; k++) {
                    ortho->val[k][j] /= colgcd;
                }
            }
        }
    }
    // printf("Ortho matrix\n");
    // pluto_matrix_print(stdout, ortho);

    assert(p == ortho->nrows);
    p = 0;

    for (i = 0; i < ortho->ncols; i++) {
        isl_basic_set *orthcst_i;

        j = 0;

        /* orthcst[p]->nrows = (1 << nvar) + 4; // 1;// 1<<nvar+4 rows */

        for (q = 0; q < nvar; q++) {
            if (stmt->is_orig_loop[q]) {
                orthcst[p]->val[0][npar + 1 + (stmt->id) * (nvar + npar + 1+3) + q+1] = 
                    ortho->val[j][i]*(int)pow((double)(coeff_bound+1), (double)(i));
                j++;
            }
        }
        orthcst[p]->nrows = 2;// 1<<nvar+4 rows
        orthcst[p]->val[0][CST_WIDTH - 1] = -1;
        orthcst_i = isl_basic_set_from_pluto_constraints(ctx, orthcst[p]);
        orthcst[p]->val[0][CST_WIDTH - 1] = 0;

        isl_basic_set_free(orthcst_i);
        p++;
        /* assert(p<=nvar-1); */
    }

    /* printf("ortho constraints\n"); */
    /* pluto_constraints_pretty_print(stdout,orthcst[p]); */

    /* The ortho matrix constains the "weighted sum" of each coefficient of the 
     * set of all possible linearly independent hyperplanes. These are used to 
     * generate constraints for equations 5 and 6. The trivial zero soultion is 
     * avoided in the same way as we avoided the zero solution.   */
    if (p >= 1) {
        
        stmt_col_offset = npar + 1 + (stmt->id) * (nvar + npar + 4);
        // coeffs for delta and csum in equations (5) and (6).
        int nrows=2;
        orthcst[p]->val[0][stmt_col_offset + nvar + npar + 3] = 
            (int)pow((double)(coeff_bound+1), (double)ortho->ncols);
        orthcst[p]->val[1][stmt_col_offset + nvar + npar + 3] =
            -(int)pow((double)(coeff_bound+1), (double)ortho->ncols); 
        for (i=0 ; i<nrows;i++){
            orthcst[p]->val[i][stmt_col_offset + 0] = 0;
        }

        // Constant terms in equations 5 and 6.
        orthcst[p]->val[0][CST_WIDTH-1] = -1;
        orthcst[p]->val[1][CST_WIDTH-1] = (int)pow((double)(coeff_bound+1), (double)ortho->ncols) - 1;

        // Constraints on delta added along with bounding constraints
        /* orthcst[p]->val[2][stmt_col_offset + nvar + npar + 3] = 1; */
        /* orthcst[p]->val[3][stmt_col_offset + nvar + npar + 3] = -1; */
        /* orthcst[p]->val[3][CST_WIDTH-1] = 1; */

        orthcst[p]->nrows = 2; 

        for (j = 0; j < CST_WIDTH; j++) {
            for (i = 0; i < p; i++) {
                orthcst[p]->val[0][j] += orthcst[i]->val[0][j];
            }
        }
        /* stmt_col_offset=npar+1+(stmt->id)*(nvar+npar+4); */
        int temp;
        for (i = 1; i <= nvar; i++){
            temp = orthcst[p]->val[0][stmt_col_offset + i];
            orthcst[p]->val[0][stmt_col_offset + i] = temp;
            orthcst[p]->val[1][stmt_col_offset+i] = -temp;
        }
        /* get_linear_ind_mod_sum_constraints(orthcst[p]->val,4,stmt_col_offset,nvar); */
        p++;
    }

    *orthonum = p;

    IF_DEBUG2(printf("Ortho constraints for S%d; %d sets\n", stmt->id+1, *orthonum));
    for (i=0; i<*orthonum; i++) {
        // print_polylib_visual_sets("li", orthcst[i]);
        // IF_DEBUG2(pluto_constraints_print(stdout, orthcst[i]));
    }
    IF_DEBUG2(printf("ortho constraints\n"));
    IF_DEBUG2(pluto_constraints_compact_print(stdout,orthcst[p-1]));

    /* Free the unnecessary ones */
    for (i = p; i < nvar + 1; i++) {
        pluto_constraints_free(orthcst[i]);
    }

    pluto_matrix_free(ortho);
    //isl_basic_set_free(isl_currcst);
    isl_ctx_free(ctx);

    return orthcst;
}


/*
 * Check whether the dependence is satisfied at level 'level'
 * (works whether the dep is const or non-const, inter-stmt or
 * self edge
 */
bool dep_satisfaction_test(Dep *dep, PlutoProg *prog, int level)
{
    PlutoConstraints *cst;
    int j, src_dim, dest_dim, npar;
    bool is_empty;

    npar = prog->npar;

    Stmt *src_stmt = prog->stmts[dep->src];
    Stmt *dest_stmt = prog->stmts[dep->dest];

    src_dim = src_stmt->dim;
    dest_dim = dest_stmt->dim;

    assert(src_stmt->trans != NULL);
    assert(dest_stmt->trans != NULL);
    assert(level < src_stmt->trans->nrows);
    assert(level < dest_stmt->trans->nrows);

    cst = pluto_constraints_alloc(2 * (1 + dep->dpolytope->nrows),
            src_dim + dest_dim + npar + 1);

    /*
     * constraint format
     * \phi(src) - \phi (dest) >= 0
     * (reverse of satisfaction)
     */

    cst->is_eq[0] = 0;
    for (j = 0; j < src_dim; j++) {
        cst->val[0][j] = src_stmt->trans->val[level][j];
    }
    for (j = src_dim; j < src_dim + dest_dim; j++) {
        cst->val[0][j] = -dest_stmt->trans->val[level][j - src_dim];
    }
    for (j = src_dim + dest_dim; j < src_dim + dest_dim + npar + 1; j++) {
        cst->val[0][j] = src_stmt->trans->val[level][j - dest_dim] -
            dest_stmt->trans->val[level][j - src_dim];
    }

    cst->nrows = 1;

    pluto_constraints_add(cst, dep->dpolytope);

    /* if no solution exists, the dependence is satisfied, i.e., no points
     * satisfy \phi(src) - \phi(dest) <= 0 */
    is_empty = pluto_constraints_is_empty(cst);
    pluto_constraints_free(cst);

    return is_empty;
}

/* Direction vector component at level 'level'
 */
DepDir get_dep_direction(const Dep *dep, const PlutoProg *prog, int level)
{
    PlutoConstraints *cst;
    int j, src, dest;

    int npar = prog->npar;
    Stmt **stmts = prog->stmts;

    src = dep->src;
    dest = dep->dest;

    Stmt *src_stmt = stmts[dep->src];
    Stmt *dest_stmt = stmts[dep->dest];

    int src_dim = src_stmt->dim;
    int dest_dim = dest_stmt->dim;

    assert(level < stmts[src]->trans->nrows);
    assert(level < stmts[dest]->trans->nrows);

    cst = pluto_constraints_alloc(2 * (2 + dep->dpolytope->nrows),
            (src_dim + dest_dim) + npar + 1);

    /*
     * Check for zero
     *
     * To test \phi (dest) - \phi(src) = 0, we try
     *
     * \phi(dest) - \phi(src) >= 1
     */
    cst->is_eq[0] = 0;
    for (j = 0; j < src_dim; j++) {
        cst->val[0][j] = -stmts[src]->trans->val[level][j];
    }
    for (j = src_dim; j < src_dim + dest_dim; j++) {
        cst->val[0][j] = stmts[dest]->trans->val[level][j - src_dim];
    }
    for (j = src_dim + dest_dim; j < src_dim + dest_dim + npar; j++) {
        cst->val[0][j] = -stmts[src]->trans->val[level][j - dest_dim] +
            stmts[dest]->trans->val[level][j - src_dim];
    }
    cst->val[0][src_dim + dest_dim + npar] =
        -stmts[src]->trans->val[level][src_dim + npar] +
        stmts[dest]->trans->val[level][dest_dim + npar] - 1;
    cst->nrows = 1;

    pluto_constraints_add(cst, dep->dpolytope);

    bool is_empty = pluto_constraints_is_empty(cst);

    if (is_empty) {
        for (j = 0; j < src_dim; j++) {
            cst->val[0][j] = stmts[src]->trans->val[level][j];
        }
        for (j = src_dim; j < src_dim + dest_dim; j++) {
            cst->val[0][j] = -stmts[dest]->trans->val[level][j - src_dim];
        }
        for (j = src_dim + dest_dim; j < src_dim + dest_dim + npar; j++) {
            cst->val[0][j] = stmts[src]->trans->val[level][j - dest_dim] 
                - stmts[dest]->trans->val[level][j - src_dim];
        }
        cst->val[0][src_dim + dest_dim + npar] =
            stmts[src]->trans->val[level][src_dim + npar] 
            - stmts[dest]->trans->val[level][dest_dim + npar] - 1;
        cst->nrows = 1;

        pluto_constraints_add(cst, dep->dpolytope);

        is_empty = pluto_constraints_is_empty(cst);

        /* If no solution exists, all points satisfy \phi (dest) - \phi (src) = 0 */
        if (is_empty) {
            pluto_constraints_free(cst);
            return DEP_ZERO;
        }
    }

    /*
     * Check for PLUS
     * Constraint format
     * \phi(dest) - \phi (src) <= -1
     * (reverse of plus)
     */

    for (j = 0; j < src_dim; j++) {
        cst->val[0][j] = stmts[src]->trans->val[level][j];
    }
    for (j = src_dim; j < src_dim + dest_dim; j++) {
        cst->val[0][j] = -stmts[dest]->trans->val[level][j - src_dim];
    }
    for (j = src_dim + dest_dim; j < src_dim + dest_dim + npar; j++) {
        cst->val[0][j] = stmts[src]->trans->val[level][j - dest_dim] 
            - stmts[dest]->trans->val[level][j - src_dim];
    }
    cst->val[0][src_dim + dest_dim + npar] =
        stmts[src]->trans->val[level][src_dim + npar] -
        stmts[dest]->trans->val[level][dest_dim + npar] - 1;

    cst->nrows = 1;

    pluto_constraints_add(cst, dep->dpolytope);

    is_empty = pluto_constraints_is_empty(cst);

    if (is_empty) {
        pluto_constraints_free(cst);
        return DEP_PLUS;
    }

    /*
     * Check for MINUS
     *
     * Constraint format
     * \phi(dest) - \phi (src) >= 1
     * reverse of minus, we alraedy know that it's not zero
     */

    for (j = 0; j < src_dim; j++) {
        cst->val[0][j] = -stmts[src]->trans->val[level][j];
    }
    for (j = src_dim; j < src_dim + dest_dim; j++) {
        cst->val[0][j] = stmts[dest]->trans->val[level][j - src_dim];
    }
    for (j = src_dim + dest_dim; j < src_dim + dest_dim + npar; j++) {
        cst->val[0][j] = -stmts[src]->trans->val[level][j - dest_dim] 
            + stmts[dest]->trans->val[level][j - src_dim];
    }
    cst->val[0][src_dim + dest_dim + npar] =
        -stmts[src]->trans->val[level][src_dim + npar] +
        stmts[dest]->trans->val[level][dest_dim + npar] - 1;
    cst->nrows = 1;

    pluto_constraints_add(cst, dep->dpolytope);

    is_empty = pluto_constraints_is_empty(cst);
    pluto_constraints_free(cst);

    if (is_empty) {
        return DEP_MINUS;
    }

    /* Neither ZERO, nor PLUS, nor MINUS, has to be STAR */
    return DEP_STAR;
}<|MERGE_RESOLUTION|>--- conflicted
+++ resolved
@@ -39,20 +39,6 @@
 #define CONSTRAINTS_SIMPLIFY_THRESHOLD 5000
 #define MAX_FARKAS_CST  2000
 
-<<<<<<< HEAD
-=======
-/**
- *
- * Each constraint row has the following format
- *
- *      [dep distance bound | mapping coeff.s for S1, S2,... |constant]
- * Size:[       npar+1      | (nvar+1)*nstmts                | 1      ]
- *
- * npar - number of parameters in whole program
- * nvar - number of parameters in whole program
- */
-
->>>>>>> 159c0558
 /* Builds validity and bounding function constraints for a dependence */
 static void compute_permutability_constraints_dep(Dep *dep, PlutoProg *prog)
 {
@@ -163,11 +149,7 @@
         for (r=2*nvar; r<2*nvar+npar; r++) {
             /* for u */
             phi->val[r][r-2*nvar] = 1;
-<<<<<<< HEAD
             /* Statement's parametric shift coefficients cancel out */
-=======
-            /* No parametric shift coefficients */
->>>>>>> 159c0558
         }
 
         /* Statement's translation coefficients cancel out */
@@ -191,84 +173,36 @@
     cst->nrows = 0;
     cst->ncols = CST_WIDTH;
 
-<<<<<<< HEAD
     src_offset = npar + 1 + src_stmt*(nvar+npar+1+3) + 1;
     dest_offset = npar + 1 + dest_stmt*(nvar+npar+1+3) + 1;
-=======
-    src_offset = npar+1+src_stmt*(nvar+1);
-    dest_offset = npar+1+dest_stmt*(nvar+1);
->>>>>>> 159c0558
 
     /* Permutability constraints */
     if (!IS_RAR(dep->type)) {
         /* Permutability constraints only for non-RAR deps */
         for (k=0; k<tiling_valid_cst->nrows; k++) {
-<<<<<<< HEAD
-            cst->is_eq[k] = tiling_valid_cst->is_eq[k];
-            for (j=0; j<nvar+npar+1; j++) {
-                cst->val[cst->nrows+k][src_offset+j] = tiling_valid_cst->val[k][j];
-                if (src_stmt != dest_stmt) {
-                    cst->val[cst->nrows+k][dest_offset+j] =
-                        tiling_valid_cst->val[k][nvar+npar+1+j];
-=======
             pluto_constraints_add_constraint(cst, tiling_valid_cst->is_eq[k]);
-            for (j=0; j<nvar+1; j++)  {
+            for (j=0; j<nvar+npar+1; j++)  {
                 cst->val[cst->nrows-1][src_offset+j] = tiling_valid_cst->val[k][j];
                 if (src_stmt != dest_stmt) {
-                    cst->val[cst->nrows-1][dest_offset+j] = tiling_valid_cst->val[k][nvar+1+j];
->>>>>>> 159c0558
+                    cst->val[cst->nrows-1][dest_offset+j] = tiling_valid_cst->val[k][nvar+npar+1+j];
                 }
             }
             /* constant part */
             if (src_stmt == dest_stmt) {
-<<<<<<< HEAD
-                cst->val[cst->nrows+k][cst->ncols-1] = tiling_valid_cst->val[k][nvar+npar+1];
+                cst->val[cst->nrows-1][cst->ncols-1] = tiling_valid_cst->val[k][nvar+npar+1];
             }else{
-                cst->val[cst->nrows+k][cst->ncols-1] =
-                    tiling_valid_cst->val[k][2*nvar+2*npar+2];
-=======
-                cst->val[cst->nrows-1][cst->ncols-1] = tiling_valid_cst->val[k][nvar+1];
-            }else{
-                cst->val[cst->nrows-1][cst->ncols-1] = tiling_valid_cst->val[k][2*nvar+2];
->>>>>>> 159c0558
-            }
-        }
-    }
-
-<<<<<<< HEAD
-    /* Bounding constraints */
-    if (!options->nodepbound)   {
-        /* Add bounding constraints */
-        src_offset = npar + 1 + src_stmt*(nvar + npar + 1 + 3) + 1;
-        dest_offset = npar + 1 + dest_stmt*(nvar + npar + 1 +3) + 1;
-
-        for (k = 0; k < bounding_func_cst->nrows; k++) {
-            cst->is_eq[k] = bounding_func_cst->is_eq[k];
-            for (j=0; j<npar+1; j++) {
-                cst->val[cst->nrows+k][j] = bounding_func_cst->val[k][j];
-            }
-            for (j = 0; j < nvar + npar + 1; j++) {
-                cst->val[cst->nrows + k][src_offset + j] =
-                    bounding_func_cst->val[k][npar + 1 + j];
-                if (src_stmt != dest_stmt)
-                    cst->val[cst->nrows + k][dest_offset + j] =
-                        bounding_func_cst->val[k][npar + 1 + nvar + npar + 1 + j];
-            }
-            /* constant part */
-            if (src_stmt == dest_stmt) {
-                cst->val[cst->nrows + k][cst->ncols - 1] =
-                    bounding_func_cst->val[k][npar+1+nvar+npar+1];
-            }else{
-                cst->val[cst->nrows + k][cst->ncols - 1] =
-                    bounding_func_cst->val[k][npar+1+2*nvar+2*npar+2];
-=======
+                cst->val[cst->nrows-1][cst->ncols-1] = tiling_valid_cst->val[k][2*nvar+2*npar+2];
+            }
+        }
+    }
+
     /* Add bounding function constraints */
     if (!options->nodepbound)   {
         /* Bounding function constraints in global format */
         PlutoConstraints *bcst_g;
 
-        src_offset = npar+1+src_stmt*(nvar+1);
-        dest_offset = npar+1+dest_stmt*(nvar+1);
+        src_offset = npar + 1 + src_stmt*(nvar + npar + 1 + 3) + 1;
+        dest_offset = npar + 1 + dest_stmt*(nvar + npar + 1 +3) + 1;
 
         bcst_g = pluto_constraints_alloc(bounding_func_cst->nrows, CST_WIDTH);
 
@@ -277,24 +211,30 @@
             for (j=0; j<npar+1; j++)  {
                 bcst_g->val[bcst_g->nrows-1][j] = bounding_func_cst->val[k][j];
             }
-            for (j=0; j<nvar+1; j++)  {
-                bcst_g->val[bcst_g->nrows-1][src_offset+j] = bounding_func_cst->val[k][npar+1+j];
+            for (j=0; j<nvar+npar+1; j++)  {
+                bcst_g->val[bcst_g->nrows-1][src_offset+j] = 
+                    bounding_func_cst->val[k][npar + 1 + j];
                 if (src_stmt != dest_stmt) {
-                    bcst_g->val[bcst_g->nrows-1][dest_offset+j] = bounding_func_cst->val[k][npar+1+nvar+1+j];
+                    bcst_g->val[bcst_g->nrows-1][dest_offset+j] = 
+                        bounding_func_cst->val[k][npar + 1 + nvar + npar + 1 + j];
                 }
             }
             /* constant part */
             if (src_stmt == dest_stmt) {
-                bcst_g->val[bcst_g->nrows-1][bcst_g->ncols-1] = bounding_func_cst->val[k][npar+1+nvar+1];
+                bcst_g->val[bcst_g->nrows-1][bcst_g->ncols-1] = 
+                    bounding_func_cst->val[k][npar+1+nvar+npar+1];
             }else{
-                bcst_g->val[bcst_g->nrows-1][bcst_g->ncols-1] = bounding_func_cst->val[k][npar+1+2*nvar+2];
->>>>>>> 159c0558
+                bcst_g->val[bcst_g->nrows-1][bcst_g->ncols-1] = 
+                    bounding_func_cst->val[k][npar+1+2*nvar+2*npar+2];
             }
         }
         pluto_constraints_add(cst, bcst_g);
 
-<<<<<<< HEAD
-    /* Coefficients of those dimensions that were adding for padding
+        pluto_constraints_free(dep->bounding_cst);
+        dep->bounding_cst = bcst_g;
+    }
+
+    /* Coefficients of those dimensions that were added for padding
      * are of no utility */
     for (k = 0; k < nvar; k++) {
         if (!stmts[src_stmt]->is_orig_loop[k]) {
@@ -303,45 +243,6 @@
             }
         }
         if (src_stmt != dest_offset && !stmts[dest_stmt]->is_orig_loop[k]) {
-            for (j = 0; j < tiling_valid_cst->nrows + bounding_func_cst->nrows; j++) {
-                cst->val[j][dest_offset + k] = 0;
-            }
-        }
-    }
-
-    PlutoConstraints *bounding_cst = NULL;
-
-    /* Copy the bounding constraints into the global format */
-    if (!options->nodepbound) {
-        bounding_cst = pluto_constraints_alloc(bounding_func_cst->nrows, CST_WIDTH);
-        for (k=0; k<bounding_func_cst->nrows; k++)   {
-            for (j=0; j<bounding_cst->ncols; j++)  {
-                bounding_cst->val[k][j] = cst->val[tiling_valid_cst->nrows+k][j];
-            }
-        }
-        bounding_cst->nrows = bounding_func_cst->nrows;
-    }
-
-    pluto_constraints_free(dep->bounding_cst);
-    dep->bounding_cst = bounding_cst;
-
-    pluto_constraints_free(dep->valid_cst);
-    dep->valid_cst = cst;
-
-=======
-        pluto_constraints_free(dep->bounding_cst);
-        dep->bounding_cst = bcst_g;
-    }
-
-    /* Coefficients of those dimensions that were added for padding
-     * are of no utility */
-    for (k=0; k<nvar; k++)    {
-        if (!stmts[src_stmt]->is_orig_loop[k]) {
-            for (j=0; j < cst->nrows; j++)   {
-                cst->val[j][src_offset+k] = 0;
-            }
-        }
-        if (src_stmt != dest_offset && !stmts[dest_stmt]->is_orig_loop[k])  {
             for (j=0; j < cst->nrows; j++)   {
                 cst->val[j][dest_offset+k] = 0;
             }
@@ -351,7 +252,6 @@
     pluto_constraints_free(dep->cst);
     dep->cst = cst;
 
->>>>>>> 159c0558
     pluto_constraints_free(tiling_valid_cst);
     pluto_constraints_free(bounding_func_cst);
 }
@@ -380,17 +280,6 @@
             continue;
         }
 
-<<<<<<< HEAD
-        if (dep->valid_cst == NULL) {
-            /* First time, compute the constraints */
-            compute_permutability_constraints_dep(dep, prog);
-
-            IF_DEBUG(fprintf(stdout, "For dep: %d; num_constraints: %d\n", 
-                        i+1, dep->valid_cst->nrows));
-            total_cst_rows += dep->valid_cst->nrows;
-            // IF_DEBUG(fprintf(stdout, "Constraints for dep: %d\n", i+1));
-            // IF_DEBUG(pluto_constraints_pretty_print(stdout, dep->cst));
-=======
         if (dep->cst == NULL) {
             /* First time, compute the constraints */
             compute_permutability_constraints_dep(dep, prog);
@@ -400,7 +289,6 @@
             total_cst_rows += dep->cst->nrows;
             IF_MORE_DEBUG(fprintf(stdout, "Constraints for dep: %d\n", i+1));
             IF_MORE_DEBUG(pluto_constraints_pretty_print(stdout, dep->cst));
->>>>>>> 159c0558
         }
     }
 
@@ -449,11 +337,7 @@
         }
 
         /* Subsequent calls can just use the old ones */
-<<<<<<< HEAD
-        pluto_constraints_add(globcst, dep->valid_cst);
-=======
         pluto_constraints_add(globcst, dep->cst);
->>>>>>> 159c0558
         /* print_polylib_visual_sets("global", dep->cst); */
 
         IF_DEBUG(fprintf(stdout, "\tAfter dep: %d; num_constraints: %d\n", i+1,
@@ -568,7 +452,7 @@
     int nstmts = prog->nstmts;
     HyperplaneProperties *hProps = prog->hProps;
 
-    // pluto_stmt_print(stdout, stmt);
+    /* Transformation has full column rank already */
     if (pluto_stmt_get_num_ind_hyps(stmt) >= stmt->dim_orig) {
         *orthonum = 0;
         return NULL;
@@ -630,11 +514,8 @@
     /* An optimized version where the constraints are added as
      * c_1 >= 0, c_2 >= 0, ..., c_n >= 0, c_1+c_2+..+c_n >= 1
      *
-     * basically only look in the orthogonal space where everything is
+     * basically look only in the orthogonal space where everything is
      * non-negative
-     *
-     * All of these constraints are added later to
-     * the global constraint matrix
      */
 
     /* Normalize ortho first */
@@ -734,10 +615,10 @@
 
     *orthonum = p;
 
-    IF_DEBUG2(printf("Ortho constraints for S%d; %d sets\n", stmt->id+1, *orthonum));
+    IF_DEBUG2(printf("Ortho constraints for S%d; %d disjuncts\n", stmt->id+1, *orthonum-1));
     for (i=0; i<*orthonum; i++) {
         // print_polylib_visual_sets("li", orthcst[i]);
-        // IF_DEBUG2(pluto_constraints_print(stdout, orthcst[i]));
+        IF_DEBUG2(pluto_constraints_compact_print(stdout, orthcst[i]));
     }
     IF_DEBUG2(printf("ortho constraints\n"));
     IF_DEBUG2(pluto_constraints_compact_print(stdout,orthcst[p-1]));
