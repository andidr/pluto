--- conflicted
+++ resolved
@@ -832,7 +832,6 @@
     return is_empty;
 }
 
-<<<<<<< HEAD
 /* Retval: true if some iterations are satisfied */
 static int pluto_remove_satisfied_iterations(Dep *dep, PlutoProg *prog, int level)
 {
@@ -899,7 +898,6 @@
     printf("[pluto] computing dep satisfaction vectors\n");
 
     /* Piplib is not thread-safe (use multiple threads only with --islsolve) */
-#pragma omp parallel for if (options->islsolve)
     for (i=0; i<prog->ndeps; i++) {
         int level;
         Dep *dep = prog->deps[i];
@@ -935,8 +933,6 @@
 }
 
 
-=======
->>>>>>> a095f147
 /* Direction vector component at level 'level'
  */
 DepDir get_dep_direction(const Dep *dep, const PlutoProg *prog, int level)
