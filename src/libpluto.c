/******************************************************************************
 *               libpluto -  A library version of Pluto                       *
 ******************************************************************************
 *                                                                            *
 * Copyright (C) 2012 Uday Bondhugula                                         *
 *                                                                            *
 * This library is free software; you can redistribute it and/or              *
 * modify it under the terms of the GNU Lesser General Public                 *
 * License version 2.1 as published by the Free Software Foundation.          *
 *                                                                            *
 * This library is distributed in the hope that it will be useful,            *
 * but WITHOUT ANY WARRANTY; without even the implied warranty of             *
 * MERCHANTABILITY or FITNESS FOR A PARTICULAR PURPOSE.  See the GNU          *
 * Lesser General Public License for more details.                            *
 *                                                                            *
 * A copy of the GNU Lesser General Public Licence can be found in the file
 * `LICENSE.LGPL2' in the top-level directory of this distribution.
 *
 */

#include <assert.h>
#include <string.h>
#include <ctype.h>
#include <unistd.h>
#include <sys/time.h>

#include "pluto.h"
#include "constraints.h"
#include "candl/candl.h"
#include "program.h"
#include "pluto/libpluto.h"
#include "isl/map.h"

#include "candl/scop.h"

PlutoOptions *options;

static double rtclock()
{
    struct timezone Tzp;
    struct timeval Tp;
    int stat;
    stat = gettimeofday(&Tp, &Tzp);
    if (stat != 0) printf("Error return from gettimeofday: %d",stat);
    return(Tp.tv_sec + Tp.tv_usec*1.0e-6);
}

/* Temporary data structure used inside extra_stmt_domains
 *
 * stmts points to the array of Stmts being constructed
 * index is the index of the next stmt in the array
 */
struct pluto_extra_stmt_info {
    Stmt **stmts;
    int index;
};

static int extract_basic_set(__isl_take isl_basic_set *bset, void *user)
{
    Stmt **stmts;
    Stmt *stmt;
    PlutoConstraints *bcst;
    struct pluto_extra_stmt_info *info;

    info = (struct pluto_extra_stmt_info *)user;

    stmts = info->stmts;
    stmt = stmts[info->index];

    bcst = isl_basic_set_to_pluto_constraints(bset);
    if (stmt->domain) {
        stmt->domain = pluto_constraints_unionize_simple(stmt->domain, bcst);
        pluto_constraints_free(bcst);
    }else{
        stmt->domain = bcst;
    }

    isl_basic_set_free(bset);
    return 0;
}

/* Used by libpluto interface */
static int extract_stmt(__isl_take isl_set *set, void *user)
{
    int r;
    Stmt **stmts;
    int id, i;

    stmts = (Stmt **) user;

    int dim = isl_set_dim(set, isl_dim_all);
    int npar = isl_set_dim(set, isl_dim_param);
    PlutoMatrix *trans = pluto_matrix_alloc(dim-npar, dim+1);
    pluto_matrix_set(trans, 0);
    trans->nrows = 0;

    /* A statement's domain (isl_set) should be named S_%d */
    const char *name = isl_set_get_tuple_name(set);
    assert(name);
    assert(strlen(name) >= 3);
    assert(name[0] == 'S');
    assert(name[1] == '_');
    assert(isdigit(name[2]));
    id = atoi(isl_set_get_tuple_name(set)+2);

    stmts[id] = pluto_stmt_alloc(dim-npar, NULL, trans);

    Stmt *stmt = stmts[id];
    stmt->type = ORIG;
    stmt->id = id;

    for (i=0; i<stmt->dim; i++) {
        char *iter = malloc(5);
        sprintf(iter, "i%d",  i);
        stmt->iterators[i] = iter;
    }

    struct pluto_extra_stmt_info info = {stmts, id};
    r = isl_set_foreach_basic_set(set, &extract_basic_set, &info);

    pluto_constraints_set_names_range(stmt->domain, stmt->iterators, 0, 0, stmt->dim);

    for (i=0; i<npar; i++) {
        char *param = malloc(5);
        sprintf(param, "p%d", i);
        stmt->domain->names[stmt->dim+i] = param;
    }

    pluto_matrix_free(trans);

    int j;
    for (j=0; j<stmt->dim; j++)  {
        stmt->is_orig_loop[j] = true;
    }

    isl_set_free(set);

    return r;
}

/* Used by libpluto interface */
static int extract_stmts(__isl_keep isl_union_set *domains, Stmt **stmts)
{
    isl_union_set_foreach_set(domains, &extract_stmt, stmts);

    return 0;
}



/*
 * Pluto tiling modifies the domain; move the information from the
 * domain to the schedules (inequalities will be added to the schedules)
 * Polly for LLVM expects domains to remain unchanged
 * (space/dimensionality-wise)
 */
PlutoConstraints *normalize_domain_schedule(Stmt *stmt, PlutoProg *prog)
{
    int del, r, c, j, snodes, nrows;
    PlutoConstraints *domain;

    PlutoConstraints *sched = pluto_stmt_get_schedule(stmt);

    domain = stmt->domain;
    snodes = stmt->dim - stmt->dim_orig;

    while (domain != NULL) {
        del = 0;
        nrows = domain->nrows;
        for (r=0; r<nrows; r++) {
            for (c=0; c<snodes; c++) {
                if (domain->val[r-del][c] != 0) break;
            }
            if (c < snodes) {
                PlutoConstraints *cut = pluto_constraints_select_row(domain, r-del);
                for (j=0; j<stmt->trans->nrows; j++) {
                    pluto_constraints_add_dim(cut, 0, NULL);
                }
                pluto_constraints_add(sched, cut);
                pluto_constraints_remove_row(domain, r-del);
                del++;
            }
        }
        domain = domain->next;
    }

    for (c=0; c<snodes; c++) {
        pluto_stmt_remove_dim(stmt, 0, prog);
    }
    return sched;
}

/*
 * Output schedules are isl relations that have dims in the order
 * isl_dim_out, isl_dim_in, div, param, const
 */
__isl_give isl_union_map *pluto_schedule(isl_union_set *domains, 
        isl_union_map *dependences, 
        PlutoOptions *options_l)
{
    int i, j, nbands, n_ibands, retval;
    isl_ctx *ctx;
    isl_space *space;
    double t_t, t_all, t_start;

    ctx = isl_union_set_get_ctx(domains);
    space = isl_union_set_get_space(domains);

    // isl_union_set_dump(domains);
    // isl_union_map_dump(dependences);

    PlutoProg *prog = pluto_prog_alloc();
    prog->options = options_l;

    /* global var */
    options = options_l;


    prog->nvar = -1;
    prog->nstmts = isl_union_set_n_set(domains);

    if (prog->nstmts >= 1) {
        prog->stmts = (Stmt **)malloc(prog->nstmts * sizeof(Stmt *));
    }else{
        prog->stmts = NULL;
    }

    for (i=0; i<prog->nstmts; i++) {
        prog->stmts[i] = NULL;
    }

    extract_stmts(domains, prog->stmts);

    for (i=0; i<prog->nstmts; i++) {
        prog->nvar = PLMAX(prog->nvar, prog->stmts[i]->dim);
    }

    if (prog->nstmts >= 1) {
        Stmt *stmt = prog->stmts[0];
        prog->npar = stmt->domain->ncols - stmt->dim - 1;
        prog->params = (char **) malloc(sizeof(char *)*prog->npar);
    }else prog->npar = 0;

    for (i=0; i<prog->npar; i++) {
        char *param = malloc(5);
        sprintf(param, "p%d", i);
        prog->params[i] = param;
    }

    prog->ndeps = 0;
    isl_union_map_foreach_map(dependences, &isl_map_count, &prog->ndeps);

    prog->deps = (Dep **)malloc(prog->ndeps * sizeof(Dep *));
    for (i=0; i<prog->ndeps; i++) {
        prog->deps[i] = pluto_dep_alloc();
    }
    extract_deps(prog->deps, 0, prog->stmts,
            dependences, OSL_DEPENDENCE_RAW);

    IF_DEBUG(pluto_prog_print(stdout, prog););

    t_start = rtclock();
    retval = pluto_auto_transform(prog);
    t_t = rtclock() - t_start;

    if (retval) {
        /* Failure */
        pluto_prog_free(prog);
        isl_space_free(space);

        if (!options->silent) {
            printf("[libpluto] failure, returning NULL schedules\n");
        }

        return NULL;
    }

    pluto_compute_dep_directions(prog);
    pluto_compute_dep_satisfaction(prog);

    if (!options->silent) {
        fprintf(stdout, "[pluto] Affine transformations\n\n");
        /* Print out transformations */
        pluto_transformations_pretty_print(prog);
    }

    Band **bands, **ibands;
    bands = pluto_get_outermost_permutable_bands(prog, &nbands);
    ibands = pluto_get_innermost_permutable_bands(prog, &n_ibands);
    printf("Outermost tilable bands: %d bands\n", nbands);
    pluto_bands_print(bands, nbands);
    printf("Innermost tilable bands: %d bands\n", n_ibands);
    pluto_bands_print(ibands, n_ibands);

    if (options->tile) {
        pluto_tile(prog);
    }else{
        if (options->intratileopt) {
            pluto_intra_tile_optimize(prog, 0);
        }
    }

    if ((options->parallel) && !options->tile && !options->identity)   {
        /* Obtain wavefront/pipelined parallelization by skewing if
         * necessary */
        int nbands;
        Band **bands;
        pluto_compute_dep_satisfaction(prog);
        bands = pluto_get_outermost_permutable_bands(prog, &nbands);
        bool retval = pluto_create_tile_schedule(prog, bands, nbands);
        pluto_bands_free(bands, nbands);

        /* If the user hasn't supplied --tile and there is only pipelined
         * parallelism, we will warn the user */
        if (retval)   {
            printf("[pluto] WARNING: pipelined parallelism exists and --tile is not used.\n");
            printf("[pluto] WARNING: use --tile for better parallelization \n");
            fprintf(stdout, "[pluto] After skewing:\n");
            pluto_transformations_pretty_print(prog);
            /* IF_DEBUG(pluto_print_hyperplane_properties(prog);); */
        }
    }

    if (options->parallel && !options->silent) {
        int nploops;
        Ploop **ploops = pluto_get_dom_parallel_loops(prog, &nploops);
        printf("[pluto_mark_parallel] %d parallel loops\n", nploops);
        pluto_loops_print(ploops, nploops);
        printf("\n");
        pluto_loops_free(ploops, nploops);
    }

    // pluto_stmts_print(stdout, prog->stmts, prog->nstmts);

    /* Construct isl_union_map for pluto schedules */
    isl_union_map *schedules = isl_union_map_empty(isl_space_copy(space));
    for (i=0; i<prog->nstmts; i++) {
        isl_basic_map *bmap;
        isl_map *map;
        Stmt *stmt = prog->stmts[i];
        PlutoConstraints *sched = normalize_domain_schedule(stmt, prog);
        // pluto_constraints_print(stdout, sched);

        bmap = isl_basic_map_from_pluto_constraints(ctx, sched,
                sched->ncols - stmt->trans->nrows - prog->npar - 1, 
                stmt->trans->nrows, prog->npar);
        bmap = isl_basic_map_project_out(bmap, isl_dim_in, 0, sched->ncols - stmt->trans->nrows - stmt->domain->ncols);
        char name[20];
        snprintf(name, sizeof(name), "S_%d", i);
        map = isl_map_from_basic_map(bmap);

        /* Copy ids of the original parameter dimensions  */
        for (j=0; j<isl_space_dim(space, isl_dim_param); j++) {
            isl_id *id = isl_space_get_dim_id(space, isl_dim_param, j);
            map = isl_map_set_dim_id(map, isl_dim_param, j, id);
        }

        map = isl_map_set_tuple_name(map, isl_dim_in, name);
        schedules = isl_union_map_union(schedules, isl_union_map_from_map(map));

        pluto_constraints_free(sched);
    }

    pluto_prog_free(prog);
    isl_space_free(space);

    t_all = rtclock() - t_start;

    if (options->time && !options->silent) {
        printf("[pluto] Auto-transformation time: %0.6lfs\n", t_t);
        printf("[pluto] Other/Misc time: %0.6lfs\n", t_all-t_t);
        printf("[pluto] Total time: %0.6lfs\n", t_all);
    }

    return schedules;
}

Remapping *pluto_get_remapping(isl_union_set *domains,
        isl_union_map *dependences, PlutoOptions *options_l) 
{

    int i, nbands, n_ibands, retval;
    isl_space *space;

    space = isl_union_set_get_space(domains);

    // isl_union_set_dump(domains);
    // isl_union_map_dump(dependences);

    PlutoProg *prog = pluto_prog_alloc();
    prog->options = options_l;

    /* global var */
    options = options_l;


    prog->nvar = -1;
    prog->nstmts = isl_union_set_n_set(domains);

    if (prog->nstmts >= 1) {
        prog->stmts = (Stmt **)malloc(prog->nstmts * sizeof(Stmt *));
    }else{
        prog->stmts = NULL;
    }

    for (i=0; i<prog->nstmts; i++) {
        prog->stmts[i] = NULL;
    }

    extract_stmts(domains, prog->stmts);

    for (i=0; i<prog->nstmts; i++) {
        prog->nvar = PLMAX(prog->nvar, prog->stmts[i]->dim);
    }

    if (prog->nstmts >= 1) {
        Stmt *stmt = prog->stmts[0];
        prog->npar = stmt->domain->ncols - stmt->dim - 1;
        prog->params = (char **) malloc(sizeof(char *)*prog->npar);
    }else prog->npar = 0;

    for (i=0; i<prog->npar; i++) {
        char *param = malloc(5);
        sprintf(param, "p%d", i);
        prog->params[i] = param;
    }

    prog->ndeps = 0;
    isl_union_map_foreach_map(dependences, &isl_map_count, &prog->ndeps);

    prog->deps = (Dep **)malloc(prog->ndeps * sizeof(Dep *));
    for (i=0; i<prog->ndeps; i++) {
        prog->deps[i] = pluto_dep_alloc();
    }
    extract_deps(prog->deps, 0, prog->stmts,
            dependences, OSL_DEPENDENCE_RAW);

    IF_DEBUG(pluto_prog_print(stdout, prog););

    retval = pluto_auto_transform(prog);

    if (retval) {
        /* Failure */
        pluto_prog_free(prog);
        isl_space_free(space);

        if (!options->silent) {
            printf("[libpluto] failure, returning NULL schedules\n");
        }

        return NULL;
    }

    pluto_compute_dep_directions(prog);
    pluto_compute_dep_satisfaction(prog);

    if (!options->silent) {
        fprintf(stdout, "[pluto] Affine transformations\n\n");
        /* Print out transformations */
        pluto_transformations_pretty_print(prog);
    }

    Band **bands, **ibands;
    bands = pluto_get_outermost_permutable_bands(prog, &nbands);
    ibands = pluto_get_innermost_permutable_bands(prog, &n_ibands);
    printf("Outermost tilable bands: %d bands\n", nbands);
    pluto_bands_print(bands, nbands);
    printf("Innermost tilable bands: %d bands\n", n_ibands);
    pluto_bands_print(ibands, n_ibands);

    if (options->tile) {
        pluto_tile(prog);
    }else{
        if (options->intratileopt) {
            pluto_intra_tile_optimize(prog, 0);
        }
    }

    Remapping *remapping = (Remapping *)malloc(sizeof(Remapping));
    remapping->nstmts = prog->nstmts;
    remapping->stmt_inv_matrices =
        (PlutoMatrix **)malloc(sizeof(PlutoMatrix *) * prog->nstmts);
    remapping->stmt_divs = (int **)malloc(sizeof(int *) * prog->nstmts);


    for(i = 0; i < prog->nstmts; i++) {
         remapping->stmt_inv_matrices[i] = pluto_stmt_get_remapping(prog->stmts[i],
                &remapping->stmt_divs[i]);
    }
    return remapping;
}



/*
 * Performs pluto-scheduling on an osl_scop.
 * If dependences are not found in Extensions, it'll recalculate them.
 * The osl_scop's statements' domains and scattering are replaced
 * by new ones.
 */
int pluto_schedule_osl(osl_scop_p scop, 
        PlutoOptions *options_l)
{
  int i=0;

  if (!scop || !scop->statement) {
    fprintf(stderr, "Empty Scop passed\n");
    return EXIT_FAILURE;
  }


  options = options_l;

  /* Convert clan scop to Pluto program */
  PlutoProg *prog = scop_to_pluto_prog(scop, options);

  int dim_sum=0;
  for (i=0; i<prog->nstmts; i++) {
      dim_sum += prog->stmts[i]->dim;
  }

  /* Make options consistent */
  if (options->multipar == 1 && options->parallel == 0)    {
      fprintf(stdout, "Warning: multipar needs parallel to be on; turning on parallel\n");
      options->parallel = 1;
  }

  /* Disable pre-vectorization if tile is not on */
  if (options->tile == 0 && options->prevector == 1) {
      /* If code will not be tiled, pre-vectorization does not make
       * sense */
      if (!options->silent)   {
          fprintf(stdout, "[Pluto] Warning: pre-vectorization does not fit (--tile is off)\n");
      }
      options->prevector = 0;
  }

  if (!options->silent)   {
      fprintf(stdout, "[Pluto] Number of statements: %d\n", prog->nstmts);
      fprintf(stdout, "[Pluto] Total number of loops: %d\n", dim_sum);
      fprintf(stdout, "[Pluto] Number of deps: %d\n", prog->ndeps);
      fprintf(stdout, "[Pluto] Maximum domain dimensionality: %d\n", prog->nvar);
      fprintf(stdout, "[Pluto] Number of parameters: %d\n", prog->npar);
  }


  /* Auto transformation */
  if (!options->identity) {
      pluto_auto_transform(prog);
  }

  pluto_compute_dep_directions(prog);
  pluto_compute_dep_satisfaction(prog);

  if (!options->silent)   {
      fprintf(stdout, "[Pluto] Affine transformations [<iter coeff's> <const>]\n\n");
      /* Print out transformations */
      pluto_transformations_pretty_print(prog);
  }

  if (options->tile)   {
      pluto_tile(prog);
  }else{
      if (options->intratileopt) {
          pluto_intra_tile_optimize(prog, 0); 
      }
  }

  if (options->parallel && !options->tile && !options->identity)   {
      /* Obtain wavefront/pipelined parallelization by skewing if
       * necessary */
      int nbands;
      Band **bands;
      pluto_compute_dep_satisfaction(prog);
      bands = pluto_get_outermost_permutable_bands(prog, &nbands);
      bool retval = pluto_create_tile_schedule(prog, bands, nbands);
      pluto_bands_free(bands, nbands);

      /* If the user hasn't supplied --tile and there is only pipelined
       * parallelism, we will warn the user */
      if (retval)   {
          printf("[pluto] WARNING: pipelined parallelism exists and --tile is not used.\n");
          printf("[pluto] WARNING: use --tile for better parallelization \n");
          fprintf(stdout, "[pluto] After skewing:\n");
          pluto_transformations_pretty_print(prog);
          /* IF_DEBUG(pluto_print_hyperplane_properties(prog);); */
}
  }

  if (options->unroll || options->polyunroll)    {
      /* Will generate a .unroll file */
      /* plann/plorc needs a .params */
      FILE *paramsFP = fopen(".params", "w");
      if (paramsFP)   {
          int i;
          for (i=0; i<prog->npar; i++)  {
              fprintf(paramsFP, "%s\n", prog->params[i]);
          }
          fclose(paramsFP);
      }
      pluto_detect_mark_unrollable_loops(prog);
  }

  if (options->polyunroll)    {
      /* Experimental */
      for (i=0; i<prog->num_hyperplanes; i++)   {
          if (prog->hProps[i].unroll)  {
              unroll_phis(prog, i, options->ufactor);
          }
      }
  }

  /* NO MORE TRANSFORMATIONS BEYOND THIS POINT */
  

  /* Replace the osl_scop's original domains and scatterings
   * by ones newly created by pluto
   */
  pluto_populate_scop (scop, prog, options);

  pluto_prog_free(prog);

  return EXIT_SUCCESS;
}

/* Pluto_schedule method to get schedule, parallel loops and remapping
*  all in one function
*/
__isl_give isl_union_map *pluto_parallel_schedule_with_remapping(isl_union_set *domains,
        isl_union_map *dependences,
        Ploop*** ploops,
        int* nploops,
        Remapping** remap,
        PlutoOptions *options_l)
{
    int i, j, nbands, n_ibands, retval;
    isl_ctx *ctx;
    isl_space *space;
    double t_t, t_all, t_start;

    ctx = isl_union_set_get_ctx(domains);
    space = isl_union_set_get_space(domains);

    PlutoProg *prog = pluto_prog_alloc();
    prog->options = options_l;

    /* global var */
    options = options_l;


    prog->nvar = -1;
    prog->nstmts = isl_union_set_n_set(domains);

    if (prog->nstmts >= 1) {
        prog->stmts = (Stmt **)malloc(prog->nstmts * sizeof(Stmt *));
    }else{
        prog->stmts = NULL;
    }

    for (i=0; i<prog->nstmts; i++) {
        prog->stmts[i] = NULL;
    }

    extract_stmts(domains, prog->stmts);

    for (i=0; i<prog->nstmts; i++) {
        prog->nvar = PLMAX(prog->nvar, prog->stmts[i]->dim);
    }

    if (prog->nstmts >= 1) {
        Stmt *stmt = prog->stmts[0];
        prog->npar = stmt->domain->ncols - stmt->dim - 1;
        prog->params = (char **) malloc(sizeof(char *)*prog->npar);
    }else prog->npar = 0;

    for (i=0; i<prog->npar; i++) {
        char *param = malloc(5);
        sprintf(param, "p%d", i);
        prog->params[i] = param;
    }

    prog->ndeps = 0;
    isl_union_map_foreach_map(dependences, &isl_map_count, &prog->ndeps);

    prog->deps = (Dep **)malloc(prog->ndeps * sizeof(Dep *));
    for (i=0; i<prog->ndeps; i++) {
        prog->deps[i] = pluto_dep_alloc();
    }
    extract_deps(prog->deps, 0, prog->stmts,
            dependences, OSL_DEPENDENCE_RAW);

    IF_DEBUG(pluto_prog_print(stdout, prog););

    t_start = rtclock();
    retval = pluto_auto_transform(prog);
    t_t = rtclock() - t_start;

    if (retval) {
        /* Failure */
        pluto_prog_free(prog);
        isl_space_free(space);

        if (!options->silent) {
            printf("[libpluto] failure, returning NULL schedules\n");
        }

        return NULL;
    }

    pluto_compute_dep_directions(prog);
    pluto_compute_dep_satisfaction(prog);

    if (!options->silent) {
        fprintf(stdout, "[pluto] Affine transformations\n\n");
        /* Print out transformations */
        pluto_transformations_pretty_print(prog);
    }

    Band **bands, **ibands;
    bands = pluto_get_outermost_permutable_bands(prog, &nbands);
    ibands = pluto_get_innermost_permutable_bands(prog, &n_ibands);
    printf("Outermost tilable bands: %d bands\n", nbands);
    pluto_bands_print(bands, nbands);
    printf("Innermost tilable bands: %d bands\n", n_ibands);
    pluto_bands_print(ibands, n_ibands);

    if (options->tile) {
        pluto_tile(prog);
    }else{
        if (options->intratileopt) {
            pluto_intra_tile_optimize(prog, 0);
        }
    }

    if ((options->parallel) && !options->tile && !options->identity)   {
        /* Obtain wavefront/pipelined parallelization by skewing if
         * necessary */
        int nbands;
        Band **bands;
        pluto_compute_dep_satisfaction(prog);
        bands = pluto_get_outermost_permutable_bands(prog, &nbands);
        bool retval = pluto_create_tile_schedule(prog, bands, nbands);
        pluto_bands_free(bands, nbands);

        /* If the user hasn't supplied --tile and there is only pipelined
         * parallelism, we will warn the user */
        if (retval)   {
            printf("[pluto] WARNING: pipelined parallelism exists and --tile is not used.\n");
            printf("[pluto] WARNING: use --tile for better parallelization \n");
            fprintf(stdout, "[pluto] After skewing:\n");
            pluto_transformations_pretty_print(prog);
            /* IF_DEBUG(pluto_print_hyperplane_properties(prog);); */
        }
    }

    if (options->parallel) {
        *ploops = pluto_get_parallel_loops(prog, nploops);
        if (!options->silent) {
            printf("[pluto_mark_parallel] %d parallel loops\n", *nploops);
            pluto_loops_print(*ploops, *nploops);
            printf("\n");
        }
<<<<<<< HEAD
    }else{
        *nploops = 0;
=======
>>>>>>> 4cb5b2b4
    }

    // Constructing remapping Matrix
    Remapping *remapping = (Remapping *)malloc(sizeof(Remapping));
    remapping->nstmts = prog->nstmts;
    remapping->stmt_inv_matrices =
        (PlutoMatrix **)malloc(sizeof(PlutoMatrix *) * prog->nstmts);
    remapping->stmt_divs = (int **)malloc(sizeof(int *) * prog->nstmts);

    *remap = remapping;

    for(i = 0; i < prog->nstmts; i++) {
         remapping->stmt_inv_matrices[i] = pluto_stmt_get_remapping(prog->stmts[i],
                &remapping->stmt_divs[i]);
         if (!options->silent) {
<<<<<<< HEAD
             printf("[libpluto] Statement %d Id- %d\n",i,prog->stmts[i]->id);
=======
             printf("Statement %d Id- %d\n",i,prog->stmts[i]->id);
>>>>>>> 4cb5b2b4
             pluto_matrix_print(stdout, remapping->stmt_inv_matrices[i]);
         }
    }

    /* Construct isl_union_map for pluto schedules */
    isl_union_map *schedules = isl_union_map_empty(isl_space_copy(space));
    for (i=0; i<prog->nstmts; i++) {
        isl_basic_map *bmap;
        isl_map *map;
        Stmt *stmt = prog->stmts[i];
        PlutoConstraints *sched = normalize_domain_schedule(stmt, prog);
        // pluto_constraints_print(stdout, sched);

        bmap = isl_basic_map_from_pluto_constraints(ctx, sched,
                sched->ncols - stmt->trans->nrows - prog->npar - 1,
                stmt->trans->nrows, prog->npar);
        bmap = isl_basic_map_project_out(bmap, isl_dim_in, 0, sched->ncols - stmt->trans->nrows - stmt->domain->ncols);
        char name[20];
        snprintf(name, sizeof(name), "S_%d", i);
        map = isl_map_from_basic_map(bmap);

        /* Copy ids of the original parameter dimensions  */
        for (j=0; j<isl_space_dim(space, isl_dim_param); j++) {
            isl_id *id = isl_space_get_dim_id(space, isl_dim_param, j);
            map = isl_map_set_dim_id(map, isl_dim_param, j, id);
        }

        map = isl_map_set_tuple_name(map, isl_dim_in, name);
        schedules = isl_union_map_union(schedules, isl_union_map_from_map(map));

        pluto_constraints_free(sched);
    }

    pluto_prog_free(prog);
    isl_space_free(space);

    t_all = rtclock() - t_start;

    if (options->time && !options->silent) {
        printf("[pluto] Auto-transformation time: %0.6lfs\n", t_t);
        printf("[pluto] Other/Misc time: %0.6lfs\n", t_all-t_t);
        printf("[pluto] Total time: %0.6lfs\n", t_all);
    }

    return schedules;
}

/* pluto_schedule_str is a wrapper method around
 * pluto_parallel_schedule_with_remapping().
 * This method accepts domain, dependence and PlutoOptions as string
 * and returns a transformed schedule, remapping and parallel loops.
 */
void pluto_schedule_str(const char *domains_str,
        const char *dependences_str,
        char** schedules_str_buffer_ptr,
        char** p_loops,
        Remapping **remapping_ptr,
        PlutoOptions *options) {

    isl_ctx *ctx = isl_ctx_alloc();
    Ploop** ploop;
    int nploop = 0,i;
    Remapping* remapping;

    isl_union_set *domains = isl_union_set_read_from_str(ctx, domains_str);
    isl_union_map *dependences = isl_union_map_read_from_str(ctx, 
            dependences_str);

    assert(remapping_ptr != NULL);
    isl_union_map *schedule = pluto_parallel_schedule_with_remapping(domains,
            dependences, &ploop, &nploop, &remapping, options);

    if (options->parallel) {
       if (!options->silent) {
           pluto_loops_print(ploop, nploop);
       }

       // NOTE: assuming max 4 digits
       // number of parallel loops
       char * str = (char *)(malloc(sizeof(char) * 5));
       sprintf(str, "%d", nploop);

       // NOTE: assuming max 4 digits per integer, and 1 char for comma
       // 1 place for 'nploop' int itself, and nploop places for the rest
       p_loops[0] = (char *) malloc(sizeof(char) * 6 * (nploop+1));
       strcpy(p_loops[0], str);

       for (i = 1; i < nploop + 1; i++) {
           // the result is a csv list
           strcat(p_loops[0], ",");
           // add the i'th parallel loop dim
           sprintf(str, "%d", ploop[i-1]->depth+1);
           strcat(p_loops[0], str);
       }
    }

    *remapping_ptr = remapping;

    isl_printer *printer = isl_printer_to_str(ctx);
    isl_printer_print_union_map(printer, schedule);
    
    *schedules_str_buffer_ptr = isl_printer_get_str(printer);
    assert(*schedules_str_buffer_ptr != NULL && "isl printer providing empty"
                                               " string");
   
    isl_printer_free(printer);
    isl_union_set_free(domains);
    isl_union_map_free(dependences);
    isl_union_map_free(schedule);

    isl_ctx_free(ctx);

}

void pluto_get_remapping_str(const char *domains_str,
        const char *dependences_str,
        Remapping **remapping_ptr,
        PlutoOptions *options) {

    isl_ctx *ctx = isl_ctx_alloc();
    isl_union_set *domains = isl_union_set_read_from_str(ctx, domains_str);
    isl_union_map *dependences = isl_union_map_read_from_str(ctx,
            dependences_str);

    assert(remapping_ptr != NULL);
    Remapping *remapping = pluto_get_remapping(domains, dependences, options);
    *remapping_ptr = remapping;

};


void pluto_remapping_free(Remapping *remapping) {
    assert(remapping != NULL);
    free(remapping);
};

void pluto_schedules_strbuf_free(char *schedules_str_buffer) {
  free(schedules_str_buffer);
}<|MERGE_RESOLUTION|>--- conflicted
+++ resolved
@@ -760,11 +760,8 @@
             pluto_loops_print(*ploops, *nploops);
             printf("\n");
         }
-<<<<<<< HEAD
     }else{
         *nploops = 0;
-=======
->>>>>>> 4cb5b2b4
     }
 
     // Constructing remapping Matrix
@@ -780,11 +777,7 @@
          remapping->stmt_inv_matrices[i] = pluto_stmt_get_remapping(prog->stmts[i],
                 &remapping->stmt_divs[i]);
          if (!options->silent) {
-<<<<<<< HEAD
-             printf("[libpluto] Statement %d Id- %d\n",i,prog->stmts[i]->id);
-=======
-             printf("Statement %d Id- %d\n",i,prog->stmts[i]->id);
->>>>>>> 4cb5b2b4
+             printf("[libpluto] Statement %d Id- %d\n", i, prog->stmts[i]->id);
              pluto_matrix_print(stdout, remapping->stmt_inv_matrices[i]);
          }
     }
