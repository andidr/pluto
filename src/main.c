/*
 * PLUTO: An automatic parallelizer and locality optimizer
 *
 * Copyright (C) 2007-2015 Uday Bondhugula
 *
 * This file is part of Pluto.
 *
 * Pluto is free software; you can redistribute it and/or modify
 * it under the terms of the GNU General Public License as published by
 * the Free Software Foundation; either version 3 of the License, or
 * (at your option) any later version.

 * This program is distributed in the hope that it will be useful,
 * but WITHOUT ANY WARRANTY; without even the implied warranty of
 * MERCHANTABILITY or FITNESS FOR A PARTICULAR PURPOSE.  See the
 * GNU General Public License for more details.
 *
 * A copy of the GNU General Public Licence can be found in the file
 * `LICENSE' in the top-level directory of this distribution.
 *
 */
#include <stdio.h>
#include <stdlib.h>
#include <assert.h>
#include <string.h>
#include <getopt.h>
#include <libgen.h>

#include <unistd.h>
#include <sys/time.h>

#ifdef HAVE_CONFIG_H
#include "config.h"
#endif

#include "osl/scop.h"
#include "osl/generic.h"
#include "osl/extensions/irregular.h"

#include "pluto.h"
#include "transforms.h"
#include "math_support.h"
#include "post_transform.h"
#include "program.h"
#include "version.h"

#include "clan/clan.h"
#include "candl/candl.h"
#include "candl/scop.h"

#include "pet.h"

PlutoOptions *options;

void usage_message(void) {
  fprintf(stdout, "Usage: polycc <input.c> [options] [-o output]\n");
  fprintf(stdout, "\nOptions:\n");
  fprintf(stdout, "       --pet                     Use libpet for polyhedral "
                  "extraction instead of clan [default - clan]\n");
  fprintf(stdout, "       --isldep                  Use ISL-based dependence "
                  "tester (enabled by default)\n");
  fprintf(
      stdout,
      "       --candldep                Use Candl as the dependence tester\n");
  fprintf(stdout, "       --[no]lastwriter          Remove transitive "
                  "dependences (last conflicting access is computed for "
                  "RAW/WAW)\n");
  fprintf(stdout, "                                 (disabled by default)\n");
  fprintf(stdout,
          "       --islsolve [default]      Use ISL as ILP solver (default)\n");
  fprintf(stdout, "       --pipsolve                Use PIP as ILP solver\n");
#ifdef GLPK
  fprintf(stdout, "       --glpk                    Use GLPK as ILP solver "
                  "(default in case of pluto-lp and pluto-dfp)\n");
#endif
#if defined GLPK || defined GUROBI
  fprintf(stdout,
          "       --lp                      Solve MIP instead of ILP\n");
  fprintf(stdout, "       --dfp                     Use Pluto-lp-dfp instead "
                  "of pluto-ilp [disabled by default]\n");
  fprintf(stdout, "       --ilp                     Use ILP in pluto-lp-dfp "
                  "instead of LP\n");
  fprintf(stdout, "       --lpcolor                 Color FCG based on the "
                  "solutions of the lp-problem [disabled by default]\n");
  fprintf(stdout, "       --clusterscc              Cluster the statemtns of "
                  "an SCC. This is supported only availabe with decoupled "
                  "approach [disabled by default]\n");
#endif
  fprintf(stdout, "\n");
#ifdef GUROBI
  fprintf(stdout,
          "       --gurobi                  Use Gurobi as ILP solver\n");
#endif
  fprintf(stdout, "\n");
  fprintf(stdout,
          "\n  Optimizations          Options related to optimization\n");
  fprintf(stdout, "       --tile                    Tile for locality "
                  "[disabled by default]\n");
  fprintf(stdout, "       --[no]intratileopt        Optimize intra-tile "
                  "execution order for locality [enabled by default]\n");
  fprintf(stdout, "       --l2tile                  Tile a second time "
                  "(typically for L2 cache) [disabled by default] \n");
  fprintf(stdout, "       --parallel                Automatically parallelize "
                  "(generate OpenMP pragmas) [disabled by default]\n");
  fprintf(stdout, "    or --parallelize\n");
  fprintf(stdout, "       --[no]diamond-tile        Performs diamond tiling "
                  "(enabled by default)\n");
  fprintf(stdout, "       --full-diamond-tile       Enables full-dimensional "
                  "concurrent start\n");
  fprintf(stdout, "       --[no]prevector           Mark loops for (icc/gcc) "
                  "vectorization (enabled by default)\n");
  fprintf(stdout, "       --multipar                Extract all degrees of "
                  "parallelism [disabled by default];\n");
  fprintf(stdout, "                                    by default one degree "
                  "is extracted within any schedule sub-tree (if it exists)\n");
  fprintf(stdout, "       --innerpar                Choose pure inner "
                  "parallelism over pipelined/wavefront parallelism [disabled "
                  "by default]\n");
  fprintf(stdout,
          "\n   Fusion                Options to control fusion heuristic\n");
  fprintf(stdout, "       --nofuse                  Do not fuse across SCCs of "
                  "data dependence graph\n");
  fprintf(stdout, "       --maxfuse                 Maximal fusion\n");
  fprintf(stdout, "       --smartfuse [default]     Heuristic (in between "
                  "nofuse and maxfuse)\n");
  fprintf(stdout, "       --typedfuse               Typed fusion. Fuses SCCs "
                  "only when there is no loss of parallelism\n");
  fprintf(stdout, "       --hybridfuse              Typed fusion at outer "
                  "levels and max fuse at inner level\n");
  fprintf(stdout, "       --delayedcut              Delays the cut between "
                  "SCCs of different dimensionalities in dfp approach\n");
  fprintf(stdout, "\n   Index Set Splitting        \n");
  fprintf(stdout, "       --iss                  \n");
  fprintf(
      stdout,
      "\n   Code generation       Options to control Cloog code generation\n");
  fprintf(stdout, "       --nocloogbacktrack        Do not call Cloog with "
                  "backtrack (default - backtrack)\n");
  fprintf(stdout, "       --cloogsh                 Ask Cloog to use simple "
                  "convex hull (default - off)\n");
  fprintf(stdout, "       --codegen-context=<value> Parameters are at least as "
                  "much as <value>\n");
  fprintf(stdout, "\n   Miscellaneous\n");
  fprintf(stdout, "       --rar                     Consider RAR dependences "
                  "too (disabled by default)\n");
  fprintf(
      stdout,
      "       --[no]unroll              Unroll-jam (disabled by default)\n");
  fprintf(
      stdout,
      "       --ufactor=<factor>        Unroll-jam factor (default is 8)\n");
  fprintf(stdout, "       --forceparallel=<bitvec>  6 bit-vector of depths "
                  "(1-indexed) to force parallel (0th bit represents depth "
                  "1)\n");
  fprintf(stdout,
          "       --readscop                Read input from a scoplib file\n");
  fprintf(stdout,
          "       --bee                     Generate pragmas for Bee+Cl@k\n\n");
  fprintf(stdout, "       --indent  | -i            Indent generated code "
                  "(disabled by default)\n");
  fprintf(stdout, "       --silent  | -q            Silent mode; no output as "
                  "long as everything goes fine (disabled by default)\n");
  fprintf(stdout, "       --help    | -h            Print this help menu\n");
  fprintf(stdout, "       --version | -v            Display version number\n");
  fprintf(stdout, "\n   Debugging\n");
  fprintf(stdout, "       --debug                   Verbose/debug output\n");
  fprintf(stdout,
          "       --moredebug               More verbose/debug output\n");
  fprintf(stdout, "\nTo report bugs, please email "
                  "<pluto-development@googlegroups.com>\n\n");
}

static double rtclock() {
  struct timezone Tzp;
  struct timeval Tp;
  int stat;
  stat = gettimeofday(&Tp, &Tzp);
  if (stat != 0)
    printf("Error return from gettimeofday: %d", stat);
  return (Tp.tv_sec + Tp.tv_usec * 1.0e-6);
}

int main(int argc, char *argv[]) {
  int i;

  double t_start, t_c, t_d, t_t, t_all, t_start_all;

  t_c = 0.0;

  t_start_all = rtclock();

  int option;
  int option_index = 0;

  int nolastwriter = 0;

  char *srcFileName;

  FILE *cloogfp, *outfp;

  struct pet_scop *pscop;

  if (argc <= 1) {
    usage_message();
    return 1;
  }

  options = pluto_options_alloc();

  const struct option pluto_options[] = {
    { "fast-lin-ind-check", no_argument, &options->flic, 1 },
    { "flic", no_argument, &options->flic, 1 },
    { "tile", no_argument, &options->tile, 1 },
    { "notile", no_argument, &options->tile, 0 },
    { "noparallel", no_argument, &options->parallel, 0 },
    { "intratileopt", no_argument, &options->intratileopt, 1 },
    { "nointratileopt", no_argument, &options->intratileopt, 0 },
    { "pet", no_argument, &options->pet, 1 },
    { "diamond-tile", no_argument, &options->diamondtile, 1 },
    { "nodiamond-tile", no_argument, &options->diamondtile, 0 },
    { "full-diamond-tile", no_argument, &options->fulldiamondtile, 1 },
    { "debug", no_argument, &options->debug, true },
    { "moredebug", no_argument, &options->moredebug, true },
    { "rar", no_argument, &options->rar, 1 },
    { "identity", no_argument, &options->identity, 1 },
    { "nofuse", no_argument, &options->fuse, NO_FUSE },
    { "maxfuse", no_argument, &options->fuse, MAXIMAL_FUSE },
    { "smartfuse", no_argument, &options->fuse, SMART_FUSE },
    { "typedfuse", no_argument, &options->fuse, TYPED_FUSE },
    { "hybridfuse", no_argument, &options->hybridcut, 1 },
    { "delayedcut", no_argument, &options->delayed_cut, 1 },
    { "parallel", no_argument, &options->parallel, 1 },
    { "parallelize", no_argument, &options->parallel, 1 },
    { "innerpar", no_argument, &options->innerpar, 1 },
    { "iss", no_argument, &options->iss, 1 },
    { "unroll", no_argument, &options->unroll, 1 },
    { "nounroll", no_argument, &options->unroll, 0 },
    { "polyunroll", no_argument, &options->polyunroll, 1 },
    { "bee", no_argument, &options->bee, 1 },
    { "ufactor", required_argument, 0, 'u' },
    { "prevector", no_argument, &options->prevector, 1 },
    { "noprevector", no_argument, &options->prevector, 0 },
    { "codegen-context", required_argument, 0, 'c' },
    { "coeff-bound", required_argument, 0, 'C' },
    { "cloogf", required_argument, 0, 'F' },
    { "cloogl", required_argument, 0, 'L' },
    { "cloogsh", no_argument, &options->cloogsh, 1 },
    { "nocloogbacktrack", no_argument, &options->cloogbacktrack, 0 },
    { "cyclesize", required_argument, 0, 'S' },
    { "forceparallel", required_argument, 0, 'p' },
    { "ft", required_argument, 0, 'f' },
    { "lt", required_argument, 0, 'l' },
    { "multipar", no_argument, &options->multipar, 1 },
    { "l2tile", no_argument, &options->l2tile, 1 },
    { "version", no_argument, 0, 'v' },
    { "help", no_argument, 0, 'h' },
    { "indent", no_argument, 0, 'i' },
    { "silent", no_argument, &options->silent, 1 },
    { "lastwriter", no_argument, &options->lastwriter, 1 },
    { "nolastwriter", no_argument, &nolastwriter, 1 },
    { "nodepbound", no_argument, &options->nodepbound, 1 },
    { "scalpriv", no_argument, &options->scalpriv, 1 },
    { "isldep", no_argument, &options->isldep, 1 },
    { "candldep", no_argument, &options->candldep, 1 },
    { "isldepaccesswise", no_argument, &options->isldepaccesswise, 1 },
    { "isldepstmtwise", no_argument, &options->isldepaccesswise, 0 },
    { "noisldepcoalesce", no_argument, &options->isldepcoalesce, 0 },
    { "readscop", no_argument, &options->readscop, 1 },
    { "pipsolve", no_argument, &options->pipsolve, 1 },
#ifdef GLPK
    { "glpk", no_argument, &options->glpk, 1 },
#endif
#ifdef GUROBI
    { "gurobi", no_argument, &options->gurobi, 1 },
#endif
#if defined GLPK || defined GUROBI
    { "lp", no_argument, &options->lp, 1 },
    { "dfp", no_argument, &options->dfp, 1 },
    { "ilp", no_argument, &options->ilp, 1 },
    { "lpcolor", no_argument, &options->lpcolour, 1 },
    { "clusterscc", no_argument, &options->scc_cluster, 1 },
#endif
    { "islsolve", no_argument, &options->islsolve, 1 },
    { "time", no_argument, &options->time, 1 },
    { 0, 0, 0, 0 }
  };

  /* Read command-line options */
  while (1) {
    option = getopt_long(argc, argv, "bhiqvf:l:F:L:c:o:", pluto_options,
                         &option_index);

    if (option == -1) {
      break;
    }

    switch (option) {
    case 0:
      break;
    case 'F':
      options->cloogf = atoi(optarg);
      break;
    case 'L':
      options->cloogl = atoi(optarg);
      break;
    case 'b':
      options->bee = 1;
      break;
    case 'c':
      options->codegen_context = atoi(optarg);
      break;
    case 'C':
      options->coeff_bound = atoi(optarg);
      if (options->coeff_bound <= 0) {
        printf("ERROR: coeff-bound should be at least 1\n");
        return 2;
      }
      break;
    case 'd':
      break;
    case 'f':
      options->ft = atoi(optarg);
      break;
    case 'g':
      break;
    case 'h':
      usage_message();
      return 2;
    case 'i':
      /* Handled in polycc */
      break;
    case 'l':
      options->lt = atoi(optarg);
      break;
    case 'm':
      break;
    case 'n':
      break;
    case 'o':
      options->out_file = strdup(optarg);
      break;
    case 'p':
      options->forceparallel = atoi(optarg);
      break;
    case 'q':
      options->silent = 1;
      break;
    case 's':
      break;
    case 'u':
      options->ufactor = atoi(optarg);
      break;
    case 'v':
      printf(
          "PLUTO version %s - An automatic parallelizer and locality optimizer\n\
Copyright (C) 2007--2015  Uday Bondhugula\n\
This is free software; see the source for copying conditions.  There is NO\n\
warranty; not even for MERCHANTABILITY or FITNESS FOR A PARTICULAR PURPOSE.\n\n",
          PLUTO_VERSION);
      pluto_options_free(options);
      return 3;
    default:
      usage_message();
      pluto_options_free(options);
      return 4;
    }
  }

  if (optind <= argc - 1) {
    srcFileName = alloca(strlen(argv[optind]) + 1);
    strcpy(srcFileName, argv[optind]);
  } else {
    /* No non-option argument was specified */
    usage_message();
    pluto_options_free(options);
    return 5;
  }

  /* Make options consistent */
  if (options->isldep && options->candldep) {
    printf("[pluto] ERROR: only one of isldep and candldep should be "
           "specified)\n");
    pluto_options_free(options);
    usage_message();
    return 1;
  }

  /* isldep is the default */
  if (!options->isldep && !options->candldep) {
    options->isldep = 1;
  }

  if (options->lastwriter && options->candldep) {
    printf("[pluto] ERROR: --lastwriter is only supported with --isldep\n");
    pluto_options_free(options);
    usage_message();
    return 1;
  }

  if (options->lastwriter && nolastwriter) {
    printf("[pluto] WARNING: both --lastwriter, --nolastwriter are on\n");
    printf("[pluto] disabling --lastwriter\n");
    options->lastwriter = 0;
  }

  /* Make options consistent */
  if (options->diamondtile == 1 && options->tile == 0) {
    options->diamondtile = 0;
  }
  if (options->fulldiamondtile == 1 && options->tile == 0) {
    options->diamondtile = 0;
    options->fulldiamondtile = 0;
  }

  if (options->multipar == 1 && options->parallel == 0) {
    fprintf(stdout,
            "Warning: multipar needs parallel to be on; turning on parallel\n");
    options->parallel = 1;
  }

  if (options->multipar == 1 && options->parallel == 0) {
    fprintf(stdout,
            "Warning: multipar needs parallel to be on; turning on parallel\n");
    options->parallel = 1;
  }

  if (options->gurobi) {
    options->islsolve = 0;
  }
#ifdef GLPK
  if (options->lp && !(options->glpk || options->gurobi)) {
    if (!options->silent) {
      printf("[pluto] LP option available with a LP solver only. Using GLPK "
             "for lp solving\n");
    }
    options->glpk = 1;
  }

  /* By default Pluto-dfp uses lp. */
  if (options->dfp && !options->ilp) {
    options->lp = 1;
  }

  if (options->dfp && !(options->glpk || options->gurobi)) {
    if (!options->silent) {
      printf("[pluto] Dfp framework is currently supported with GLPK and "
             "Gurobi solvers.\n");
      printf("[pluto] Using GLPK for constraint solving [default]. Use "
             "--gurobi to use Gurobi instead of GLPK.\n");
    }
    options->glpk = 1;
  }
  if (options->glpk) {
    /* Turn off islsolve */
    options->islsolve = 0;
  }
#endif

  if (options->dfp && !(options->glpk || options->gurobi)) {
    printf("[pluto] ERROR: DFP framework is currently supported with GLPK or "
           "GUROBI solvers only. Run ./configure --help to for more "
           "information on using different solvers with Pluto.\n");
    pluto_options_free(options);
    usage_message();
    return 1;
  }
  if (options->scc_cluster && !options->dfp) {
    printf("[pluto] Warning: SCC clustering heuristics available with dfp "
           "option (FCG based approach) only. Disabling clustering \n");
  }

  if (options->fuse == TYPED_FUSE && !options->dfp) {
    printf("[Pluto] WARNING: Typed Fuse Available with dfp framework only. "
           "Turning off Typed fuse\n");
    options->fuse = SMART_FUSE;
  }

  /* Make lastwriter default with dfp. This removes transitive dependences and
   * hence reduces FCG construction time */
  if (options->dfp && !options->lastwriter) {
    if (!options->silent) {
      printf("[pluto] Enabling lastwriter dependence analysis with DFP\n");
    }
    options->lastwriter = 1;
  }
  /* Typed fuse is available with clustered FCG approach only */
  if (options->fuse == TYPED_FUSE && options->dfp && !options->scc_cluster) {
    if (!options->silent) {
      printf("[pluto] Typed fuse supported only with clustered FCG approach. "
             "Turning on SCC clustering\n");
    }
    options->scc_cluster = 1;
  }

  /* Extract polyhedral representation from osl scop */
  PlutoProg *prog = NULL;

  osl_scop_p scop = NULL;
  char *irroption = NULL;

  /* Extract polyhedral representation from input program */
  if (options->pet) {
    isl_ctx *pctx = isl_ctx_alloc_with_pet_options();
    pscop = pet_scop_extract_from_C_source(pctx, srcFileName, NULL);

    if (!pscop) {
      fprintf(
          stdout,
          "[pluto] No SCoPs extracted or error extracting SCoPs  using pet\n");
      pluto_options_free(options);
      isl_ctx_free(pctx);
      return 12;
    }
    t_start = rtclock();
    prog = pet_to_pluto_prog(pscop, pctx, options);
    t_d = rtclock() - t_start;

<<<<<<< HEAD
    if (options->hybridcut && !(options->fuse == TYPED_FUSE)) {
        options->fuse = TYPED_FUSE;
    }

    if (options->fuse == TYPED_FUSE && !options->dfp) {
        printf("[Pluto] WARNING: Hybrid and Typed fusion available with dfp framework only.");
        printf(" Turning off Typed / Hybrid fuse\n");
        options->fuse = SMART_FUSE;
        options->hybridcut = 0;
    }

    /* Make lastwriter default with dfp. This removes transitive dependences and hence reduces FCG construction time */
    if (options->dfp && !options->lastwriter) {
        if (!options->silent) {
            printf("[pluto] Enabling lastwriter dependence analysis with DFP\n");
        }
        options->lastwriter = 1;
    }

    /* Typed fuse is available with clustered FCG approach only */
    if (options->fuse ==TYPED_FUSE && options->dfp && !options->scc_cluster) {
        if (!options->silent) {
            printf("[pluto] Typed fuse supported only with clustered FCG approach. Turning on SCC clustering\n");
        }
        options->scc_cluster = 1;
=======
    pet_scop_free(pscop);
    isl_ctx_free(pctx);

    FILE *srcfp = fopen(".srcfilename", "w");
    if (srcfp) {
      fprintf(srcfp, "%s\n", srcFileName);
      fclose(srcfp);
>>>>>>> 27799b84
    }
  } else {
    FILE *src_fp;
    /* Extract polyhedral representation from clan scop */
    if (!strcmp(srcFileName, "stdin")) { // read from stdin
      src_fp = stdin;
      osl_interface_p registry = osl_interface_get_default_registry();
      t_start = rtclock();
      scop = osl_scop_pread(src_fp, registry, PLUTO_OSL_PRECISION);
      t_d = rtclock() - t_start;
    } else { // read from regular file

      src_fp = fopen(srcFileName, "r");

      if (!src_fp) {
        fprintf(stderr, "pluto: error opening source file: '%s'\n",
                srcFileName);
        pluto_options_free(options);
        return 6;
      }

      /* Extract polyhedral representation from input program */
      clan_options_p clanOptions = clan_options_malloc();

      if (options->readscop) {
        osl_interface_p registry = osl_interface_get_default_registry();
        t_start = rtclock();
        scop = osl_scop_pread(src_fp, registry, PLUTO_OSL_PRECISION);
        t_d = rtclock() - t_start;
      } else {
        t_start = rtclock();
        scop = clan_scop_extract(src_fp, clanOptions);
        t_d = rtclock() - t_start;
      }
      fclose(src_fp);

      if (!scop || !scop->statement) {
        fprintf(stderr, "Error extracting polyhedra from source file: \'%s'\n",
                srcFileName);
        pluto_options_free(options);
        return 8;
      }
      FILE *srcfp = fopen(".srcfilename", "w");
      if (srcfp) {
        fprintf(srcfp, "%s\n", srcFileName);
        fclose(srcfp);
      }

      clan_options_free(clanOptions);
    }

    /* Convert clan scop to Pluto program */
    prog = scop_to_pluto_prog(scop, options);

    /* Backup irregular program portion in .scop. */
    osl_irregular_p irreg_ext = NULL;
    irreg_ext = osl_generic_lookup(scop->extension, OSL_URI_IRREGULAR);
    if (irreg_ext != NULL)
      irroption = osl_irregular_sprint(irreg_ext); // TODO: test it
    osl_irregular_free(irreg_ext);
  }
  IF_MORE_DEBUG(pluto_prog_print(stdout, prog));

  int dim_sum = 0;
  for (i = 0; i < prog->nstmts; i++) {
    dim_sum += prog->stmts[i]->dim;
  }

  if (!options->silent) {
    fprintf(stdout, "[pluto] Number of statements: %d\n", prog->nstmts);
    fprintf(stdout, "[pluto] Total number of loops: %d\n", dim_sum);
    fprintf(stdout, "[pluto] Number of deps: %d\n", prog->ndeps);
    fprintf(stdout, "[pluto] Maximum domain dimensionality: %d\n", prog->nvar);
    fprintf(stdout, "[pluto] Number of parameters: %d\n", prog->npar);
  }

  if (options->iss) {
    pluto_iss_dep(prog);
  }

  t_start = rtclock();
  /* Auto transformation */
  if (!options->identity) {
    pluto_auto_transform(prog);
  }
  t_t = rtclock() - t_start;

  pluto_compute_dep_directions(prog);
  pluto_compute_dep_satisfaction(prog);

  if (!options->silent) {
    fprintf(
        stdout,
        "[pluto] Affine transformations [<iter coeff's> <param> <const>]\n\n");
    /* Print out transformations */
    pluto_transformations_pretty_print(prog);
  }

  if (options->tile) {
    pluto_tile(prog);
  } else {
    if (options->intratileopt) {
      pluto_intra_tile_optimize(prog, 0);
    }
  }

  if (options->parallel && !options->tile && !options->identity) {
    /* Obtain wavefront/pipelined parallelization by skewing if
     * necessary */
    unsigned nbands;
    Band **bands;
    pluto_compute_dep_satisfaction(prog);
    bands = pluto_get_outermost_permutable_bands(prog, &nbands);
    bool retval = pluto_create_tile_schedule(prog, bands, nbands);
    pluto_bands_free(bands, nbands);

    /* If the user hasn't supplied --tile and there is only pipelined
     * parallelism, we will warn the user */
    if (retval) {
      printf("[pluto] WARNING: pipelined parallelism exists and --tile is not "
             "used.\n");
      printf("\tUse --tile for better parallelization \n");
      fprintf(stdout, "[pluto] After skewing:\n");
      pluto_transformations_pretty_print(prog);
    }
  }

  if (options->unroll || options->polyunroll) {
    /* Will generate a .unroll file */
    /* plann/plorc needs a .params */
    FILE *paramsFP = fopen(".params", "w");
    if (paramsFP) {
      int i;
      for (i = 0; i < prog->npar; i++) {
        fprintf(paramsFP, "%s\n", prog->params[i]);
      }
      fclose(paramsFP);
    }
    pluto_detect_mark_unrollable_loops(prog);
  }

  if (options->polyunroll) {
    /* Experimental */
    for (i = 0; i < prog->num_hyperplanes; i++) {
      if (prog->hProps[i].unroll) {
        unroll_phis(prog, i, options->ufactor);
      }
    }
  }

  if (!options->pet && !strcmp(srcFileName, "stdin")) {
    // input stdin == output stdout
    pluto_populate_scop(scop, prog, options);
    osl_scop_print(stdout, scop);
  } else { // do the usual Pluto stuff

    /* NO MORE TRANSFORMATIONS BEYOND THIS POINT */
    /* Since meta info about loops is printed to be processed by scripts - if
     * transformations are performed, changed loop order/iterator names will
     * be missed. */
    gen_unroll_file(prog);

    char *basec, *bname;
    char *outFileName;
    if (options->out_file == NULL) {
      /* Get basename, remove .c extension and append a new one */
      basec = strdup(srcFileName);
      bname = basename(basec);

      /* max size when tiled.* */
      outFileName = malloc(strlen(bname) + strlen(".pluto.c") + 1);

      if (strlen(bname) >= 2 && !strcmp(bname + strlen(bname) - 2, ".c")) {
        memcpy(outFileName, bname, strlen(bname) - 2);
        outFileName[strlen(bname) - 2] = '\0';
      } else {
        outFileName = malloc(strlen(bname) + strlen(".pluto.c") + 1);
        strcpy(outFileName, bname);
      }
      strcat(outFileName, ".pluto.c");
    } else {
      basec = strdup(options->out_file);
      bname = basename(basec);

      outFileName = malloc(strlen(options->out_file) + 1);
      strcpy(outFileName, options->out_file);
    }

    char *cloogFileName;
    if (strlen(bname) >= 2 && !strcmp(bname + strlen(bname) - 2, ".c")) {
      cloogFileName = malloc(strlen(bname) - 2 + strlen(".pluto.cloog") + 1);
      strncpy(cloogFileName, bname, strlen(bname) - 2);
      cloogFileName[strlen(bname) - 2] = '\0';
    } else {
      cloogFileName = malloc(strlen(bname) + strlen(".pluto.cloog") + 1);
      strcpy(cloogFileName, bname);
    }
    strcat(cloogFileName, ".pluto.cloog");
    free(basec);

    cloogfp = fopen(cloogFileName, "w+");
    if (!cloogfp) {
      fprintf(stderr, "[Pluto] Can't open .cloog file: '%s'\n", cloogFileName);
      free(cloogFileName);
      pluto_options_free(options);
      pluto_prog_free(prog);
      return 9;
    }
    free(cloogFileName);

    outfp = fopen(outFileName, "w");
    if (!outfp) {
      fprintf(stderr, "[Pluto] Can't open file '%s' for writing\n",
              outFileName);
      free(outFileName);
      pluto_options_free(options);
      pluto_prog_free(prog);
      fclose(cloogfp);
      return 10;
    }

    if (options->moredebug) {
      printf("After scalar dimension detection (final transformations)\n");
      pluto_transformations_pretty_print(prog);
    }

    /* Generate .cloog file */
    pluto_gen_cloog_file(cloogfp, prog);
    /* Add the <irregular> tag from clan, if any */
    if (!options->pet) {
      if (irroption) {
        fprintf(cloogfp, "<irregular>\n%s\n</irregular>\n\n", irroption);
        free(irroption);
      }
    }
    rewind(cloogfp);

    /* Very important: Dont change the order of calls to print_dynsched_file
     * between pluto_gen_cloog_file() and pluto_*_codegen()
     */

    /* Generate code using Cloog and add necessary stuff before/after code */
    t_start = rtclock();
    pluto_multicore_codegen(cloogfp, outfp, prog);
    t_c = rtclock() - t_start;

    FILE *tmpfp = fopen(".outfilename", "w");
    if (tmpfp) {
      fprintf(tmpfp, "%s\n", outFileName);
      fclose(tmpfp);
      PLUTO_MESSAGE(printf("[Pluto] Output written to %s\n", outFileName););
    }
    free(outFileName);

    fclose(cloogfp);
    fclose(outfp);
  }

  t_all = rtclock() - t_start_all;

  if (options->time && !options->silent) {
    printf("\n[pluto] Timing statistics\n[pluto] SCoP extraction + dependence "
           "analysis time: %0.6lfs\n",
           t_d);
    printf("[pluto] Auto-transformation time: %0.6lfs\n", t_t);
    if (options->dfp) {
      printf("[pluto] \t\tTotal FCG Construction Time: %0.6lfs\n",
             prog->fcg_const_time);
      printf("[pluto] \t\tTotal FCG Colouring Time: %0.6lfs\n",
             prog->fcg_colour_time);
      printf("[pluto] \t\tTotal Scaling + Shifting time: %0.6lfs\n",
             prog->fcg_dims_scale_time);
      printf("[pluto] \t\tTotal Skewing time: %0.6lfs\n", prog->skew_time);
    }
    printf("[pluto] \t\tTotal constraint solving time (LP/MIP/ILP) time: "
           "%0.6lfs\n",
           prog->mipTime);
    printf("[pluto] Code generation time: %0.6lfs\n", t_c);
    printf("[pluto] Other/Misc time: %0.6lfs\n", t_all - t_c - t_t - t_d);
    printf("[pluto] Total time: %0.6lfs\n", t_all);
    printf("[pluto] All times: %0.6lf %0.6lf %.6lf %.6lf\n", t_d, t_t, t_c,
           t_all - t_c - t_t - t_d);
  }

  pluto_prog_free(prog);
  pluto_options_free(options);

  osl_scop_free(scop);

  return 0;
}<|MERGE_RESOLUTION|>--- conflicted
+++ resolved
@@ -19,34 +19,34 @@
  * `LICENSE' in the top-level directory of this distribution.
  *
  */
+#include <assert.h>
+#include <getopt.h>
+#include <libgen.h>
 #include <stdio.h>
 #include <stdlib.h>
-#include <assert.h>
 #include <string.h>
-#include <getopt.h>
-#include <libgen.h>
-
+
+#include <sys/time.h>
 #include <unistd.h>
-#include <sys/time.h>
 
 #ifdef HAVE_CONFIG_H
 #include "config.h"
 #endif
 
+#include "osl/extensions/irregular.h"
+#include "osl/generic.h"
 #include "osl/scop.h"
-#include "osl/generic.h"
-#include "osl/extensions/irregular.h"
-
+
+#include "math_support.h"
 #include "pluto.h"
-#include "transforms.h"
-#include "math_support.h"
 #include "post_transform.h"
 #include "program.h"
+#include "transforms.h"
 #include "version.h"
 
-#include "clan/clan.h"
 #include "candl/candl.h"
 #include "candl/scop.h"
+#include "clan/clan.h"
 
 #include "pet.h"
 
@@ -469,10 +469,15 @@
            "option (FCG based approach) only. Disabling clustering \n");
   }
 
+  if (options->hybridcut && !(options->fuse == TYPED_FUSE)) {
+    options->fuse = TYPED_FUSE;
+  }
+
   if (options->fuse == TYPED_FUSE && !options->dfp) {
     printf("[Pluto] WARNING: Typed Fuse Available with dfp framework only. "
            "Turning off Typed fuse\n");
     options->fuse = SMART_FUSE;
+    options->hybridcut = 0;
   }
 
   /* Make lastwriter default with dfp. This removes transitive dependences and
@@ -515,33 +520,6 @@
     prog = pet_to_pluto_prog(pscop, pctx, options);
     t_d = rtclock() - t_start;
 
-<<<<<<< HEAD
-    if (options->hybridcut && !(options->fuse == TYPED_FUSE)) {
-        options->fuse = TYPED_FUSE;
-    }
-
-    if (options->fuse == TYPED_FUSE && !options->dfp) {
-        printf("[Pluto] WARNING: Hybrid and Typed fusion available with dfp framework only.");
-        printf(" Turning off Typed / Hybrid fuse\n");
-        options->fuse = SMART_FUSE;
-        options->hybridcut = 0;
-    }
-
-    /* Make lastwriter default with dfp. This removes transitive dependences and hence reduces FCG construction time */
-    if (options->dfp && !options->lastwriter) {
-        if (!options->silent) {
-            printf("[pluto] Enabling lastwriter dependence analysis with DFP\n");
-        }
-        options->lastwriter = 1;
-    }
-
-    /* Typed fuse is available with clustered FCG approach only */
-    if (options->fuse ==TYPED_FUSE && options->dfp && !options->scc_cluster) {
-        if (!options->silent) {
-            printf("[pluto] Typed fuse supported only with clustered FCG approach. Turning on SCC clustering\n");
-        }
-        options->scc_cluster = 1;
-=======
     pet_scop_free(pscop);
     isl_ctx_free(pctx);
 
@@ -549,7 +527,6 @@
     if (srcfp) {
       fprintf(srcfp, "%s\n", srcFileName);
       fclose(srcfp);
->>>>>>> 27799b84
     }
   } else {
     FILE *src_fp;
