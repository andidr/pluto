--- conflicted
+++ resolved
@@ -143,16 +143,9 @@
     {
         {"tile", no_argument, &options->tile, 1},
         {"notile", no_argument, &options->tile, 0},
-        {"intratileopt", no_argument, &options->intratileopt, 1},
-<<<<<<< HEAD
+        {"nointratileopt", no_argument, &options->intratileopt, 0},
+        {"pet", no_argument, &options->pet, 1},
         {"lbtile", no_argument, &options->lbtile, 1},
-        {"partlbtile", no_argument, &options->partlbtile, 1},
-        {"debug", no_argument, &options->debug, true},
-        {"moredebug", no_argument, &options->moredebug, true},
-=======
-        {"nointratileopt", no_argument, &options->intratileopt, 0},
-        {"lbtile", no_argument, &options->lbtile, 1},
-        {"pet", no_argument, &options->pet, 1},
         {"partlbtile", no_argument, &options->partlbtile, 1},
         {"dynschedule", no_argument, &options->dynschedule, 1},
         {"dataflow", no_argument, &options->dynschedule, 1},
@@ -161,7 +154,6 @@
         {"dyn_trans_deps_tasks", no_argument, &options->dyn_trans_deps_tasks, 1},
         {"debug", no_argument, &options->debug, 1},
         {"moredebug", no_argument, &options->moredebug, 1},
->>>>>>> 6f3044fa
         {"rar", no_argument, &options->rar, 1},
         {"identity", no_argument, &options->identity, 1},
         {"nofuse", no_argument, &options->fuse, NO_FUSE},
@@ -362,8 +354,6 @@
     }
 
     /* Make options consistent */
-<<<<<<< HEAD
-=======
     if (options->noisldep == 1) {
         options->isldep = 0;
     }
@@ -389,7 +379,6 @@
         options->dynschedule_graph_old = 0;
     }
 
->>>>>>> 6f3044fa
     if (options->partlbtile == 1 && options->lbtile == 0)    {
         options->lbtile = 1;
     }
@@ -398,14 +387,6 @@
         options->tile = 1;
     }
 
-<<<<<<< HEAD
-=======
-    if (options->multipipe == 1 && options->parallel == 0)    {
-        fprintf(stdout, "Warning: multipipe needs parallel to be on; turning on parallel\n");
-        options->parallel = 1;
-    }
-
->>>>>>> 6f3044fa
     if (options->multipipe == 1 && options->parallel == 0)    {
         fprintf(stdout, "Warning: multipipe needs parallel to be on; turning on parallel\n");
         options->parallel = 1;
