--- conflicted
+++ resolved
@@ -741,8 +741,8 @@
     return indcst;
 }
 
-/*
- * Determine constraints to ensure linear independence of hyperplanes
+/* 
+ * Determine constraints to ensure linear independence of hyperplanes 
  *
  * lin_ind_mode = EAGER: all statement hyperplanes have to be linearly independent
  * w.r.t existing ones (ignoring stmts that already have enough lin ind solns)
@@ -2419,15 +2419,12 @@
     /* Pluto algo mode -- LAZY or EAGER */
     bool hyp_search_mode;
 
-<<<<<<< HEAD
     int first_loop_hyp;
-=======
 #if defined GLPK || defined GUROBI
     Graph* fcg;
     int *colour, nVertices;
 #endif
 
->>>>>>> a266c3e1
     Stmt **stmts = prog->stmts;
     int nstmts = prog->nstmts;
 
@@ -2519,7 +2516,6 @@
         }
     }
     
-
     if (options->data_dist){
         for (i=0; i<prog->narrays; i++) {
             Array *arr = prog->arrays[i];
@@ -2562,7 +2558,11 @@
                 nVertices += stmts[i]->dim_orig;
             }
         }
-<<<<<<< HEAD
+
+        colour = (int*) malloc(nVertices*sizeof(int));
+        for (i=0; i<nVertices;i++){
+            colour[i] = 0;
+        }
 
         /* Progress in the EAGER mode is made every time a solution is found;
          * thus, the maximum number of linearly independent solutions
@@ -2580,18 +2580,14 @@
         }else{
             nsols = find_permutable_hyperplanes(prog, hyp_search_mode,
                     num_sols_left, depth);
-=======
-
-        colour = (int*) malloc(nVertices*sizeof(int));
-        for (i=0; i<nVertices;i++){
-            colour[i] = 0;
->>>>>>> a266c3e1
         }
 
         PlutoConstraints *permutecst = get_permutability_constraints(prog);
         IF_DEBUG(pluto_constraints_cplex_print(stdout,permutecst););
 
-<<<<<<< HEAD
+        /* Yet to start colouring hence the current_colour can be either 0 or 1 */
+        prog->fcg = build_fusion_conflict_graph(prog,colour, nVertices, 0);
+
         num_ind_sols_found = pluto_get_max_ind_hyps(prog);
 
         first_loop_hyp = 0;
@@ -2601,11 +2597,6 @@
             if (options->lbtile && nsols >= 2 && !conc_start_found) {
                 conc_start_found = pluto_diamond_tile(prog);
             }
-=======
-        /* Yet to start colouring hence the current_colour can be either 0 or 1 */
-        prog->fcg = build_fusion_conflict_graph(prog,colour, nVertices, 0);
->>>>>>> a266c3e1
-
 
         fcg = prog->fcg;
         fcg->num_coloured_vertices = 0;
