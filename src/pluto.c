--- conflicted
+++ resolved
@@ -1637,7 +1637,6 @@
   }
 }
 
-<<<<<<< HEAD
 /* TODO: Check if this fuction is necessary */
 int is_access_scalar(PlutoAccess *access) {
 
@@ -1651,12 +1650,8 @@
   return 1;
 }
 
-/*
- * Top-level automatic transformation algoritm.
-=======
 /**
  * Top-level automatic transformation algoritm. Returns 0 on success.
->>>>>>> 0e12f83d
  *
  * All dependences are reset to unsatisfied before starting.
  *
