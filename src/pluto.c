--- conflicted
+++ resolved
@@ -70,10 +70,7 @@
         if (!dep_is_satisfied(dep)) {
             dep->satisfied = dep_satisfaction_test(dep, prog, level);
             if (dep->satisfied) {
-<<<<<<< HEAD
-=======
                 IF_MORE_DEBUG(printf("[pluto] dep_satisfaction_update: dep %d satisfied\n", i+1););
->>>>>>> 159c0558
                 if (!IS_RAR(dep->type)) num_new_carried++;
                 dep->satisfaction_level = level;
             }
@@ -523,41 +520,6 @@
     return nzcst;
 }
 
-/**
- * Coefficient bounds when finding the cone complement; the cone complement
- * could have (and always has in the case of Pluto as opposed to Pluto+)
- * negative coefficients. So, we can't assume non-negative coefficients as in
- * the remaining Pluto hyperplanes
- */
-PlutoConstraints *pluto_get_bounding_constraints_for_cone_complement(PlutoProg *prog)
-{
-    int i, npar, nstmts, nvar, s;
-    PlutoConstraints *cst;
-
-    npar = prog->npar;
-    nstmts = prog->nstmts;
-    nvar = prog->nvar;
-
-    cst = pluto_constraints_alloc(1, CST_WIDTH);
-
-    /* Lower bound for bounding coefficients */
-    for (i=0; i<npar+1; i++)  {
-        pluto_constraints_add_lb(cst, i, 0);
-    }
-    /* Lower bound for transformation coefficients */
-    for (s=0; s<nstmts; s++)  {
-        for (i=0; i<nvar; i++)  {
-            /* Set this to -4 (is enough) */
-            IF_DEBUG2(printf("Adding lower bound %d for stmt dim coefficients\n", -4););
-            pluto_constraints_add_lb(cst, npar+1+s*(nvar+1)+i, -4);
-        }
-        IF_DEBUG2(printf("Adding lower bound %d for stmt translation coefficient\n", 0););
-        pluto_constraints_add_lb(cst, npar+1+s*(nvar+1)+nvar, 0);
-    }
-    return cst;
-}
-
-
 /*
  * This calls pluto_constraints_lexmin, but before doing that does some preprocessing:
  * removes variables that we know will be assigned 0 - also do some
@@ -615,15 +577,13 @@
         }
     }
     IF_DEBUG2(printf("Constraints after reductions\n"));
-    IF_DEBUG2(pluto_constraints_compact_print(stdout,newcst));
-
-<<<<<<< HEAD
+    IF_DEBUG2(pluto_constraints_pretty_print(stdout,newcst));
+
     /* Negate coefficients so that positive solutions 
      * are preferred if all else is the same */
     PlutoMatrix *coeff_trans_mat = pluto_matrix_alloc(newcst->ncols, newcst->ncols);
-    for (i = 0; i < newcst->ncols; i++) {
-        bzero(coeff_trans_mat->val[i], sizeof(int64) * newcst->ncols);
-    }
+    pluto_matrix_set(coeff_trans_mat, 0);
+
     for (i = 0; i < npar + 1; i++) {
         coeff_trans_mat->val[i][i] = 1;
     }
@@ -649,8 +609,6 @@
     /* Constant part */
     coeff_trans_mat->val[j][j] = 1;
 
-    /* FIXME: what if newcst had equalities (does not happen currently
-     * since by this time everything would be an inequality) */
     PlutoConstraints *newcst_sel_negated = pluto_constraints_dup(newcst);
     int64 **nsn_mat = newcst_sel_negated->val;
     for (i = 0; i < newcst->nrows; i++) {
@@ -658,99 +616,27 @@
             nsn_mat[i][j] = 0;
             for (k = 0; k < newcst->ncols; k++) {
                 nsn_mat[i][j] += newcst->val[i][k] * coeff_trans_mat->val[k][j];
-=======
-
-    if (options->coeff_bound != -1) {
-        for (i=0; i<newcst->ncols-npar-1-1; i++)  {
-            IF_DEBUG2(printf("Adding upper bound %d for transformation coefficients\n", options->coeff_bound););
-            pluto_constraints_add_ub(newcst, npar+1+i, options->coeff_bound);
-        }
-    }else{
-        /* Add upper bounds for transformation coefficients */
-        int ub = pluto_prog_get_largest_const_in_domains(prog);
-
-        /* Putting too small an upper bound can prevent useful transformations;
-         * also, note that an upper bound is added for all statements globally due
-         * to the lack of an easy way to determine bounds for each coefficient to
-         * prevent spurious transformations that involve shifts proportional to
-         * loop bounds
-         */
-        if (ub >= 10)   {
-            for (i=0; i<newcst->ncols-npar-1-1; i++)  {
-                IF_DEBUG2(printf("Adding upper bound %d for transformation coefficients\n", ub););
-                pluto_constraints_add_ub(newcst, npar+1+i, ub);
-            }
-        }
-    }
-    /* Lower bound for bounding coefficients */
-    for (i=0; i<npar+1; i++)  {
-        pluto_constraints_add_lb(newcst, i, 0);
-    }
-    /* Lower bound for transformation coefficients */
-    for (i=0; i<newcst->ncols-npar-1-1; i++)  {
-        IF_DEBUG2(printf("Adding lower bound %d for transformation coefficients\n", 0););
-        pluto_constraints_add_lb(newcst, npar+1+i, 0);
-    }
-
-
-        
-    /* Reverse the variable order for stmts */
-    PlutoMatrix *perm_mat = pluto_matrix_alloc(newcst->ncols, newcst->ncols);
-    PlutoMatrix *newcstmat = pluto_matrix_alloc(newcst->nrows, newcst->ncols);
-
-    pluto_matrix_set(perm_mat, 0);
-
-    for (i=0; i<npar+1; i++) {
-        perm_mat->val[i][i] = 1;
-    }
-
-    j=npar+1;
-    for (i=0; i<nstmts; i++)    {
-        for (k=j; k<j+stmts[i]->dim_orig; k++) {
-            perm_mat->val[k][2*j+stmts[i]->dim_orig-k-1] = 1;
-        }
-        perm_mat->val[k][k] = 1;
-        j += stmts[i]->dim_orig+1;
-    }
-    perm_mat->val[j][j] = 1;
-
-    for (i=0; i<newcst->nrows; i++) {
-        for (j=0; j<newcst->ncols; j++) {
-            newcstmat->val[i][j] = 0;
-            for (k=0; k<newcst->ncols; k++) {
-                newcstmat->val[i][j] += newcst->val[i][k]*perm_mat->val[k][j];
->>>>>>> 159c0558
             }
         }
     }
     /* pluto_matrix_print(stdout, newcst->val, newcst->nrows, newcst->ncols); */
     /* pluto_matrix_print(stdout, newcstmat, newcst->nrows, newcst->ncols); */
 
-<<<<<<< HEAD
     /* Constraints obtained from selectively negating coefficients 
      * corresponding to stmt dimensions */
     IF_DEBUG2(printf("Transformed constraints\n"));
     IF_DEBUG2(pluto_constraints_compact_print(stdout,newcst_sel_negated));
-=======
-    PlutoConstraints *newcst_permuted;
-    newcst_permuted = pluto_constraints_from_mixed_matrix(newcstmat, newcst->is_eq);
-    pluto_matrix_free(newcstmat);
->>>>>>> 159c0558
 
     IF_DEBUG(printf("[pluto] pluto_prog_constraints_lexmin (%d variables, %d constraints)\n",
                 cst->ncols-1, cst->nrows););
-<<<<<<< HEAD
-=======
-    /* Solve the constraints */
-    sol = pluto_constraints_lexmin(newcst_permuted, DO_NOT_ALLOW_NEGATIVE_COEFF);
-    /* print_polylib_visual_sets("csts", newcst); */
->>>>>>> 159c0558
 
     /* Solve the constraints */
     if (options->glpksolve) {
         sol = pluto_prog_constraints_lexmin_glpk(newcst_sel_negated, prog);
+    }else if (options->islsolve) {
+        sol = pluto_constraints_lexmin_isl(newcst_sel_negated, ALLOW_NEGATIVE_COEFF);
     }else{
-        sol = pluto_constraints_lexmin(newcst_sel_negated, ALLOW_NEGATIVE_COEFF);
+        sol = pluto_constraints_lexmin_pip(newcst_sel_negated, ALLOW_NEGATIVE_COEFF);
         /* print_polylib_visual_sets("csts", newcst); */
     }
 
@@ -798,8 +684,8 @@
     int nvar = prog->nvar;
     int i, j, k, b;
 
-    IF_DEBUG(printf("[Pluto] pluto_prog_constraints_lexmin_glpk (%d variables)\n",
-                cst->ncols-1););
+    IF_DEBUG(printf("[pluto] pluto_prog_constraints_lexmin_glpk (%d variables, %d constraints)\n",
+                cst->ncols-1, cst->nrows););
 
     /* The bound for Pluto+'s c_i's */
     b = prog->options->coeff_bound;
@@ -1280,9 +1166,13 @@
     return modsumCst;
 }
 
-/* Sets the upper and lower bounds for all the coefficients. The decision variables are set a lower bound of zero.  c_sum which contains the sum of coeffs is set a lower bound of zero. This is needed for in case of improperly nested loops. The parameters which represent the dependnce distances are also lower bounded by zero. This aviods unbounded optimums.*/
-/* lb_param_coeffs: lower bound for parameter coefficients */
-PlutoConstraints* get_coeff_bounding_constraints(PlutoProg *prog, int64 lb_param_coeffs)
+/* 
+ * Sets the upper and lower bounds for all Pluto+ ILP variables
+ * lb_param_coeffs: lower bound for parametric shift coeffs (need a negative
+ * value when looking for diamond tiling cone complement)
+ */
+PlutoConstraints* get_coeff_bounding_constraints(PlutoProg *prog, 
+        int64 lb_param_coeffs)
 {
     int j,i;
 
@@ -1367,7 +1257,7 @@
 {
     int num_sols_found, j, k;
     int64 *bestsol;
-    PlutoConstraints *basecst, *nzcst;
+    PlutoConstraints *basecst, *nzcst, *boundcst, *modsumCst;
     PlutoConstraints *currcst;
 
     int nstmts = prog->nstmts;
@@ -1375,12 +1265,7 @@
     int nvar = prog->nvar;
     int npar = prog->npar;
 
-<<<<<<< HEAD
-    PlutoConstraints* boundcst, *modsumCst;
-    IF_DEBUG(fprintf(stdout, "Finding hyperplanes: max %d\n", max_sols));
-=======
     IF_DEBUG(fprintf(stdout, "[pluto] find_permutable_hyperplanes: max solution(s): %d\n", max_sols));
->>>>>>> 159c0558
 
     assert(max_sols >= 0);
 
@@ -1390,40 +1275,36 @@
     basecst = get_permutability_constraints(prog);
     // print_polylib_visual_sets("pluto", basecst);
 
-    num_sols_found = 0;
     /* We don't expect to add a lot to basecst - just ortho constraints
      * and trivial soln avoidance constraints; instead of duplicating basecst,
      * we will just allocate once and copy each time */
     currcst = pluto_constraints_alloc(basecst->nrows + nstmts + nvar*nstmts, 
             CST_WIDTH);
     boundcst = get_coeff_bounding_constraints(prog, 0);
-
     modsumCst = get_prog_mod_sum_constraints(prog);
+    pluto_constraints_add(basecst, boundcst);
     pluto_constraints_add(basecst, modsumCst);
+    pluto_constraints_free(boundcst);
     pluto_constraints_free(modsumCst);
+
+    num_sols_found = 0;
 
     do{
         IF_DEBUG2(printf("Base Constraints\n"));
         IF_DEBUG2(pluto_constraints_compact_print(stdout,basecst));
         pluto_constraints_copy(currcst, basecst);
-        pluto_constraints_add(currcst, boundcst);
         nzcst = get_non_trivial_sol_constraints(prog, loop_search_mode);
         pluto_constraints_add(currcst, nzcst);
         pluto_constraints_free(nzcst);
         // print_polylib_visual_sets("curr", currcst);
 
-<<<<<<< HEAD
         PlutoConstraints *indcst =
             get_linear_ind_constraints(prog, currcst, lin_ind_mode);
         // printf("linear ind Constraints\n");
         // pluto_constraints_compact_print(stdout,indcst);
         // print_polylib_visual_sets("ind", indcst);
-=======
-        PlutoConstraints *indcst = get_linear_ind_constraints(prog, currcst, lin_ind_mode);
-        // print_polylib_visual_sets("ind", indcst);
         IF_DEBUG2(printf("linear independence constraints\n"));
         IF_DEBUG2(pluto_constraints_pretty_print(stdout, indcst););
->>>>>>> 159c0558
 
         if (indcst->nrows == 0) {
             /* If you don't have any independence constraints, we would end 
@@ -1433,30 +1314,16 @@
             bestsol = NULL;
         }else{
             pluto_constraints_add(currcst, indcst);
-<<<<<<< HEAD
-            IF_DEBUG2(printf("Constraints after addition of non zero constraints and linear ind Constraints\n"));
+            IF_DEBUG2(printf("Constraints after addition of non zero constraints and linear ind constraints\n"));
             IF_DEBUG2(pluto_constraints_compact_print(stdout,currcst));
-            IF_DEBUG2(printf("Solving for %d solution\n", num_sols_found + 1));
-            IF_DEBUG2(pluto_constraints_compact_print(stdout, currcst));
-=======
             IF_DEBUG(printf("[pluto] Solving for hyperplane #%d\n", num_sols_found+1));
             IF_DEBUG2(pluto_constraints_pretty_print(stdout, currcst));
->>>>>>> 159c0558
             bestsol = pluto_prog_constraints_lexmin(currcst, prog);
         }
         pluto_constraints_free(indcst);
 
-<<<<<<< HEAD
-        if (bestsol==NULL){
-            IF_DEBUG2(printf("No solutions found\n"););
-        } 
-
-        if (bestsol != NULL) {
-            IF_DEBUG(fprintf(stdout, "Found a hyperplane\n"));
-=======
         if (bestsol != NULL)    {
             IF_DEBUG(fprintf(stdout, "[pluto] find_permutable_hyperplanes: found a hyperplane\n"));
->>>>>>> 159c0558
             num_sols_found++;
 
             pluto_prog_add_hyperplane(prog, prog->num_hyperplanes, H_LOOP);
@@ -1479,7 +1346,6 @@
         }
     }while (num_sols_found < max_sols && bestsol != NULL);
 
-    pluto_constraints_free(boundcst);
     pluto_constraints_free(currcst);
 
     /* Same number of solutions are found for each stmt */
@@ -1776,9 +1642,7 @@
                     fprintf(stderr, "\tPlease make sure there is no inconsistent/illegal .fst file in your working directory.\n");
                     fprintf(stderr, "\tIf not, this usually is a result of a bug in the dependence tester,\n");
                     fprintf(stderr, "\tor a bug in Pluto's auto transformation.\n");
-                    fprintf(stderr,
-                            "\tPlease send this input file to the author if possible.\n");
-                    IF_DEBUG(pluto_stmts_print(stdout, prog->stmts, prog->nstmts););
+                    fprintf(stderr, "\tPlease send this input file to the author if possible.\n");
                     pluto_transformations_pretty_print(prog);
                     pluto_compute_dep_directions(prog);
                     pluto_print_dep_directions(prog);
@@ -1824,7 +1688,6 @@
     pluto_detect_hyperplane_types_stmtwise(prog);
 }
 
-
 void pluto_print_depsat_vectors(PlutoProg *prog, int levels)
 {
     int i, j;
@@ -1885,20 +1748,9 @@
             }
         }
 
-        printf("satvec: ");
-        for (j=0; j<nlevels; j++) {
-            printf("%d, ", deps[i]->satvec[j]);
-        }
         printf("\n");
     }
 }
-
-<<<<<<< HEAD
-/* Pad statement domains to maximum domain depth to make it easier to construct
- * scheduling constraints. These will be removed before autopoly returns.
- * Also, corresponding dimensions from ILP space will be removed before ILP
- * calls
-=======
 
 /* 
  * 1. Pad statement domains to maximum domain depth to make it easier to construct
@@ -1907,7 +1759,6 @@
  *
  * 2. Pre-process dependence domains to allow a single affine bounding
  * expression to be constructed. Fix this implementation (too brittle).
->>>>>>> 159c0558
  */
 void normalize_domains(PlutoProg *prog)
 {
@@ -1943,7 +1794,7 @@
             assert(copy->ncols == npar + 1);
             count += copy->nrows;
 
-            if (count <= prog->nstmts * npar) {
+            if (count <= prog->nstmts*npar) {
                 pluto_constraints_add(context, copy);
                 pluto_constraints_free(copy);
             }else{
@@ -1990,11 +1841,7 @@
         }
     }
 
-<<<<<<< HEAD
-    for (i = 0; i < prog->ndeps; i++) {
-=======
     for (i=0; i<prog->ndeps; i++)    {
->>>>>>> 159c0558
         Dep *dep = prog->deps[i];
         int src_dim = prog->stmts[dep->src]->dim;
         int target_dim = prog->stmts[dep->dest]->dim;
@@ -2145,15 +1992,6 @@
         }
     }
 
-    // constraints to put the last hyperplane inside the cone
-    // int dimOfConStart;
-    // if(!options->partlbtile   )  {
-    // dimOfConStart=nvar-1;
-    //}
-    // else{
-    // dimOfConStart=1;
-    // printf("\npartial\n");
-    //}
     /* Now, add the constraints for the new hyperplane to be in the cone
      * of the face and the negatives of the hyperplanes already found
      * (excluding the one being evicted: at `evict_pos') */
@@ -2302,7 +2140,6 @@
 }
 #endif
 
-<<<<<<< HEAD
 
 int is_access_scalar(PlutoAccess *access)
 {
@@ -2326,15 +2163,6 @@
  *
  */
 int pluto_auto_transform(PlutoProg *prog) 
-=======
-/* 
- * Top-level automatic transformation algoritm 
- *
- * All dependences are reset to unsatisfied before starting
- *
- */ 
-int pluto_auto_transform(PlutoProg *prog)
->>>>>>> 159c0558
 {
     int nsols, i, j, conc_start_found, depth;
     /* The maximum number of independent solutions needed across all stmts */
@@ -2360,14 +2188,8 @@
     if (nstmts == 0)
         return 0;
 
-<<<<<<< HEAD
-    normalize_domains(prog);
-
-    PlutoMatrix **orig_trans = malloc(nstmts * sizeof(PlutoMatrix *));
-=======
     PlutoMatrix **orig_trans = malloc(nstmts*sizeof(PlutoMatrix *));
     PlutoHypType **orig_hyp_types = malloc(nstmts*sizeof(PlutoHypType *));
->>>>>>> 159c0558
     int orig_num_hyperplanes = prog->num_hyperplanes;
     HyperplaneProperties *orig_hProps = prog->hProps;
 
@@ -2383,14 +2205,11 @@
         stmt->hyp_types = NULL;
     }
 
-<<<<<<< HEAD
-=======
     normalize_domains(prog);
 
     lin_ind_mode = EAGER;
     loop_search_mode = EAGER;
 
->>>>>>> 159c0558
     prog->num_hyperplanes = 0;
     prog->hProps = NULL;
 
@@ -2407,14 +2226,8 @@
         /* Distributed based on .fst or .precut file (customized user-supplied
          * fusion structure */
         num_ind_sols = pluto_get_max_ind_hyps(prog);
-<<<<<<< HEAD
         printf("[Pluto] Forced custom fusion structure from .fst/.precut\n");
         IF_DEBUG(fprintf(stdout, "%d ind solns in .precut file\n", num_ind_sols));
-=======
-        printf("[pluto] Forced custom fusion structure from .fst/.precut\n");
-        IF_DEBUG(fprintf(stdout, "%d ind solns in .precut file\n", 
-                    num_ind_sols));
->>>>>>> 159c0558
     }else{
         num_ind_sols = 0;
         if (options->fuse == SMART_FUSE)    {
@@ -2472,13 +2285,8 @@
 
             ddg_compute_scc(prog);
 
-<<<<<<< HEAD
-            if (ddg->num_sccs >= 2) {
-                if (options->fuse == NO_FUSE) {
-=======
             if (get_num_unsatisfied_inter_scc_deps(prog) >= 1) {
                 if (options->fuse == NO_FUSE)  {
->>>>>>> 159c0558
                     /* No fuse */
                     cut_all_sccs(prog, ddg);
                 }else if (options->fuse == SMART_FUSE) {
@@ -2492,40 +2300,16 @@
                         cut_conservative(prog, ddg);
                 }
             }else{
-<<<<<<< HEAD
-                /* Only one SCC */
-                if (lin_ind_mode == EAGER) {
-                    IF_DEBUG(printf("[pluto] Switching to LAZY mode\n"););
-=======
                 /* Only one SCC or multiple SCCs with no unsatisfied inter-SCC
                  * deps, and no solutions found  */
                 if (lin_ind_mode == EAGER)   {
                     IF_DEBUG(printf("Switching to LAZY mode\n"););
->>>>>>> 159c0558
                     lin_ind_mode = LAZY;
                     /* loop_search_mode = LAZY; */
                 }else{
                     /* LAZY mode */
                     assert(lin_ind_mode == LAZY);
                     /* There is a problem; solutions should have been found */
-<<<<<<< HEAD
-                    if (options->debug) {
-                        printf("Number of unsatisfied deps: %d\n",
-                                get_num_unsatisfied_deps(prog->deps, prog->ndeps));
-                        printf(
-                                "Number of unsatisfied inter-stmt deps: %d\n",
-                                get_num_unsatisfied_inter_stmt_deps(prog->deps, prog->ndeps));
-                        IF_DEBUG(pluto_stmts_print(stdout, prog->stmts, prog->nstmts););
-                        fprintf(stderr, "[Pluto] Unfortunately, pluto cannot find any more "
-                                "hyperplanes.\n");
-                        fprintf(stderr, "\tThis is usually a result of (1) a bug in the "
-                                "dependence tester,\n");
-                        fprintf(stderr, "\tor (2) a bug in Pluto's auto transformation,\n");
-                        fprintf(stderr, "\tor (3) an inconsistent .fst/.precut in your "
-                                "working directory.\n");
-                        fprintf(stderr, "\tor (4) or a case where the PLUTO algorithm "
-                                "doesn't succeed\n");
-=======
                     if (options->debug || options->moredebug) {
                         printf("Number of unsatisfied deps: %d\n", 
                                 get_num_unsatisfied_deps(prog->deps, prog->ndeps));
@@ -2536,7 +2320,6 @@
                         fprintf(stderr, "\tor (2) a bug in Pluto's auto transformation,\n");
                         fprintf(stderr, "\tor (3) an inconsistent .fst/.precut in your working directory.\n");
                         fprintf(stderr, "\tTransformation found so far:\n");
->>>>>>> 159c0558
                         pluto_transformations_pretty_print(prog);
                     }
                     denormalize_domains(prog);
@@ -2558,11 +2341,7 @@
 
 
     if (options->lbtile && !conc_start_found) {
-<<<<<<< HEAD
-        PLUTO_MESSAGE(printf("[Pluto] Diamond tiling not possible/useful\n"););
-=======
         PLUTO_MESSAGE(printf("[pluto] Diamond tiling not possible/useful\n"););
->>>>>>> 159c0558
     }
 
     denormalize_domains(prog);
@@ -2572,14 +2351,8 @@
         free(orig_hyp_types[i]);
     }
     free(orig_trans);
-<<<<<<< HEAD
-    if (orig_hProps) {
-        free(orig_hProps);
-    }
-=======
     free(orig_hyp_types);
     free(orig_hProps);
->>>>>>> 159c0558
 
     return 0;
 }
@@ -2620,11 +2393,6 @@
     return count;
 }
 
-<<<<<<< HEAD
-void ddg_print(Graph *g) 
-{ 
-    pluto_matrix_print(stdout, g->adj); 
-=======
 int get_num_unsatisfied_inter_scc_deps(PlutoProg *prog)
 {
     int i;
@@ -2647,7 +2415,6 @@
 void ddg_print(Graph *g)
 {
     pluto_matrix_print(stdout, g->adj);
->>>>>>> 159c0558
 }
 
 /* Update the DDG - should be called when some dependences
@@ -2657,15 +2424,10 @@
     int i, j;
     Dep *dep;
 
-<<<<<<< HEAD
-    for (i = 0; i < g->nVertices; i++)
-        for (j = 0; j < g->nVertices; j++)
-=======
     IF_DEBUG(printf("[pluto] updating DDG\n"););
 
     for (i=0; i<g->nVertices; i++) 
         for (j=0; j<g->nVertices; j++)
->>>>>>> 159c0558
             g->adj->val[i][j] = 0;
 
     for (i = 0; i < prog->ndeps; i++) {
@@ -3044,11 +2806,6 @@
     /* Don't free basecst */
     PlutoConstraints *basecst = get_permutability_constraints(prog);
 
-    PlutoConstraints *boundcst = pluto_get_bounding_constraints_for_cone_complement(prog);
-
-    pluto_constraints_add(basecst, boundcst);
-    pluto_constraints_free(boundcst);
-
     /* 
      * For partial concurrent, if we are trying to find a hyperplane c 
      * such that the face f is in the cone of c and a previously found 
