--- conflicted
+++ resolved
@@ -333,12 +333,8 @@
                   "constraints)\n",
                   cst->ncols - 1, cst->nrows););
 
-<<<<<<< HEAD
   int64_t *sol = NULL;
-  /* Solve the constraints using chosen solvers*/
-=======
   /* Solve the constraints using the chosen solver. */
->>>>>>> f4d80cdd
   if (options->islsolve) {
     double t_start = rtclock();
     sol = pluto_constraints_lexmin_isl(newcst, DO_NOT_ALLOW_NEGATIVE_COEFF);
