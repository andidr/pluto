--- conflicted
+++ resolved
@@ -236,9 +236,6 @@
     return cst;
 }
 
-<<<<<<< HEAD
-=======
-
 PlutoMatrix* construct_cplex_objective(const PlutoConstraints *cst, const PlutoProg *prog)
 {
     int npar = prog->npar;
@@ -270,8 +267,6 @@
     return obj;
 }
 
-
->>>>>>> b5eedac6
 /*
  * This calls pluto_constraints_lexmin, but before doing that does some preprocessing
  * - removes variables that we know will be assigned 0 - also do some
