/*
 * PLUTO: An automatic parallelizer and locality optimizer
 *
 * Copyright (C) 2007-2012 Uday Bondhugula
 *
 * This file is part of Pluto.
 *
 * Pluto is free software; you can redistribute it and/or modify
 * it under the terms of the GNU General Public License as published by
 * the Free Software Foundation; either version 3 of the License, or
 * (at your option) any later version.

 * This program is distributed in the hope that it will be useful,
 * but WITHOUT ANY WARRANTY; without even the implied warranty of
 * MERCHANTABILITY or FITNESS FOR A PARTICULAR PURPOSE.  See the
 * GNU General Public License for more details.
 *
 * A copy of the GNU General Public Licence can be found in the file
 * `LICENSE' in the top-level directory of this distribution.
 *
 */
#include <stdio.h>
#include <stdlib.h>
#include <assert.h>
#include <math.h>
#include <string.h>
#include <stdbool.h>

#include "pluto.h"
#include "math_support.h"
#include "constraints.h"
#include "post_transform.h"
#include "program.h"
#include "transforms.h"
#include "ddg.h"
#include "version.h"

/* Iterative search modes */
#define EAGER 0
#define LAZY 1

int dep_satisfaction_update(PlutoProg *prog, int level);
bool dep_satisfaction_test(Dep *dep, PlutoProg *prog, int level);

int get_num_unsatisfied_deps(Dep **deps, int ndeps);
int get_num_unsatisfied_inter_stmt_deps(Dep **deps, int ndeps);

/*
 * Returns the number of (new) satisfied dependences at this level
 */
int dep_satisfaction_update(PlutoProg *prog, int level)
{
    int i;
    int num_new_carried;

    int ndeps = prog->ndeps;
    Dep **deps = prog->deps;

    num_new_carried = 0;

    for (i=0; i<ndeps; i++) {
        Dep *dep = deps[i];
        if (!dep_is_satisfied(dep))   {
            dep->satisfied = dep_satisfaction_test(dep, prog, level);
            if (dep->satisfied)    { 
                if (!IS_RAR(dep->type)) num_new_carried++;
                dep->satisfaction_level = level;
            }
        }
    }

    return num_new_carried;
}


/* Check whether all deps are satisfied */
int deps_satisfaction_check(Dep **deps, int ndeps)
{
    int i;

    for (i=0; i<ndeps; i++) {
        if (IS_RAR(deps[i]->type)) continue;
        if (!dep_is_satisfied(deps[i]))    {
            return false;
        }
    }
    return true;
}


void pluto_compute_dep_satisfaction(PlutoProg *prog)
{
    int i;

    for (i=0; i<prog->ndeps; i++) {
        prog->deps[i]->satisfied =  false;
        prog->deps[i]->satisfaction_level =  prog->num_hyperplanes-1;
    }

    for (i=0; i<prog->num_hyperplanes; i++) {
        dep_satisfaction_update(prog, i);
    }

    /* Create and set satisfaction vectors */
    for (i=0; i<prog->ndeps; i++) {
        int level;
        Dep *dep = prog->deps[i];
        if (IS_RAR(dep->type)) continue;

        /* Dep satisfaction level should have been set */
        assert(dep->satisfaction_level >= 0);
        if (dep->satvec != NULL) free(dep->satvec);
        dep->satvec = (int *) malloc(prog->num_hyperplanes*sizeof(int));

        assert(dep->dirvec != NULL);

        for (level=0; level<prog->num_hyperplanes; level++) {
            if (dep->dirvec[level] != DEP_ZERO && dep->satisfaction_level >= level) {
                dep->satvec[level] = 1;
            }else{
                dep->satvec[level] = 0;
            }
        }

        dep->satvec[dep->satisfaction_level] = 1;
    }
}



bool dep_is_satisfied(Dep *dep)
{
    return dep->satisfied;
}


int num_satisfied_deps (Dep *deps, int ndeps)
{
    int i;

    int num_satisfied = 0;
    for (i=0; i<ndeps; i++) {
        if (IS_RAR(deps[i].type)) continue;
        if (dep_is_satisfied(&deps[i])) num_satisfied++;
    }

    return num_satisfied;
}


int num_inter_stmt_deps (Dep *deps, int ndeps)
{
    int i;
    int count;

    count=0;
    for (i=0; i<ndeps; i++) {
        if (IS_RAR(deps[i].type)) continue;
        if (deps[i].src != deps[i].dest)    {
            count++;
        }
    }
    return count;
}

int num_inter_scc_deps (Stmt *stmts, Dep *deps, int ndeps)
{
    int i, count;

    count=0;
    for (i=0; i<ndeps; i++) {
        if (IS_RAR(deps[i].type)) continue;
        if (dep_is_satisfied(&deps[i])) continue;
        if (stmts[deps[i].src].scc_id != stmts[deps[i].dest].scc_id)
            count++;
    }
    return count;
}


/* PlutoConstraints to avoid trivial solutions (all zeros)
 *
 * loop_search_mode = EAGER: If a statement's transformation is not full-ranked, 
 * a hyperplane, if found, will be a loop hyperplane.
 *                 = LAZY: at least one of the hyperplanes for non-full statements 
 *  should be a loop hyperplane as opposed to all 
 */
PlutoConstraints *get_non_trivial_sol_constraints(const PlutoProg *prog, 
        bool loop_search_mode)
{
    PlutoConstraints *nzcst;
    int i, j, stmt_offset, nvar, npar, nstmts;

    Stmt **stmts = prog->stmts;
    nstmts = prog->nstmts;
    nvar = prog->nvar;
    npar = prog->npar;

    nzcst = pluto_constraints_alloc(nstmts, CST_WIDTH);
    nzcst->ncols = CST_WIDTH;

    if (loop_search_mode == EAGER) {
        for (i=0; i<nstmts; i++) {
            /* Don't add the constraint if enough solutions have been found */
            if (pluto_stmt_get_num_ind_hyps(stmts[i]) >= stmts[i]->dim_orig)   {
                IF_DEBUG2(fprintf(stdout, "non-zero cst: skipping stmt %d\n", i));
                continue;
            }
            stmt_offset = npar+1+i*(nvar+1);
            for (j=0; j<nvar; j++)  {
                if (stmts[i]->is_orig_loop[j] == 1) {
                    nzcst->val[nzcst->nrows][stmt_offset+j] = 1;
                }
            }
            nzcst->val[nzcst->nrows][CST_WIDTH-1] = -1;
            nzcst->nrows++;
        }
    }else{
        assert(loop_search_mode == LAZY);
        for (i=0; i<nstmts; i++) {
            /* Don't add the constraint if enough solutions have been found */
            if (pluto_stmt_get_num_ind_hyps(stmts[i]) >= stmts[i]->dim_orig)   {
                IF_DEBUG2(fprintf(stdout, "non-zero cst: skipping stmt %d\n", i));
                continue;
            }
            stmt_offset = npar+1+i*(nvar+1);
            for (j=0; j<nvar; j++)  {
                if (stmts[i]->is_orig_loop[j] == 1) {
                    nzcst->val[0][stmt_offset+j] = 1;
                }
            }
            nzcst->val[0][CST_WIDTH-1] = -1;
        }
        nzcst->nrows = 1;
    }

    return nzcst;
}


/*
 * This calls pluto_constraints_solve, but before doing that does some preprocessing
 * - removes variables that we know will be assigned 0 - also do some
 *   permutation of variables
 */
int64 *pluto_prog_constraints_solve(PlutoConstraints *cst, PlutoProg *prog)
{
    Stmt **stmts;
    int nstmts, nvar, npar;

    IF_DEBUG(printf("[pluto] pluto_prog_constraints_lexmin\n"););

    stmts = prog->stmts;
    nstmts = prog->nstmts;
    nvar = prog->nvar;
    npar = prog->npar;

    /* Remove redundant variables - that don't appear in your outer loops */
    int redun[npar+1+nstmts*(nvar+1)+1];
    int i, j, k, q;
    int64 *sol, *fsol;
    PlutoConstraints *newcst;

    assert(cst->ncols - 1 == CST_WIDTH - 1);

    for (i=0; i<npar+1; i++)    {
        redun[i] = 0;
    }

    for (i=0; i<nstmts; i++)    {
        for (j=0; j<nvar; j++)    {
            redun[npar+1+i*(nvar+1)+j] = !stmts[i]->is_orig_loop[j];
        }
        redun[npar+1+i*(nvar+1)+nvar] = 0;
    }
    redun[npar+1+nstmts*(nvar+1)] = 0;

    int del_count = 0;
    newcst = pluto_constraints_dup(cst);
    for (j = 0; j < cst->ncols-1; j++) {
        if (redun[j]) {
            pluto_constraints_remove_dim(newcst, j-del_count);
            del_count++;
        }
    }
    IF_DEBUG2(printf("Constraints after reductions\n"));
    IF_DEBUG2(pluto_constraints_compact_print(stdout,newcst));

<<<<<<< HEAD
    /* Add upper bounds for transformation coefficients */
    int ub = pluto_prog_get_largest_const_in_domains(prog);
=======
>>>>>>> 0d76f264

    if (options->coeff_bound != -1) {
        for (i=0; i<newcst->ncols-npar-1-1; i++)  {
            IF_DEBUG2(printf("Adding upper bound %d for transformation coefficients\n", options->coeff_bound););
            pluto_constraints_add_ub(newcst, npar+1+i, options->coeff_bound);
        }
    }else{
        /* Add upper bounds for transformation coefficients */
        int ub = pluto_prog_get_largest_const_in_domains(prog);

        /* Putting too small an upper bound can prevent useful transformations;
         * also, note that an upper bound is added for all statements globally due
         * to the lack of an easy way to determine bounds for each coefficient to
         * prevent spurious transformations that involve shifts proportional to
         * loop bounds
         */
        if (ub >= 10)   {
            for (i=0; i<newcst->ncols-npar-1-1; i++)  {
                IF_DEBUG2(printf("Adding upper bound %d for transformation coefficients\n", ub););
                pluto_constraints_add_ub(newcst, npar+1+i, ub);
            }
        }
    }
    /* Lower bound for bounding coefficients */
    for (i=0; i<npar+1; i++)  {
        pluto_constraints_add_lb(newcst, i, 0);
    }
    /* Lower bound for transformation coefficients */
    for (i=0; i<newcst->ncols-npar-1-1; i++)  {
        IF_DEBUG2(printf("Adding lower bound %d for transformation coefficients\n", 0););
        pluto_constraints_add_lb(newcst, npar+1+i, 0);
    }


    /* Reverse the variable order for stmts */
    PlutoMatrix *perm_mat = pluto_matrix_alloc(newcst->ncols, newcst->ncols);
    PlutoMatrix *newcstmat = pluto_matrix_alloc(newcst->nrows, newcst->ncols);

    for (i=0; i<newcst->ncols; i++) {
        bzero(perm_mat->val[i], sizeof(int64)*newcst->ncols);
    }

    for (i=0; i<npar+1; i++) {
        perm_mat->val[i][i] = 1;
    }

    j=npar+1;
    for (i=0; i<nstmts; i++)    {
        for (k=j; k<j+stmts[i]->dim_orig; k++) {
            perm_mat->val[k][2*j+stmts[i]->dim_orig-k-1] = 1;
        }
        perm_mat->val[k][k] = 1;
        j += stmts[i]->dim_orig+1;
    }
    perm_mat->val[j][j] = 1;

    for (i=0; i<newcst->nrows; i++) {
        for (j=0; j<newcst->ncols; j++) {
            newcstmat->val[i][j] = 0;
            for (k=0; k<newcst->ncols; k++) {
                newcstmat->val[i][j] += newcst->val[i][k]*perm_mat->val[k][j];
            }
        }
    }
    /* pluto_matrix_print(stdout, newcst->val, newcst->nrows, newcst->ncols); */
    /* pluto_matrix_print(stdout, newcstmat, newcst->nrows, newcst->ncols); */

    PlutoConstraints *newcst_permuted;
    newcst_permuted = pluto_constraints_from_inequalities(newcstmat);
    pluto_matrix_free(newcstmat);

    sol = pluto_constraints_solve(newcst_permuted, DO_NOT_ALLOW_NEGATIVE_COEFF);
    /* print_polylib_visual_sets("csts", newcst); */

    pluto_constraints_free(newcst_permuted);

    fsol = NULL;
    if (sol != NULL)    {

        PlutoMatrix *actual_sol = pluto_matrix_alloc(1, newcst->ncols-1);
        for (j=0; j<newcst->ncols-1; j++) {
            actual_sol->val[0][j] = 0;
            for (k=0; k<newcst->ncols-1; k++) {
                actual_sol->val[0][j] += sol[k]*perm_mat->val[k][j];
            }
        }
        free(sol);

        fsol = (int64 *)malloc(cst->ncols*sizeof(int64));
        /* Fill the soln with zeros for the redundant variables */
        q = 0;
        for (j=0; j<cst->ncols-1; j++) {
            if (redun[j])  {
                fsol[j] = 0;
            }else{
                fsol[j] = actual_sol->val[0][q++];
            }
        }
        pluto_matrix_free(actual_sol);
    }

    pluto_matrix_free(perm_mat);
    pluto_constraints_free(newcst);

    return fsol;
}


/* Is there an edge between some vertex of SCC1 and some vertex of SCC2? */
int ddg_sccs_direct_connected(Graph *g, PlutoProg *prog, int scc1, int scc2)
{
    int i, j;

    for (i=0; i<prog->nstmts; i++)  {
        if (prog->stmts[i]->scc_id == scc1)  {
            for (j=0; j<prog->nstmts; j++)  {
                if (prog->stmts[j]->scc_id == scc2)  {
                    if (g->adj->val[i][j] > 0)  {
                        return 1;
                    }
                }
            }
        }
    }

    return 0;
}

/* Cut dependences between two SCCs 
 * Returns: number of dependences cut  */
int cut_between_sccs(PlutoProg *prog, Graph *ddg, int scc1, int scc2)
{
    Stmt **stmts = prog->stmts;
    int nstmts = prog->nstmts;

    int nvar = prog->nvar;
    int npar = prog->npar;

    int i, j, num_satisfied;

    if (!ddg_sccs_direct_connected(ddg, prog, scc1, scc2))    {
        return 0;
    }

    IF_DEBUG(printf("Cutting between SCC id %d and id %d\n", scc1, scc2));

    pluto_prog_add_hyperplane(prog, prog->num_hyperplanes, H_SCALAR);

    for (i=0; i<nstmts; i++) {
        pluto_stmt_add_hyperplane(stmts[i], H_SCALAR, stmts[i]->trans->nrows);
        for (j=0; j<nvar+npar; j++)  {
            stmts[i]->trans->val[stmts[i]->trans->nrows-1][j] = 0;
        }
        if (stmts[i]->scc_id < scc2)   {
            stmts[i]->trans->val[stmts[i]->trans->nrows-1][nvar+npar] = 0;
        }else{
            stmts[i]->trans->val[stmts[i]->trans->nrows-1][nvar+npar] = 1;
        }

    }
    num_satisfied =  dep_satisfaction_update(prog, stmts[0]->trans->nrows-1);
    if (num_satisfied >= 1) {
        ddg_update(ddg, prog);
    }else{
        for (i=0; i<nstmts; i++) {
            stmts[i]->trans->nrows--;
        }
        prog->num_hyperplanes--;
    }

    return num_satisfied;
}


/*
 * Cut dependences between all SCCs 
 */
int cut_all_sccs(PlutoProg *prog, Graph *ddg)
{
    int i, j, num_satisfied;
    Stmt **stmts = prog->stmts;
    int nstmts = prog->nstmts;
    int nvar = prog->nvar;
    int npar = prog->npar;

    IF_DEBUG(printf("Cutting between all SCCs\n"));

    if (ddg->num_sccs == 1) {
        IF_DEBUG(printf("\t only one SCC\n"));
        return 0;
    }

    pluto_prog_add_hyperplane(prog, prog->num_hyperplanes, H_SCALAR);

    for (i=0; i<nstmts; i++)    {
        pluto_stmt_add_hyperplane(stmts[i], H_SCALAR, stmts[i]->trans->nrows);
        for (j=0; j<nvar+npar; j++)  {
            stmts[i]->trans->val[stmts[i]->trans->nrows-1][j] = 0;
        }
        stmts[i]->trans->val[stmts[i]->trans->nrows-1][nvar+npar] = stmts[i]->scc_id;

    }
    num_satisfied = dep_satisfaction_update(prog, stmts[0]->trans->nrows-1);
    ddg_update(ddg, prog);

    return num_satisfied;
}


/* 
 * Cut based on dimensionalities of SCCs; if two SCCs are of different 
 * dimensionalities; separate them 
 * SCC1 -> SCC2 -> SCC3 ... ->SCCn 
 * Two neighboring SCCs won't be cut if they are of the same
 * dimensionality
 */
int cut_scc_dim_based(PlutoProg *prog, Graph *ddg)
{
    int i, j, k, count;
    Stmt **stmts = prog->stmts;
    int nvar = prog->nvar;
    int npar = prog->npar;

    if (ddg->num_sccs == 1) return 0;

    IF_DEBUG(printf("Cutting based on SCC dimensionalities\n"));

    count = 0;

    int cur_max_dim = ddg->sccs[0].max_dim;

    pluto_prog_add_hyperplane(prog, prog->num_hyperplanes, H_SCALAR);

    for (k=0; k<ddg->num_sccs; k++) {
        if (cur_max_dim != ddg->sccs[k].max_dim)   {
            cur_max_dim = ddg->sccs[k].max_dim;
            count++;
        }

        for (i=0; i<prog->nstmts; i++) {
            if (stmts[i]->scc_id == k)  {
                pluto_stmt_add_hyperplane(stmts[i], H_SCALAR, stmts[i]->trans->nrows);
                for (j=0; j<nvar; j++)  {
                    stmts[i]->trans->val[stmts[i]->trans->nrows-1][j] = 0;
                }
                stmts[i]->trans->val[stmts[i]->trans->nrows-1][nvar+npar] = count;
            }
        }
    }

    int num_new_carried = dep_satisfaction_update(prog, stmts[0]->trans->nrows-1);

    if (num_new_carried >= 1)   {
        ddg_update(ddg, prog);
    }else{
        for (i=0; i<prog->nstmts; i++) {
            stmts[i]->trans->nrows--;
        }
        prog->num_hyperplanes--;
    }

    return num_new_carried;
}

/* Heuristic cut */
void cut_smart(PlutoProg *prog, Graph *ddg)
{
    if (ddg->num_sccs == 0) return;

    if (pluto_transformations_full_ranked(prog)) {
        /* Enough linearly independent solutions have been found */
        cut_all_sccs(prog, ddg);
        return;
    }

    int i, j;

    int num_new_carried = 0;

    /* First time, cut between SCCs of different dimensionalities */
    if (cut_scc_dim_based(prog, ddg)) {
        return;
    }

    /* Cut in the center */
    if (cut_between_sccs(prog,ddg,ceil(ddg->num_sccs/2.0)-1, 
                ceil(ddg->num_sccs/2.0))) {
        return;
    }

    /* Cut between SCCs that are far away */
    for (i=0; i<ddg->num_sccs-1; i++) {
        for (j=ddg->num_sccs-1; j>=i+1; j--) {
            if (prog->stmts[0]->trans->nrows <= 4*prog->nvar+2)   {
                if (ddg_sccs_direct_connected(ddg, prog, i, j))    {
                    // if (ddg->sccs[i].max_dim == ddg->sccs[j].max_dim) {
                    num_new_carried += cut_between_sccs(prog,ddg,i,j);
                    // }
                }
            }else{
                cut_all_sccs(prog, ddg);
                return;
            }
        }
    }
}


/* Distribute conservatively to maximize (rather random) fusion chance */
void cut_conservative(PlutoProg *prog, Graph *ddg)
{
    int i, j;

    if (cut_scc_dim_based(prog,ddg))   {
        return;
    }

    /* Cut in the center */
    if (cut_between_sccs(prog,ddg,ceil(ddg->num_sccs/2.0)-1,
                ceil(ddg->num_sccs/2.0)))  {
        return;
    }

    /* Cut between SCCs that are far away */
    for (i=0; i<ddg->num_sccs-1; i++) {
        for (j=ddg->num_sccs-1; j>=i+1; j--) {
            if (prog->stmts[0]->trans->nrows <= 4*prog->nvar+2)   {
                if (cut_between_sccs(prog,ddg,i,j)) {
                    return;
                }
            }else{
                cut_all_sccs(prog, ddg);
                return;
            }
        }
    }
}

/* 
 * Determine constraints to ensure linear independence of hyperplanes 
 *
 * lin_ind_mode = EAGER: all statement hyperplanes have to be linearly independent
 * w.r.t existing ones (ignoring stmts that already have enough lin ind solns)
 *              = LAZY: at least one statement that does not have enough
 * linearly independent solutions will get a new linearly independent
 * hyperplane (this is enough to make progress)
 */
PlutoConstraints *get_linear_ind_constraints(const PlutoProg *prog, 
        const PlutoConstraints *cst, bool lin_ind_mode)
{
    int npar, nvar, nstmts, i, j, k, orthosum;
    int orthonum[prog->nstmts];
    PlutoConstraints ***orthcst;
    Stmt **stmts;

    IF_DEBUG(printf("[pluto] get_linear_ind_constraints\n"););

    npar = prog->npar;
    nvar = prog->nvar;
    nstmts = prog->nstmts;
    stmts = prog->stmts;

    orthcst = (PlutoConstraints ***) malloc(nstmts*sizeof(PlutoConstraints **));

    orthosum = 0;

    /* Get orthogonality constraints for each statement */
    for (j=0; j<nstmts; j++)    {
        orthcst[j] = get_stmt_ortho_constraints(stmts[j], 
                prog, cst, &orthonum[j]);
        orthosum += orthonum[j];
    }

    PlutoConstraints *indcst = pluto_constraints_alloc(1, CST_WIDTH);

    if (orthosum >= 1) {
        if (lin_ind_mode == EAGER) {
            /* Look for linearly independent hyperplanes for all stmts */
            for (j=0; j<nstmts; j++)    {
                if (orthonum[j] >= 1)   {
                    IF_DEBUG2(printf("Added ortho constraints for S%d\n", j+1););
                    pluto_constraints_add(indcst, orthcst[j][orthonum[j]-1]);
                }
            }
        }else{
            assert(lin_ind_mode == LAZY);
            /* At least one stmt should have a linearly independent hyperplane */
            for (i=0; i<prog->nstmts; i++) {
                /* Everything was initialized to zero */
                if (orthonum[i] >= 1) {
                    for (j=0; j<CST_WIDTH-1; j++) {
                        indcst->val[0][j] += orthcst[i][orthonum[i]-1]->val[0][j];
                    }
                }
            }
            indcst->val[0][CST_WIDTH-1] = -1;
            indcst->nrows = 1;
            IF_DEBUG2(printf("Added \"at least one\" linear ind constraints\n"););
            IF_DEBUG2(pluto_constraints_pretty_print(stdout, indcst););
        }
    }

    for (j=0; j<nstmts; j++)    {
        for (k=0; k<orthonum[j]; k++)   {
            pluto_constraints_free(orthcst[j][k]);
        }
        free(orthcst[j]);
    }
    free(orthcst);

    return indcst;
}


/* Find all linearly independent permutable band of hyperplanes at a level. 
 *
 * See sub-functions for loop_search_mode and lin_ind_mode
 *
 * If all statements already have enough linearly independent solutions, no
 * independence constraints will be generated, and since no non-trivial
 * solution constraints are added in such a case, the trivial zero solution will 
 * end up being returned.
 * */
int find_permutable_hyperplanes(PlutoProg *prog, bool lin_ind_mode, 
        bool loop_search_mode, int max_sols)
{
    int num_sols_found, j, k;
    int64 *bestsol;
    PlutoConstraints *basecst, *nzcst;
    PlutoConstraints *currcst;

    int ndeps = prog->ndeps;
    int nstmts = prog->nstmts;
    Stmt **stmts = prog->stmts;
    Dep **deps = prog->deps;
    int nvar = prog->nvar;
    int npar = prog->npar;

    IF_DEBUG(fprintf(stdout, "Finding hyperplanes: max %d\n", max_sols));

    assert(max_sols >= 0);

    if (max_sols == 0) return 0;

    basecst = get_permutability_constraints(deps, ndeps, prog);

    num_sols_found = 0;
    /* We don't expect to add a lot to basecst - just ortho constraints
     * and trivial soln avoidance constraints */
    currcst = pluto_constraints_alloc(basecst->nrows+nstmts+nvar*nstmts, CST_WIDTH);

    do{
        pluto_constraints_copy(currcst, basecst);
        nzcst = get_non_trivial_sol_constraints(prog, loop_search_mode);
        pluto_constraints_add(currcst, nzcst);
        pluto_constraints_free(nzcst);

        PlutoConstraints *indcst = get_linear_ind_constraints(prog, currcst, lin_ind_mode);

        if (indcst->nrows == 0) {
            /* If you don't have any independence constraints, we would end up finding
             * the same solution that was found earlier; so we won't find anything
             * new */
            bestsol = NULL;
        }else{
            pluto_constraints_add(currcst, indcst);
            IF_DEBUG2(printf("Solving for %d solution\n", num_sols_found+1));
            IF_DEBUG2(pluto_constraints_pretty_print(stdout, currcst));
            bestsol = pluto_prog_constraints_solve(currcst, prog);
        }
        pluto_constraints_free(indcst);

        if (bestsol != NULL)    {
            IF_DEBUG(fprintf(stdout, "Found a hyperplane\n"));
            num_sols_found++;

            pluto_prog_add_hyperplane(prog, prog->num_hyperplanes, H_LOOP);

            for (j=0; j<nstmts; j++)    {
                Stmt *stmt = stmts[j];
                pluto_stmt_add_hyperplane(stmt, H_UNKNOWN, stmt->trans->nrows);
                for (k=0; k<nvar; k++)    {
                    stmt->trans->val[stmt->trans->nrows-1][k] = 
                        bestsol[npar+1+j*(nvar+1)+k];
                }
                /* No parameteric shifts */
                for (k=nvar; k<nvar+npar; k++)    {
                    stmt->trans->val[stmt->trans->nrows-1][k] = 0;
                }
                stmt->trans->val[stmt->trans->nrows-1][nvar+npar] = 
                    bestsol[npar+1+j*(nvar+1)+nvar];

                stmt->hyp_types[stmt->trans->nrows-1] =  
                    pluto_is_hyperplane_scalar(stmt, stmt->trans->nrows-1)?
                    H_SCALAR: H_LOOP;

            }
            free(bestsol);
        }
    }while (num_sols_found < max_sols && bestsol != NULL);


    pluto_constraints_free(basecst);
    pluto_constraints_free(currcst);

    /* Same number of solutions are found for each stmt */
    return num_sols_found;
}

/*
 * Returns H_LOOP if this hyperplane is a real loop or H_SCALAR if it's a scalar
 * dimension (beta row or node splitter)
 */
int get_loop_type(Stmt *stmt, int level)
{
    int j;

    for (j=0; j<stmt->trans->ncols-1; j++)    {
        if (stmt->trans->val[level][j] > 0)  {
            return H_LOOP;
        }
    }

    return H_SCALAR;
}


/* Cut based on the .fst file; returns 0 if it fails  */
bool precut(PlutoProg *prog, Graph *ddg, int depth)
{
    int ncomps;

    int nstmts = prog->nstmts;

    int stmtGrp[nstmts][nstmts];
    int grpCount[nstmts];

    int i, j, k;

    if (depth != 0) return false;

    Stmt **stmts = prog->stmts;
    int nvar = prog->nvar;
    int npar = prog->npar;

    FILE *cutFp = fopen(".fst", "r");

    if (cutFp)  {
        int tile;

        fscanf(cutFp, "%d", &ncomps);

        if (ncomps > nstmts)   {
            printf("You have an .fst in your directory that is invalid for this source\n");
            printf("No fusion/distribution forced\n");
            return false;
        }

        for (i=0; i<ncomps; i++)    {
            fscanf(cutFp, "%d", &grpCount[i]);
            assert(grpCount[i] <= nstmts);
            for (j=0; j<grpCount[i]; j++)    {
                fscanf(cutFp, "%d", &stmtGrp[i][j]);
                assert(stmtGrp[i][j] <= nstmts-1);
            }
            fscanf(cutFp, "%d", &tile);
            for (j=0; j<grpCount[i]; j++)    
                for (k=0; k<stmts[stmtGrp[i][j]]->dim_orig; k++)
                    stmts[stmtGrp[i][j]]->tile = tile;
        }

        fclose(cutFp);

        /* Update transformation matrices */
        for (i=0; i<nstmts; i++)    {
            pluto_stmt_add_hyperplane(stmts[i], H_SCALAR, stmts[i]->trans->nrows);
        }

        for (i=0; i<ncomps; i++)    {
            for (j=0; j<grpCount[i]; j++)    {
                int id = stmtGrp[i][j];
                for (k=0; k<nvar+npar; k++)  {
                    stmts[id]->trans->val[stmts[id]->trans->nrows-1][k] = 0;
                }
                stmts[id]->trans->val[stmts[id]->trans->nrows-1][nvar+npar] = i;
            }
        }

        pluto_prog_add_hyperplane(prog, prog->num_hyperplanes, H_SCALAR);

        dep_satisfaction_update(prog, prog->num_hyperplanes-1);
        ddg_update(ddg, prog);

        return true;
    }else{
        FILE *precut = fopen(".precut", "r");
        int ignore, rows, cols, tile, tiling_depth;

        if (precut) {
            /* Num of statements */
            fscanf(precut, "%d", &ignore);

            assert (ignore == prog->nstmts);

            /* Tiling depth */
            fscanf(precut, "%d", &tiling_depth);

            for (i=0; i<prog->nstmts; i++)  {
                /* Read scatterings */
                fscanf(precut, "%d", &rows);
                fscanf(precut, "%d", &cols);

                for (k=0; k<rows; k++)  {
                    /* Transformation is in polylib format
                     * <stmt_orig_dim>+<npar>+1 (first column for equality) */
                    assert(cols == 1+stmts[i]->dim_orig+npar+1);

                    /* For equality - ignore the zero */
                    fscanf(precut, "%d", &ignore);
                    assert(ignore == 0);

                    pluto_matrix_add_row(stmts[i]->trans, stmts[i]->trans->nrows);

                    for (j=0; j<nvar; j++)    {
                        if (stmts[i]->is_orig_loop[j])  {
                            fscanf(precut, "%lld", &stmts[i]->trans->val[stmts[i]->trans->nrows-1][j]);
                        }else{
                            stmts[i]->trans->val[stmts[i]->trans->nrows-1][j] = 0;
                        }
                    }
                    for (j=0; j<npar; j++)    {
                        fscanf(precut, "%d", &ignore);
                        stmts[i]->trans->val[stmts[i]->trans->nrows-1][nvar] = 0;
                    }
                    /* Constant part */
                    fscanf(precut, "%lld", &stmts[i]->trans->val[stmts[i]->trans->nrows-1][nvar]);

                    // stmts[i]->trans_loop_type[stmts[i]->trans->nrows] = 
                    // (get_loop_type(stmts[i], stmts[i]->trans->nrows) 
                    // == H_SCALAR)? SCALAR:LOOP;
                }

                /* Number of levels */
                fscanf(precut, "%d", &ignore);

                /* FIX this: to tile or not is specified depth-wise, why? Just
                 * specify once */
                for (j=0; j<tiling_depth; j++)    {
                    fscanf(precut, "%d", &tile);
                }
                stmts[i]->tile = tile;
            }

            /* Set hProps correctly and update satisfied dependences */
            for (k=0; k<rows; k++)  {
                pluto_prog_add_hyperplane(prog, prog->num_hyperplanes, H_UNKNOWN);
                for (i=0; i<nstmts; i++)    {
                    if (get_loop_type(stmts[i], stmts[0]->trans->nrows-rows+k)
                            == H_LOOP)  {
                        stmts[i]->hyp_types[prog->num_hyperplanes-1] = H_LOOP;
                        prog->hProps[prog->num_hyperplanes-1].type = H_LOOP;
                    }else{
                        stmts[i]->hyp_types[prog->num_hyperplanes-1] = H_SCALAR;
                        prog->hProps[prog->num_hyperplanes-1].type = H_SCALAR;
                    }
                }

                dep_satisfaction_update(prog, prog->num_hyperplanes-1);
                ddg_update(ddg, prog);
            }
            return true;
        }

        return false;
    }
}


void pluto_compute_dep_directions(PlutoProg *prog)
{
    int i, level;

    Dep **deps = prog->deps;

    for (i=0; i<prog->ndeps; i++)   {
        if (deps[i]->dirvec != NULL)  {
            free(deps[i]->dirvec);
        }
        deps[i]->dirvec = (DepDir *)malloc(prog->num_hyperplanes*sizeof(DepDir));
        for (level=0; level < prog->num_hyperplanes; level++)  {
            deps[i]->dirvec[level] = get_dep_direction(deps[i], prog, level);
        }
    }
}

void pluto_detect_hyperplane_types_stmtwise(PlutoProg *prog)
{
    int s, i;

    for (s=0; s<prog->nstmts; s++) {
        Stmt *stmt = prog->stmts[s];
        for (i=0; i<stmt->trans->nrows; i++) {
            stmt->hyp_types[i] = pluto_is_hyperplane_loop(stmt, i)? H_LOOP:H_SCALAR;
        }
    }
}

/* Detect H_LOOP or H_SCALAR from scratch */
void pluto_detect_hyperplane_types(PlutoProg *prog)
{
    int i, depth;
    int nstmts = prog->nstmts;

    for (depth=0; depth<prog->num_hyperplanes; depth++) {
        for (i=0; i<nstmts; i++) {
            if (pluto_is_hyperplane_loop(prog->stmts[i], depth)) break;
        }
        prog->hProps[depth].type = (i<nstmts)? H_LOOP: H_SCALAR;
    }
}


/* Detect tilable bands; calculate dependence components (in transformed 
 * space); calls simple dep satisfaction checks */
void pluto_detect_transformation_properties(PlutoProg *prog)
{
    int level, i, j;
    Stmt **stmts = prog->stmts;
    Dep **deps = prog->deps;
    int band, num_loops_in_band;

    IF_DEBUG(printf("[pluto] pluto_detect_transformation_properties\n"););

    if (prog->nstmts == 0) return;

    HyperplaneProperties *hProps = prog->hProps;

    assert(prog->num_hyperplanes == stmts[0]->trans->nrows);

    // pluto_deps_print(stdout, prog);

    /* First compute satisfaction levels */
    pluto_compute_dep_directions(prog);
    pluto_compute_dep_satisfaction(prog);

    band = 0;
    level = 0;
    num_loops_in_band = 0;
    int bandStart = 0;

    do{
        for (i=0; i<prog->ndeps; i++)   {
            if (IS_RAR(deps[i]->type)) continue;
            if (deps[i]->satisfaction_level < level && 
                    hProps[deps[i]->satisfaction_level].type == H_SCALAR) continue;
            if (deps[i]->satisfaction_level >= bandStart 
                    && deps[i]->dirvec[level] != DEP_ZERO) 
                break;
        }

        if (i==prog->ndeps) {
            /* This band information is not used later; since band detection
             * is done again more accurately based on the scattering tree as
             * opposed to global depths; this is only used to output band
             * numbers conservatively when printing transformation properties */
            hProps[level].dep_prop = PARALLEL;
            hProps[level].band_num = band;
            if (hProps[level].type != H_SCALAR) num_loops_in_band++;
            level++;

        }else{

            for (i=0; i<prog->ndeps; i++)   {
                if (IS_RAR(deps[i]->type)) continue;
                if (deps[i]->satisfaction_level < level && 
                        hProps[deps[i]->satisfaction_level].type == H_SCALAR) continue;
                if (deps[i]->satisfaction_level >= bandStart 
                        && (deps[i]->dirvec[level] == DEP_MINUS 
                            || deps[i]->dirvec[level] == DEP_STAR))
                    break;
            }
            if (i==prog->ndeps) {
                hProps[level].dep_prop = PIPE_PARALLEL;
                hProps[level].band_num = band;
                if (hProps[level].type != H_SCALAR) num_loops_in_band++;

                level++;
            }else{
                /* Dependence violation if assertion fails: 
                 * basically, the current level has negative
                 * components for some unsatisfied dependence
                 */
                if (num_loops_in_band == 0) {
                    fprintf(stderr, "[pluto] Unfortunately, the transformation computed has violated a dependence.\n");
                    fprintf(stderr, "\tPlease make sure there is no inconsistent/illegal .fst file in your working directory.\n");
                    fprintf(stderr, "\tIf not, this usually is a result of a bug in the dependence tester,\n");
                    fprintf(stderr, "\tor a bug in Pluto's auto transformation.\n");
                    fprintf(stderr, "\tPlease send this input file to the author if possible.\n");
                    IF_DEBUG(pluto_stmts_print(stdout, prog->stmts, prog->nstmts););
                    pluto_transformations_pretty_print(prog);
                    pluto_compute_dep_directions(prog);
                    pluto_print_dep_directions(prog);
                    assert(0);
                }

                band++;
                bandStart = level;
                if (num_loops_in_band == 1) {
                    if (hProps[level-1].dep_prop == PIPE_PARALLEL)
                        hProps[level-1].dep_prop = SEQ;
                }
                num_loops_in_band = 0;
            }

        }
    }while (level < prog->num_hyperplanes);

    if (num_loops_in_band == 1) {
        if (hProps[level-1].dep_prop == PIPE_PARALLEL)
            hProps[level-1].dep_prop = SEQ;
    }

    /* Permutable bands of loops could have inner parallel loops; they 
     * all have been detected as fwd_dep (except the outer parallel one of a band); 
     * we just modify those to parallel */
    for (i=0; i<prog->num_hyperplanes; i++)  {
        for (j=0; j<prog->ndeps; j++) {
            if (IS_RAR(deps[j]->type)) continue;
            if (deps[j]->satisfaction_level >= i && deps[j]->dirvec[i] != DEP_ZERO) break;
        }

        if (j==prog->ndeps)   {
            // couldn't have been marked sequential
            assert(hProps[i].dep_prop != SEQ);
            if (hProps[i].dep_prop == PIPE_PARALLEL)    {
                hProps[i].dep_prop = PARALLEL;
            }
        }
    }

    pluto_detect_hyperplane_types_stmtwise(prog);
}


void pluto_print_depsat_vectors(Dep **deps, int ndeps, int levels)
{
    int i, j;

    printf("\nSatisfaction vectors for transformed program\n");

    for (i=0; i<ndeps; i++) {
        printf("Dep %d: S%d to S%d: ", i+1, deps[i]->src+1, deps[i]->dest+1);
        printf("(");
        for (j=0; j<levels; j++) {
            printf("%d, ", deps[i]->satvec[j]);
        }
        printf(")\n");
    }
}

void pluto_print_dep_directions(PlutoProg *prog)
{
    int i, j;

    Dep **deps = prog->deps;
    int ndeps = prog->ndeps;
    int nlevels = prog->num_hyperplanes;

    printf("\nDirection vectors for transformed program\n");

    for (i=0; i<ndeps; i++) {
        printf("Dep %d: S%d to S%d: ", i+1, deps[i]->src+1, deps[i]->dest+1);
        printf("(");
        for (j=0; j<nlevels; j++) {
            printf("%c, ", deps[i]->dirvec[j]);
        }
        printf(") Satisfied: %d, Sat level: %d\n", deps[i]->satisfied, deps[i]->satisfaction_level);

        for (j=0; j<nlevels; j++) {
            if (deps[i]->dirvec[j] > 0)  {
                break;
            }
            if (deps[i]->dirvec[j] < 0) {
                printf("Dep %d violated: S%d to S%d\n", i, deps[i]->src+1, deps[i]->dest+1);
                printf("%d %d\n", deps[i]->satisfaction_level, deps[i]->satisfied);
            }else if (deps[i]->dirvec[j] < 0) {
                printf("Dep %d violated: S%d to S%d\n", i, deps[i]->src+1, deps[i]->dest+1);
                printf("%d %d\n", deps[i]->satisfaction_level, deps[i]->satisfied);
            }
        }
    }
}


/* Pad statement domains to maximum domain depth to make it easier to construct
 * scheduling constraints. These will be removed before autopoly returns.
 * Also, corresponding dimensions from ILP space will be removed before ILP
 * calls
 */
void normalize_domains(PlutoProg *prog)
{
    int i, j, k;

    int nvar = prog->nvar;
    int npar = prog->npar;

    /* if a dep distance <= N and another <= M, how do you bound it, no
     * way to express max(N,M) as a single affine function, when space is
     * built for each dependence, it doesn't know anything about a parameter
     * that does not appear in its dpolyhedron, and so it will assign the
     * coeff corresponding to that param in the bounding function constraints
     * local to the dependence to zero, and what if some other dep needs that 
     * particular coeff to be >= 1 for bounding? 
     *
     * Solution: global context should be available
     *
     * How to construct? Just put together all constraints on parameters alone in
     * the global context, i.e., eliminate iterators out of each domain and
     * aggregate constraints on the parameters, and add them to each
     * dependence polyhedron
     */
    int count=0;
    if (npar >= 1)	{
        PlutoConstraints *context = pluto_constraints_alloc(prog->nstmts*npar, npar+1);
        for (i=0; i<prog->nstmts; i++)    {
            PlutoConstraints *copy = pluto_constraints_dup(prog->stmts[i]->domain);
            for (j=0; j<prog->stmts[i]->dim_orig; j++)    {
                fourier_motzkin_eliminate(copy, 0);
            }
            assert(copy->ncols == npar+1);
            count += copy->nrows;

            if (count <= prog->nstmts*npar)    {
                pluto_constraints_add(context, copy);
                pluto_constraints_free(copy);
            }else{
                pluto_constraints_free(copy);
                break;
            }
        }
        pluto_constraints_simplify(context);
        if (options->debug) {
            printf("[pluto] Global constraint context\n");
            pluto_constraints_compact_print(stdout, context );
        }

        /* Add context to every dep polyhedron */
        for (i=0; i<prog->ndeps; i++) {
            PlutoConstraints *dpolytope = prog->deps[i]->dpolytope;

            for (k=0; k<context->nrows; k++) {
                pluto_constraints_add_inequality(dpolytope);

                /* Already initialized to zero */

                for (j=0; j<npar+1; j++){
                    dpolytope->val[dpolytope->nrows-1][j+dpolytope->ncols-(npar+1)] = 
                        context->val[k][j];
                }
            }
            /* Update reference, add_row can resize */
            prog->deps[i]->dpolytope = dpolytope;
        }
        pluto_constraints_free(context);
    }else{
        IF_DEBUG(printf("No global context\n"));
    }


    /* Add padding dimensions to statement domains */
    for (i=0; i<prog->nstmts; i++)    {
        Stmt *stmt = prog->stmts[i];
        int orig_depth = stmt->dim_orig;
        assert(orig_depth == stmt->dim);
        for (j=orig_depth; j<nvar; j++)  {
            pluto_sink_statement(stmt, stmt->dim, 0, prog);
        }
    }


    for (i=0; i<prog->ndeps; i++)    {
        Dep *dep = prog->deps[i];
        int src_dim = prog->stmts[dep->src]->dim;
        int target_dim = prog->stmts[dep->dest]->dim;
        assert(dep->dpolytope->ncols == src_dim+target_dim+prog->npar+1);
    }

    /* Normalize rows of dependence polyhedra */
    for (k=0; k<prog->ndeps; k++)   {
        /* Normalize by gcd */
        PlutoConstraints *dpoly = prog->deps[k]->dpolytope;

        for(i=0; i<dpoly->nrows; i++)   {
            pluto_constraints_normalize_row(dpoly, i);
        }
    }

    /* Avoid the need for bounding function coefficients to take negative
     * values (TODO: should do this only for the bounding function constraints) */
    bool *neg = malloc(sizeof(bool)*npar);
    for (k=0; k<prog->ndeps; k++) {
        Dep *dep = prog->deps[k];
        PlutoConstraints *dpoly = dep->dpolytope;

        int j;
        bzero(neg, npar*sizeof(bool));

        for (j=2*nvar; j<2*nvar+npar; j++)  {
            int min = dpoly->val[0][j];
            int max = dpoly->val[0][j];
            for (i=1; i<dpoly->nrows; i++)  {
                min = PLMIN(dpoly->val[i][j], min);
                max = PLMAX(dpoly->val[i][j], max);
            }

            if (min < 0 && max <= 0)    {
                neg[j-2*nvar] = true;
                IF_DEBUG(printf("Dep %d has negative coeff's for parameter %d\n", 
                            dep->id, j-2*nvar+1));
            }
        }

        for (j=0; j<npar; j++)  {
            if (neg[j])   {
                pluto_constraints_add_inequality(dpoly);
                dpoly->val[dpoly->nrows-1][2*nvar+j] = 1;
            }
        }

    }
    free(neg);
}


/* Remove padding dimensions that were added earlier; transformation matrices
 * will have stmt->dim + npar + 1 after this function */
void denormalize_domains(PlutoProg *prog)
{
    int i, j;

    int nvar = prog->nvar;
    int npar = prog->npar;

    for (i=0; i<prog->nstmts; i++)  {
        int del_count;
        Stmt *stmt = prog->stmts[i];
        del_count = 0;
        for (j=0; j<nvar; j++)  {
            if (!stmt->is_orig_loop[j-del_count]) {
                pluto_stmt_remove_dim(stmt, j-del_count, prog);
                del_count++;

                if (stmt->last_con_start_enabling_hyperplane) {
                    pluto_matrix_remove_col(stmt->last_con_start_enabling_hyperplane, j-del_count);
                }
            }
        }

        assert(stmt->domain->ncols == stmt->dim+npar+1);
        assert(stmt->trans->ncols == stmt->dim+npar+1);

        for (j=0; j<stmt->dim; j++)  {
            stmt->is_orig_loop[j] = 1;
        }
    }
}

/* VB: Find the face that is allowing concurrent start
 * Used while lbtile option is set
 * Currently, the outermost loop is being assumed as the face with
 * concurrent start */
int *find_face_allowing_con_start(PlutoProg * prog)
{
    int i;
    int *face =  (int *) malloc(sizeof(int) * prog->nvar);
    for (i=0;i<prog->nvar;i++)
      face[i] = (i==0)?1:0;
    return face;
}


/*
 * Find hyperplane inside the cone  of previously found hyperplanes 
 * and the face allowing concurrent start
 *
 * cone_complement: in case of partial concurrent start, the hyperplane to be
 * used
 *
 * replace_num: position of the hyperplane to be replaced with one enabling
 * concurrent start
 */
int find_cone_complement_hyperplane(int cone_complement, int replace_num, PlutoProg *prog)
{
    int nstmts = prog->nstmts;
    int nvar = prog->nvar;
    int npar = prog->npar;
    int ndeps = prog->ndeps;
    Stmt **stmts = prog->stmts;
    Dep **deps = prog->deps;

    IF_DEBUG(printf("[pluto] finding cone complement hyperplane\n"););

    int64 *bestsol;
    PlutoConstraints *con_start_cst;

    PlutoConstraints *basecst, *lastcst;
    /* Don't free basecst */
    basecst = get_permutability_constraints(deps, ndeps, prog);

    int i, j, k, lambda_k;

    /* lastcst is the set of additional constraints */
    lastcst = pluto_constraints_alloc(2*nvar*nstmts, CST_WIDTH+nvar*nstmts);

    /* we first add: all lambdas >=1 */
    for (i=0; i<nstmts; i++) {
        int stmt_offset = npar+1+nstmts*(nvar+1)+i*nvar;
        for (j=0; j<nvar; j++)  {
            pluto_constraints_add_inequality(lastcst);
            lastcst->val[lastcst->nrows-1][stmt_offset+j] =1;
            lastcst->val[lastcst->nrows-1][lastcst->ncols-1] = -1;
        }
    }

    /* Now, add the constraints for the new hyperplane to be in the cone
     * of the face and the negatives of the hyperplanes already found */
    for (i=0; i<nstmts; i++) {
        int stmt_offset1= npar+1+i*(nvar+1);
        int stmt_offset2= npar+1+nstmts*(nvar+1)+i*nvar;
        for (j=0; j<nvar; j++)  {
            pluto_constraints_add_equality(lastcst);
            lastcst->val[lastcst->nrows-1][stmt_offset1+j] =1;

            int *face = find_face_allowing_con_start(prog);
            lastcst->val[lastcst->nrows-1][stmt_offset2] = -(face[j]);
            free(face);

            if (options->partlbtile) {
                lastcst->val[lastcst->nrows-1][stmt_offset2+1] = 
                    prog->stmts[i]->trans->val[cone_complement][j];
            }else{
                lambda_k=0;
                for(k=0; k<prog->stmts[i]->trans->nrows; k++){
                    if (k != replace_num && prog->stmts[i]->hyp_types[k]!= H_SCALAR){
                        lastcst->val[lastcst->nrows-1][stmt_offset2+lambda_k+1] = prog->stmts[i]->trans->val[k][j];
                        lambda_k++;
                    }
                }
            }
            lastcst->val[lastcst->nrows-1][lastcst->ncols-1] = 0;
        }
    }

    /*
     * con_start_cst serves the same purpose as Pluto ILP formulation, but with expanded
     * constraint-width to incorporate lambdas
     */
    con_start_cst = pluto_constraints_dup(basecst);
    for (i=0; i<nvar*nstmts; i++) {
        pluto_constraints_add_dim(con_start_cst, basecst->ncols-1, NULL);
    }

    pluto_constraints_add(con_start_cst, lastcst);
    pluto_constraints_free(lastcst);
    // printf("Cone complement constraints\n");
    // pluto_constraints_pretty_print(stdout, con_start_cst);

    /* pluto_constraints_solve is being called directly */
    bestsol = pluto_constraints_solve(con_start_cst, ALLOW_NEGATIVE_COEFF);
    pluto_constraints_free(con_start_cst);

    /* pluto_constraints_solve is being called directly */
    if (bestsol == NULL) {
        printf("[pluto] No concurrent start possible\n");
    }else{
        printf("[pluto] Concurrent start possible\n");
        for (j=0; j<nstmts; j++) {
            Stmt *stmt = stmts[j];
            stmt->last_con_start_enabling_hyperplane =
                pluto_matrix_alloc(1, stmt->dim+npar+1);
        }
        for (j=0; j<nstmts; j++) {
            Stmt *stmt = stmts[j];
            for (k=0; k<nvar; k++)    {
                stmt->last_con_start_enabling_hyperplane->val[0][k] =
                    bestsol[npar+1+j*(nvar+1)+k];
            }
            /* No parameteric shifts */
            for (k=nvar; k<nvar+npar; k++)    {
                stmt->last_con_start_enabling_hyperplane->val[0][k] = 0;
            }
            stmt->last_con_start_enabling_hyperplane->val[0][nvar+npar] =
                bestsol[npar+1+j*(nvar+1)+nvar];
        }
        free(bestsol);
    }

    return (prog->stmts[0]->last_con_start_enabling_hyperplane == NULL)? 0:1; 
}

//check if the k'th row for any statement is the face allowing concurrent start
int is_concurrent_start_face(PlutoProg *prog, int k)
{
    int i,j;
    for(i=0;i<prog->nstmts;i++){
        if(prog->stmts[i]->trans->val[k][0]!=1) return 0;
        for(j=1;j<prog->nvar;j++){
            if(prog->stmts[i]->trans->val[k][j]!=0) return 0;
        }
    }
    return 1;
}

/* Find the hyperplace parallel to the concurrent start face 
 * that will be replaced; if there is none, return
 * the last hyperplane
 */
int find_hyperplane_to_be_replaced(PlutoProg *prog, int first, int sols_found)
{
    int j;
    for(j=first; j<first+sols_found-1; j++){
        if (is_concurrent_start_face(prog, j)) return j;
    }
    /* Return the last one */
    return first + sols_found - 1; 
}



int get_first_non_scalar_hyperplane(PlutoProg *prog, int start, int end)
{
    int i;
    for(i=start;i<end;i++){
        if(prog->stmts[0]->hyp_types[i]==H_LOOP) return i;
    }
    return -1;
}


static void swap_prog_hyperplanes_with_last(PlutoProg *prog, int first)
{
    int i, j, temp;
    for(i=0; i<prog->nstmts; i++){
        assert(prog->stmts[i]->last_con_start_enabling_hyperplane != NULL);
        for(j=0;j<prog->stmts[i]->trans->ncols;j++){
            temp = prog->stmts[i]->trans->val[first][j];
            prog->stmts[i]->trans->val[first][j] =
                prog->stmts[i]->last_con_start_enabling_hyperplane->val[0][j];
            prog->stmts[i]->last_con_start_enabling_hyperplane->val[0][j] = temp;
        }
    }
}



/* Top-level automatic transformation algoritm */
int pluto_auto_transform(PlutoProg *prog)
{
    int nsols, i, j;
    int num_ind_sols, depth, num_ind_sols_non_scalar;
    bool lin_ind_mode;
    bool loop_search_mode;

    int first, replace_num;
    Stmt **stmts = prog->stmts;
    int nstmts = prog->nstmts;

    for (i=0; i<prog->ndeps; i++) {
        prog->deps[i]->satisfied = false;
    }

    /* Create the data dependence graph */
    prog->ddg = ddg_create(prog);
    ddg_compute_scc(prog);

    Graph *ddg = prog->ddg;
    int nvar = prog->nvar;
    int npar = prog->npar;

    if (nstmts == 0)  return 0;

    normalize_domains(prog);

    PlutoMatrix **orig_trans = malloc(nstmts*sizeof(PlutoMatrix *));
    int orig_num_hyperplanes = prog->num_hyperplanes;
    HyperplaneProperties *orig_hProps = prog->hProps;

    lin_ind_mode = EAGER;
    loop_search_mode = EAGER;

    /* Get rid of any existing transformation */
    for (i=0; i<nstmts; i++) {
        Stmt *stmt = prog->stmts[i];
        /* Save the original transformation */
        orig_trans[i] = stmt->trans;
        /* Pre-allocate a little more to prevent frequent realloc */
        stmt->trans = pluto_matrix_alloc(2*stmt->dim+1, stmt->dim+npar+1);
        stmt->trans->nrows = 0;
    }
    prog->num_hyperplanes = 0;
    prog->hProps = NULL;

    /* The number of independent solutions required for the deepest 
     * statement */
    nsols = 0;
    for (i=0; i<nstmts; i++)    {
        nsols = PLMAX(nsols, stmts[i]->dim);
    }

    num_ind_sols = 0;
    depth=0;

    if (precut(prog, ddg, depth))   {
        /* Distributed based on .fst or .precut file (customized user-supplied
         * fusion structure */
        num_ind_sols = pluto_get_max_ind_hyps(prog);
        printf("[Pluto] Forced custom fusion structure from .fst/.precut\n");
        IF_DEBUG(fprintf(stdout, "%d ind solns in .precut file\n", 
                    num_ind_sols));
    }else{
        if (options->fuse == SMART_FUSE)    {
            cut_scc_dim_based(prog,ddg);
        }
    }

    for (j=0; j<nstmts; j++)    {
        Stmt *stmt = stmts[j];
        stmt->last_con_start_enabling_hyperplane = NULL;
    }

    /* 
     * For diamond tiling */
    /* cone_complement:
     * If we are trying to find a hyperplane h1 such that the face f 
     * is in the cone of h1 and previously found hyperplane, then h2 
     * is the cone_complement of h1
     */
    int cone_complement = -1;
    int con_start_possible = 1;
    int con_start_found = 0;

    do{
        int sols_found;

        if (options->fuse == NO_FUSE)   {
            ddg_compute_scc(prog);
            cut_all_sccs(prog, ddg);
        }

        sols_found = find_permutable_hyperplanes(prog, lin_ind_mode, 
                loop_search_mode, nsols-num_ind_sols);

        IF_DEBUG(fprintf(stdout, "Level: %d; \t%d hyperplanes found\n",
                    depth, sols_found));
        IF_DEBUG2(pluto_transformations_pretty_print(prog));

        num_ind_sols = pluto_get_max_ind_hyps(prog);
        num_ind_sols_non_scalar = pluto_get_max_ind_hyps_non_scalar(prog);
        first = 0;
        replace_num = 0;

        if (options->lbtile && con_start_possible && 
                con_start_found == 0 && sols_found != 0){
            if (num_ind_sols_non_scalar == 1){
                if (is_concurrent_start_face(prog, 
                            get_first_non_scalar_hyperplane(prog, 0, 
                                prog->num_hyperplanes))
                   ){
                    /* At this stage, only one hyperplane has been found and if this is
                     * the face, we cannot discard it unless we choose to give up
                     * fusion. So, we just report that concurrent start is not
                     * possible
                     */
                    printf("\n[pluto] No concurrent start possible\n");
                    con_start_possible = 0;
                }else{
                    /* At this stage, the only hyperplane found is not the face
                     * allowing concurrent start, so we use it to find the hyperplane
                     * allowing concurrent start in the next iteration
                     */
                    cone_complement = get_first_non_scalar_hyperplane(prog, 0 , 
                            prog->num_hyperplanes);
                }
            }else if (num_ind_sols_non_scalar >= 2){
                first = get_first_non_scalar_hyperplane(prog,
                        prog->num_hyperplanes - sols_found,
                        prog->num_hyperplanes);
                /* 
                 * Find hyperplane that will be replaced by the newly found
                 * hyperplane
                 */
                replace_num = find_hyperplane_to_be_replaced(prog, first, sols_found);

                /* If we haven't yet found the cone_complement, just choose the first
                 * one as the cone_complement */
                if (cone_complement == -1) cone_complement = first;

                /* If first hyperplane itself is to be replaced, choose the next
                 * one as cone_complement */
                if (replace_num == first) cone_complement++ ;
                con_start_possible = find_cone_complement_hyperplane(cone_complement, 
                        replace_num, prog);
                con_start_found = con_start_possible;
            }
        }

        if (sols_found > 0) {
            for (j=0; j<sols_found; j++)      {
                /* Mark dependences satisfied by this solution */
                dep_satisfaction_update(prog,
                        stmts[0]->trans->nrows-sols_found+j);
                ddg_update(ddg, prog);
            }
        }else{
            /* Satisfy inter-scc dependences via distribution since we have 
             * no more fusable loops */

            ddg_compute_scc(prog);

            if (ddg->num_sccs >= 2) {
                if (options->fuse == NO_FUSE)  {
                    /* No fuse */
                    cut_all_sccs(prog, ddg);
                }else if (options->fuse == SMART_FUSE)  {
                    /* Smart fuse (default) */
                    cut_smart(prog, ddg);
                }else{
                    /* Max fuse */
                    if (depth >= 2*nvar+1) cut_all_sccs(prog, ddg);
                    else cut_conservative(prog, ddg);
                }
            }else{
                /* Only one SCC */
                if (lin_ind_mode == EAGER)   {
                    IF_DEBUG(printf("Switching to LAZY mode\n"););
                    lin_ind_mode = LAZY;
                    /* loop_search_mode = LAZY; */
                }else{
                    /* LAZY mode */
                    assert(lin_ind_mode == LAZY);
                    /* There is a problem; solutions should have been found */
                    if (options->debug) {
                        printf("Number of unsatisfied deps: %d\n", 
                                get_num_unsatisfied_deps(prog->deps, prog->ndeps));
                        printf("Number of unsatisfied inter-stmt deps: %d\n", 
                                get_num_unsatisfied_inter_stmt_deps(prog->deps, prog->ndeps));
                        IF_DEBUG(pluto_stmts_print(stdout, prog->stmts, prog->nstmts););
                        fprintf(stderr, "[Pluto] Unfortunately, pluto cannot find any more hyperplanes.\n");
                        fprintf(stderr, "\tThis is usually a result of (1) a bug in the dependence tester,\n");
                        fprintf(stderr, "\tor (2) a bug in Pluto's auto transformation,\n");
                        fprintf(stderr, "\tor (3) an inconsistent .fst/.precut in your working directory.\n");
                        fprintf(stderr, "\tor (4) or a case where the PLUTO algorithm doesn't succeed\n");
                        pluto_transformations_pretty_print(prog);
                        pluto_compute_dep_directions(prog);
                        pluto_print_dep_directions(prog);
                    }
                    denormalize_domains(prog);
                    fprintf(stdout, "[Pluto] working with original (identity) transformation (if they exist)\n");
                    /* Restore original ones */
                    for (i=0; i<nstmts; i++) {
                        stmts[i]->trans = orig_trans[i];
                        prog->num_hyperplanes = orig_num_hyperplanes;
                        prog->hProps = orig_hProps;
                    }
                    return 1;
                }
            }
        }
        depth++;

    }while (!pluto_transformations_full_ranked(prog) || 
            !deps_satisfaction_check(prog->deps, prog->ndeps));

    /* Re-arrange the transformation matrix if concurrent start
     * was found, store the replaced hyperplane so that it can be 
     * put back for the right intra-tile order
     */
    if (con_start_found) {
        printf("[Pluto] Concurrent start hyperplanes found\n");
        swap_prog_hyperplanes_with_last(prog, first);  
        prog->rep_hyp_pos = first;
        if (replace_num != first){
            swap_prog_hyperplanes_with_last(prog, replace_num);
            prog->rep_hyp_pos = replace_num;
        }
    }

    denormalize_domains(prog);

    //pluto_print_depsat_vectors(prog->deps, prog->ndeps, prog->num_hyperplanes);

    for (i=0; i<nstmts; i++)    {
        pluto_matrix_free(orig_trans[i]);
    }
    free(orig_trans);
    if (orig_hProps) free(orig_hProps);

    return 0;
}


int get_num_unsatisfied_deps(Dep **deps, int ndeps)
{
    int i, count;

    count = 0;
    for (i=0; i<ndeps; i++) {
        if (IS_RAR(deps[i]->type))   continue;
        if (!deps[i]->satisfied)  {
            IF_DEBUG(printf("Unsatisfied dep %d\n", i+1));
            count++;
        }
    }

    return count;

}


int get_num_unsatisfied_inter_stmt_deps(Dep **deps, int ndeps)
{
    int i;

    int count = 0;
    for (i=0; i<ndeps; i++) {
        if (IS_RAR(deps[i]->type))   continue;
        if (deps[i]->src == deps[i]->dest)    continue;
        if (!deps[i]->satisfied)  {
            IF_DEBUG(printf("Unsatisfied dep %d\n", i+1));
            count++;
        }
    }

    return count;

}


void ddg_print(Graph *g)
{
    pluto_matrix_print(stdout, g->adj);
}


/* Update the DDG - should be called when some dependences 
 * are satisfied */
void ddg_update(Graph *g, PlutoProg *prog)
{
    int i, j;
    Dep *dep;

    for (i=0; i<g->nVertices; i++) 
        for (j=0; j<g->nVertices; j++)
            g->adj->val[i][j] = 0;

    for (i=0; i<prog->ndeps; i++)   {
        dep = prog->deps[i];
        if (IS_RAR(dep->type)) continue;
        /* Number of unsatisfied dependences b/w src and dest is stored in the
         * adjacency matrix */
        g->adj->val[dep->src][dep->dest] += !dep_is_satisfied(dep);
    }
}


/* 
 * Create the DDG (RAR deps not included) from the unsatisfied deps
 */
Graph *ddg_create(PlutoProg *prog)
{
    int i;

    Graph *g = graph_alloc(prog->nstmts);

    for (i=0; i<prog->ndeps; i++)   {
        Dep *dep = prog->deps[i];
        /* no input dep edges in the graph */
        if (IS_RAR(dep->type)) continue;
        /* remember it's a multi-graph */
        g->adj->val[dep->src][dep->dest] += !dep_is_satisfied(dep);
    }

    return g;
}


/* 
 * Get the dimensionality of the stmt with max dimensionality in the SCC
 */
static int get_max_orig_dim_in_scc(PlutoProg *prog, int scc_id)
{
    int i;

    int max = -1;
    for (i=0; i<prog->nstmts; i++)  {
        Stmt *stmt = prog->stmts[i];
        if (stmt->scc_id == scc_id) {
            max = PLMAX(max,stmt->dim_orig);
        }
    }

    return max;
}

/* Number of vertices in a given SCC */
static int get_scc_size(PlutoProg *prog, int scc_id)
{
    int i;
    Stmt *stmt;

    int num = 0;
    for (i=0; i<prog->nstmts; i++)  {
        stmt = prog->stmts[i];
        if (stmt->scc_id == scc_id) {
            num++;
        }
    }

    return num;
}


/* Compute the SCCs of a graph */
void ddg_compute_scc(PlutoProg *prog)
{
    int i;

    Graph *g = prog->ddg;

    dfs(g);

    Graph *gT = graph_transpose(g);

    dfs_for_scc(gT);

    g->num_sccs = gT->num_sccs;

    for (i=0; i<g->nVertices; i++)  {
        g->vertices[i].scc_id = gT->vertices[i].scc_id;
        int stmt_id = gT->vertices[i].id;
        assert(stmt_id == i);
        prog->stmts[i]->scc_id = g->vertices[i].scc_id;
    }

    for (i=0; i<g->num_sccs; i++)  {
        g->sccs[i].max_dim = get_max_orig_dim_in_scc(prog, i);
        g->sccs[i].size = get_scc_size (prog, i);
        g->sccs[i].id = gT->sccs[i].id;
    }

    graph_free(gT);

    graph_print_sccs(g);
}

/* Get this statement's schedule
 * Schedule format
 * [num sched functions | orig dim iters | params | const ]
 * Number of rows == num sched functions (each row for one hyperplane)
 */
PlutoConstraints *pluto_stmt_get_schedule(const Stmt *stmt)
{
    int i;

    PlutoMatrix *sched, *trans;
    PlutoConstraints *schedcst;

    trans = stmt->trans;
    sched = pluto_matrix_dup(trans);

    for (i=0; i<sched->nrows; i++)  {
        pluto_matrix_negate_row(sched, sched->nrows-1-i);
        pluto_matrix_add_col(sched, 0);
        sched->val[trans->nrows-1-i][0] = 1;
    }

    schedcst = pluto_constraints_from_equalities(sched);

    pluto_matrix_free(sched);

    return schedcst;
}


/* Update a dependence with a new constraint added to the statement domain */
void pluto_update_deps(Stmt *stmt, PlutoConstraints *cst, PlutoProg *prog)
{
    int i, c;

    Stmt **stmts = prog->stmts;

    assert(cst->ncols == stmt->domain->ncols);

    for (i=0; i<prog->ndeps; i++) {
        Dep *dep = prog->deps[i];
        if (stmts[dep->src] == stmt) {
            PlutoConstraints *cst_l = pluto_constraints_dup(cst);
            Stmt *tstmt = stmts[dep->dest];
            for (c=0; c<tstmt->dim; c++) {
                pluto_constraints_add_dim(cst_l, stmt->dim, NULL);
            }
            pluto_constraints_add(dep->dpolytope, cst_l);
            pluto_constraints_free(cst_l);
        }
        if (stmts[dep->dest] == stmt) {
            PlutoConstraints *cst_l = pluto_constraints_dup(cst);
            Stmt *sstmt = stmts[dep->src];
            for (c=0; c<sstmt->dim; c++) {
                pluto_constraints_add_dim(cst_l, 0, NULL);
            }
            pluto_constraints_add(dep->dpolytope, cst_l);
            pluto_constraints_free(cst_l);
        }
    }

    for (i=0; i<prog->ntransdeps; i++) {
        Dep *dep = prog->transdeps[i];
        if (stmts[dep->src] == stmt) {
            PlutoConstraints *cst_l = pluto_constraints_dup(cst);
            Stmt *tstmt = stmts[dep->dest];
            for (c=0; c<tstmt->dim; c++) {
                pluto_constraints_add_dim(cst_l, stmt->dim, NULL);
            }
            pluto_constraints_add(dep->dpolytope, cst_l);
            pluto_constraints_free(cst_l);
        }
        if (stmts[dep->dest] == stmt) {
            PlutoConstraints *cst_l = pluto_constraints_dup(cst);
            Stmt *sstmt = stmts[dep->src];
            for (c=0; c<sstmt->dim; c++) {
                pluto_constraints_add_dim(cst_l, 0, NULL);
            }
            pluto_constraints_add(dep->dpolytope, cst_l);
            pluto_constraints_free(cst_l);
        }
    }
}

/* Are these statements completely fused until the innermost level */
int pluto_are_stmts_fused(Stmt **stmts, int nstmts, const PlutoProg *prog)
{
    int num;

    if (prog->num_hyperplanes <= 1) return 1;

    Ploop **loops = pluto_get_loops_under(stmts, nstmts, prog->num_hyperplanes-2, prog, &num);
    pluto_loops_print(loops, num);
    pluto_loops_free(loops, num);

    return num==1;
}<|MERGE_RESOLUTION|>--- conflicted
+++ resolved
@@ -285,12 +285,6 @@
     }
     IF_DEBUG2(printf("Constraints after reductions\n"));
     IF_DEBUG2(pluto_constraints_compact_print(stdout,newcst));
-
-<<<<<<< HEAD
-    /* Add upper bounds for transformation coefficients */
-    int ub = pluto_prog_get_largest_const_in_domains(prog);
-=======
->>>>>>> 0d76f264
 
     if (options->coeff_bound != -1) {
         for (i=0; i<newcst->ncols-npar-1-1; i++)  {
