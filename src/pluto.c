--- conflicted
+++ resolved
@@ -1341,12 +1341,7 @@
         }else{
             pluto_constraints_add(currcst, indcst);
             IF_DEBUG(printf("[pluto] (Band %d) Solving for hyperplane #%d\n", band_depth+1, num_sols_found+1));
-<<<<<<< HEAD
-            IF_DEBUG2(printf("Constraints after addition of non zero constraints and linear ind constraints\n"));
-            IF_DEBUG2(pluto_constraints_pretty_print(stdout, currcst));
-=======
             // IF_DEBUG2(pluto_constraints_pretty_print(stdout, currcst));
->>>>>>> 5bc7ec15
             bestsol = pluto_prog_constraints_lexmin(currcst, prog);
         }
         pluto_constraints_free(indcst);
@@ -1841,19 +1836,6 @@
         IF_DEBUG(pluto_constraints_compact_print(stdout, context););
 
         /* Add context to every dep polyhedron */
-<<<<<<< HEAD
-        for (i = 0; i < prog->ndeps; i++) {
-            PlutoConstraints *dpolytope = prog->deps[i]->dpolytope;
-
-            for (k = 0; k < context->nrows; k++) {
-                pluto_constraints_add_inequality(dpolytope);
-
-                /* Already initialized to zero */
-
-                for (j = 0; j < npar + 1; j++) {
-                    dpolytope
-                        ->val[dpolytope->nrows - 1][j + dpolytope->ncols - (npar + 1)] =
-=======
         for (i=0; i<prog->ndeps; i++) {
             PlutoConstraints *bounding_poly = 
                 pluto_constraints_dup(prog->deps[i]->dpolytope);
@@ -1865,7 +1847,6 @@
 
                 for (j=0; j<npar+1; j++){
                     bounding_poly->val[bounding_poly->nrows-1][j+bounding_poly->ncols-(npar+1)] = 
->>>>>>> 5bc7ec15
                         context->val[k][j];
                 }
             }
@@ -1916,15 +1897,9 @@
 #endif
 
     /* Avoid the need for bounding function coefficients to take negative
-<<<<<<< HEAD
-     * values (TODO: should do this only for the bounding function constraints) */
-    bool *neg = malloc(sizeof(bool) * npar);
-    for (k = 0; k < prog->ndeps; k++) {
-=======
      * values */
     bool *neg = malloc(sizeof(bool)*npar);
     for (k=0; k<prog->ndeps; k++) {
->>>>>>> 5bc7ec15
         Dep *dep = prog->deps[k];
         PlutoConstraints *dpoly = dep->dpolytope;
 
@@ -1940,30 +1915,18 @@
                 max = PLMAX(dpoly->val[i][j], max);
             }
 
-<<<<<<< HEAD
-            if (min < 0 && max <= 0) {
-                neg[j - 2 * nvar] = true;
-                IF_DEBUG(printf("Dep %d has negative coeff's for parameter %d\n",
-                            dep->id, j - 2 * nvar + 1));
-=======
             if (min < 0 && max <= 0)    {
                 neg[j-2*nvar] = true;
                 IF_DEBUG(printf("Dep %d has negative coeff's for parameter %s\n",
                             dep->id, prog->params[j-2*nvar]));
->>>>>>> 5bc7ec15
             }
         }
 
         /* For parameters appearing with negative coefficients in upper bounds */
         for (j=0; j<npar; j++)  {
             if (neg[j])   {
-<<<<<<< HEAD
-                pluto_constraints_add_inequality(dpoly);
-                dpoly->val[dpoly->nrows - 1][2 * nvar + j] = 1;
-=======
                 pluto_constraints_add_inequality(dep->bounding_poly);
                 dep->bounding_poly->val[dep->bounding_poly->nrows-1][2*nvar+j] = 1;
->>>>>>> 5bc7ec15
             }
         }
     }
