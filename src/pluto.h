--- conflicted
+++ resolved
@@ -513,7 +513,6 @@
 void pluto_iss_dep(PlutoProg *prog);
 PlutoConstraints *pluto_find_iss(const PlutoConstraints **doms, int ndoms, int npar, PlutoConstraints *);
 void pluto_iss(Stmt *stmt, PlutoConstraints **cuts, int num_cuts, PlutoProg *prog);
-<<<<<<< HEAD
 int cut_between_sccs(PlutoProg *prog, Graph *ddg, int scc1, int scc2);
 void normalize_domains(PlutoProg *prog);
 int is_on_loop(PlutoProg* prog, PlutoConstraints* dpolytope, int j);
@@ -522,6 +521,4 @@
 int get_loop_type(Stmt *stmt, int level);
 
 
-=======
->>>>>>> 5c296c31
 #endif