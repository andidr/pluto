--- conflicted
+++ resolved
@@ -25,9 +25,9 @@
 
 #include "osl/scop.h"
 
-#include "math_support.h"
 #include "constraints.h"
 #include "ddg.h"
+#include "math_support.h"
 #include "pluto/libpluto.h"
 
 #include "osl/extensions/dependence.h"
@@ -75,7 +75,7 @@
 
 #define PI_TABLE_SIZE 256
 
-#define CST_WIDTH (npar + 1 + nstmts *(nvar + 1) + 1)
+#define CST_WIDTH (npar + 1 + nstmts * (nvar + 1) + 1)
 
 #define ALLOW_NEGATIVE_COEFF 1
 #define DO_NOT_ALLOW_NEGATIVE_COEFF 0
@@ -298,11 +298,7 @@
 };
 typedef struct dependence Dep;
 
-typedef enum unrollType {
-  NO_UNROLL,
-  UNROLL,
-  UNROLLJAM
-} UnrollType;
+typedef enum unrollType { NO_UNROLL, UNROLL, UNROLLJAM } UnrollType;
 
 /* Properties of the new hyperplanes found. These are common across all
  * statements or apply at a level across all statements
@@ -640,13 +636,10 @@
 Ploop **pluto_get_parallel_loops(const PlutoProg *prog, unsigned *nploops);
 Ploop **pluto_get_all_loops(const PlutoProg *prog, unsigned *num);
 Ploop **pluto_get_dom_parallel_loops(const PlutoProg *prog, unsigned *nploops);
-<<<<<<< HEAD
-Band **pluto_get_dom_parallel_bands(PlutoProg *prog, unsigned *nbands, int **comm_placement_levels);
-Band *pluto_get_parallel_band(Ploop* loop, PlutoProg *prog, int *innermost_split_level);
-=======
 Band **pluto_get_dom_parallel_bands(PlutoProg *prog, unsigned *nbands,
                                     int **comm_placement_levels);
->>>>>>> 27799b84
+Band *pluto_get_parallel_band(Ploop *loop, PlutoProg *prog,
+                              int *innermost_split_level);
 void pluto_loop_print(const Ploop *loop);
 void pluto_loops_print(Ploop **loops, int num);
 void pluto_loops_free(Ploop **loops, int nloops);
