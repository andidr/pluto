--- conflicted
+++ resolved
@@ -278,18 +278,13 @@
     PlutoConstraints *globcst;
     PlutoConstraints **depcst;
 
-    /* Pointer toScoplib structure */
-<<<<<<< HEAD
-    scoplib_scop_p scop;
-
     /* Hyperplane row that is replaced in case concurrent start is found*/
     int replaced_hyperplane;
 
     /* Face allowing concurrent start for the statements in the program */
     int * face_con_start;
-=======
+
     osl_scop_p scop;
->>>>>>> 905a1dea
 };
 typedef struct plutoProg PlutoProg;
 
