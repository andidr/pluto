--- conflicted
+++ resolved
@@ -24,6 +24,7 @@
 
 #include <assert.h>
 #include <math.h>
+#include <regex.h>
 #include <stdbool.h>
 #include <stdio.h>
 #include <stdlib.h>
@@ -38,15 +39,10 @@
 #include "math_support.h"
 #include "pluto.h"
 #include "program.h"
-<<<<<<< HEAD
-#include "ast_transform.h"
-#include <regex.h>
 
 static int splitLoops(struct clast_stmt *s, int loop_level, int n,
                       struct clast_stmt **split, int stmt_num,
                       CloogState *state, CloogDomain *domain);
-=======
->>>>>>> 8955f028
 
 static int get_first_point_loop(Stmt *stmt, const PlutoProg *prog) {
   int i, first_point_loop;
