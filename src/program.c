--- conflicted
+++ resolved
@@ -1802,13 +1802,6 @@
 
     return map;
 }
-<<<<<<< HEAD
-=======
-#endif
->>>>>>> b6d1d75a
-
-
-
 
 
 /* Temporary data structure used inside extract_deps.
@@ -3020,7 +3013,7 @@
 
     newstmt->ploop_id = ploop_num;
 
-    pluto_matrix_initialize(newstmt->trans, 0);
+    pluto_matrix_set(newstmt->trans, 0);
     for (i=0; i<newstmt->trans->nrows; i++)   {
         newstmt->trans->val[i][i] = 1;
     }
@@ -4022,7 +4015,6 @@
     return accs;
 }
 
-<<<<<<< HEAD
 /* Get all accesses in the statements such that there is only representative
  * for all accesses to the same data variable */
 PlutoAccess **pluto_get_all_distinct_vars(Stmt **stmts, int nstmts, int *num)
@@ -4043,8 +4035,6 @@
     return accs;
 }
 
-=======
->>>>>>> b6d1d75a
 /* Temporary data structure used inside extra_stmt_domains
  *
  * stmts points to the array of Stmts being constructed
@@ -4205,7 +4195,6 @@
     return 1;
 }
 
-<<<<<<< HEAD
 struct acc_info{
     char *prefix;
     int acc_num;
@@ -5032,8 +5021,6 @@
         prog->nvar = PLMAX(prog->nvar, prog->stmts[i]->dim);
     }
 }
-=======
->>>>>>> b6d1d75a
 
 void pluto_transformations_pretty_print(const PlutoProg *prog)
 {
@@ -5044,10 +5031,6 @@
     for (i=0; i<nstmts; i++) {
         pluto_stmt_transformation_print(prog->stmts[i]);
     }
-<<<<<<< HEAD
-
-=======
->>>>>>> b6d1d75a
 }
 
 
@@ -5132,15 +5115,11 @@
             vars[j] = stmt->iterators[j];
         }
         for (j=0; j<npar; j++) {
-<<<<<<< HEAD
-            vars[stmt->dim+j] = stmt->domain->names[stmt->dim+j];
-=======
             if (stmt->domain->names && stmt->domain->names[stmt->dim+j]) {
                 vars[stmt->dim+j] = stmt->domain->names[stmt->dim+j];
             }else{
                 vars[stmt->dim+j] = "p?";
             }
->>>>>>> b6d1d75a
         }
         if (level > 0) printf(", ");
         pretty_print_affine_function(stdout, stmt->trans->val[level], 
@@ -5158,7 +5137,6 @@
         else printf("unknown");
     }
     printf(")\n\n");
-<<<<<<< HEAD
 }
 
 /*
@@ -5370,6 +5348,4 @@
     free(iter);
 
     return tdpoly;
-=======
->>>>>>> b6d1d75a
 }