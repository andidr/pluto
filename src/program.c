--- conflicted
+++ resolved
@@ -5031,10 +5031,6 @@
     for (i=0; i<nstmts; i++) {
         pluto_stmt_transformation_print(prog->stmts[i]);
     }
-<<<<<<< HEAD
-
-=======
->>>>>>> 08b77034
 }
 
 
@@ -5119,15 +5115,11 @@
             vars[j] = stmt->iterators[j];
         }
         for (j=0; j<npar; j++) {
-<<<<<<< HEAD
-            vars[stmt->dim+j] = stmt->domain->names[stmt->dim+j];
-=======
             if (stmt->domain->names && stmt->domain->names[stmt->dim+j]) {
                 vars[stmt->dim+j] = stmt->domain->names[stmt->dim+j];
             }else{
                 vars[stmt->dim+j] = "p?";
             }
->>>>>>> 08b77034
         }
         if (level > 0) printf(", ");
         pretty_print_affine_function(stdout, stmt->trans->val[level], 
