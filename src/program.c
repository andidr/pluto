--- conflicted
+++ resolved
@@ -1796,7 +1796,6 @@
     return isl_map_from_basic_map(bmap);
 }
 
-<<<<<<< HEAD
 
 #if 0
 static __isl_give isl_map *isl_identity_map(int dim,
@@ -1836,8 +1835,6 @@
     return isl_map_from_basic_map(bmap);
 }
 #endif
-=======
->>>>>>> f197aff0
 
 /* Convert a osl_relation_p scattering [0 M A c] to
  * the isl_map { i -> A i + c } in the space prescribed by "dim".
@@ -3023,23 +3020,17 @@
     prog->num_hyperplanes = 0;
     prog->decls = malloc(16384*9);
 
-<<<<<<< HEAD
     prog->num_data = 0;
     prog->data_names = NULL;
-=======
->>>>>>> f197aff0
     strcpy(prog->decls, "");
 
     prog->globcst = NULL;
 
     prog->num_parameterized_loops = -1;
 
-<<<<<<< HEAD
     prog->decl_indices = NULL;
     prog->num_decl_indices = 0;
 
-=======
->>>>>>> f197aff0
     return prog;
 }
 
@@ -3089,14 +3080,11 @@
 
     pluto_constraints_free(prog->globcst);
 
-<<<<<<< HEAD
     for(i=0; i< prog->num_data; i++) {
         free(prog->data_names[i]);
     }
     free(prog->data_names);
 
-=======
->>>>>>> f197aff0
     free(prog->decls);
 
     free(prog);
@@ -3211,7 +3199,6 @@
 
     options->out_file = NULL;
 
-<<<<<<< HEAD
     options->global_opt = 1;
 
     options->compute_pi = 0;
@@ -3221,9 +3208,6 @@
     options->num_inital_partitions = 2;
 
     options->time = 0;
-=======
-    options->time = 1;
->>>>>>> f197aff0
 
     return options;
 }
@@ -3709,12 +3693,9 @@
 
     stmt->type = STMT_UNKNOWN;
     stmt->ploop_id = -1;
-<<<<<<< HEAD
     stmt->inner_loop_vec = 0;
     stmt->pos_peel_offset = 0;
     stmt->neg_peel_offset = 0;
-=======
->>>>>>> f197aff0
 
     if (dim >= 1)   {
         stmt->is_orig_loop = (bool *) malloc(dim*sizeof(bool));
@@ -3805,7 +3786,6 @@
     int i;
     PlutoConstraints *sched;
 
-<<<<<<< HEAD
     print_polylib_visual_sets("old", domain);
     PlutoConstraints *newdom = pluto_constraints_dup(domain);
     for (i=0; i<arr->trans_orig->nrows; i++)  {
@@ -3813,7 +3793,28 @@
     }
 
     sched = pluto_arr_get_schedule(arr);
-=======
+
+    for (i = 0; i < copy_level; ++i) {
+        pluto_constraints_add_dim(sched, 0, NULL);
+    }
+
+    print_polylib_visual_sets("sched", sched);
+
+    pluto_constraints_intersect(newdom, sched);
+
+    pluto_constraints_project_out(newdom,
+            arr->trans_orig->nrows + copy_level, arr->dim_orig);
+
+    print_polylib_visual_sets("new", newdom);
+
+    // IF_DEBUG(printf("New domain is \n"););
+    // IF_DEBUG(pluto_constraints_print(stdout, newdom););
+
+    pluto_constraints_free(sched);
+
+    return newdom;
+}
+
 /* Get transformed domain */
 PlutoConstraints *pluto_get_new_domain(const Stmt *stmt)
 {
@@ -3839,6 +3840,26 @@
     // IF_DEBUG(pluto_constraints_print(stdout, newdom););
 
     pluto_constraints_free(sched);
+
+    if (stmt->domain->names) {
+        /* Set names for the new domain */
+        char **iterators = (char **) malloc(sizeof(char *)*stmt->trans->nrows);
+        for (i=0; i<stmt->trans->nrows; i++) {
+            char *tmpstr = malloc(5);
+            sprintf(tmpstr, "t%d", i+1);
+            iterators[i] = tmpstr;
+        }
+
+        pluto_constraints_set_names_range(newdom, iterators, 0, 0, stmt->trans->nrows);
+        /* Set parameter names */
+        pluto_constraints_set_names_range(newdom, stmt->domain->names, 
+                stmt->trans->nrows, stmt->dim, stmt->domain->ncols-stmt->dim-1);
+
+        for (i=0; i<stmt->trans->nrows; i++) {
+            free(iterators[i]);
+        }
+        free(iterators);
+    }
 
     return newdom;
 }
@@ -4232,467 +4253,6 @@
 {
 return scoplib_symbol_table_get_bound(acc->symbol, dim, params, npars);
 }*/
->>>>>>> f197aff0
-
-    for (i = 0; i < copy_level; ++i) {
-        pluto_constraints_add_dim(sched, 0, NULL);
-    }
-
-    print_polylib_visual_sets("sched", sched);
-
-    pluto_constraints_intersect(newdom, sched);
-
-    pluto_constraints_project_out(newdom,
-            arr->trans_orig->nrows + copy_level, arr->dim_orig);
-
-    print_polylib_visual_sets("new", newdom);
-
-    // IF_DEBUG(printf("New domain is \n"););
-    // IF_DEBUG(pluto_constraints_print(stdout, newdom););
-
-    pluto_constraints_free(sched);
-
-    return newdom;
-}
-
-/* Get transformed domain */
-PlutoConstraints *pluto_get_new_domain(const Stmt *stmt)
-{
-    int i;
-    PlutoConstraints *sched;
-
-    PlutoConstraints *newdom = pluto_constraints_dup(stmt->domain);
-    for (i=0; i<stmt->trans->nrows; i++)  {
-        pluto_constraints_add_dim(newdom, 0, NULL);
-    }
-
-    sched = pluto_stmt_get_schedule(stmt);
-
-    pluto_constraints_intersect(newdom, sched);
-
-    // IF_DEBUG(printf("New pre-domain is \n"););
-    // IF_DEBUG(pluto_constraints_print(stdout, newdom););
-
-    pluto_constraints_project_out(newdom, 
-            stmt->trans->nrows, stmt->dim);
-
-    // IF_DEBUG(printf("New domain is \n"););
-    // IF_DEBUG(pluto_constraints_print(stdout, newdom););
-
-    pluto_constraints_free(sched);
-
-    if (stmt->domain->names) {
-        /* Set names for the new domain */
-        char **iterators = (char **) malloc(sizeof(char *)*stmt->trans->nrows);
-        for (i=0; i<stmt->trans->nrows; i++) {
-            char *tmpstr = malloc(5);
-            sprintf(tmpstr, "t%d", i+1);
-            iterators[i] = tmpstr;
-        }
-
-        pluto_constraints_set_names_range(newdom, iterators, 0, 0, stmt->trans->nrows);
-        /* Set parameter names */
-        pluto_constraints_set_names_range(newdom, stmt->domain->names, 
-                stmt->trans->nrows, stmt->dim, stmt->domain->ncols-stmt->dim-1);
-
-        for (i=0; i<stmt->trans->nrows; i++) {
-            free(iterators[i]);
-        }
-        free(iterators);
-    }
-
-    return newdom;
-}
-
-
-/* 
- * Checks if the range of the variable at depth 'depth' can be bound by a
- * constant; returns the constant of -1 if it can't be
- *
- * WARNING: If cnst is a list, looks at just the first element
- *
- * TODO: Not general now: difference being constant can be implied through
- * other inequalities 
- *
- * */
-int get_const_bound_difference(const PlutoConstraints *cnst, int depth)
-{
-    int constdiff, r, r1, c, _lcm;
-
-    assert(cnst != NULL);
-    PlutoConstraints *cst = pluto_constraints_dup(cnst);
-
-    pluto_constraints_project_out(cst, depth+1, cst->ncols-1-depth-1);
-    assert(depth >= 0 && depth <= cst->ncols-2);
-
-    // printf("Const bound diff at depth: %d\n", depth);
-    // pluto_constraints_print(stdout, cst);
-
-    constdiff = INT_MAX;
-
-    for (r=0; r<cst->nrows; r++) {
-        if (cst->val[r][depth] != 0)  break;
-    }
-    /* Variable doesn't appear */
-    if (r==cst->nrows) return -1;
-
-    /* Scale rows so that the coefficient of depth var is the same */
-    _lcm = 1;
-    for (r=0; r<cst->nrows; r++) {
-        if (cst->val[r][depth] != 0) _lcm = lcm(_lcm, abs(cst->val[r][depth]));
-    }
-    for (r=0; r<cst->nrows; r++) {
-        if (cst->val[r][depth] != 0) {
-            for (c=0; c<cst->ncols; c++) {
-                cst->val[r][c] = cst->val[r][c]*(_lcm/abs(cst->val[r][depth]));
-            }
-        }
-    }
-
-    /* Equality to a function of parameters/constant implies single point */
-    for (r=0; r<cst->nrows; r++) {
-        if (cst->is_eq[r] && cst->val[r][depth] != 0)  {
-            for (c=depth+1; c<cst->ncols-1; c++)  { 
-                if (cst->val[r][c] != 0)    {
-                    break;
-                }
-            }
-            if (c==cst->ncols-1) {
-                constdiff = 1;
-                //printf("constdiff is 1\n");
-            }
-        }
-    }
-
-    for (r=0; r<cst->nrows; r++) {
-        if (cst->is_eq[r])  continue;
-        if (cst->val[r][depth] <= -1)  {
-            /* Find a lower bound with constant difference */
-            for (r1=0; r1<cst->nrows; r1++) {
-                if (cst->is_eq[r1])  continue;
-                if (cst->val[r1][depth] >= 1) {
-                    for (c=0; c<cst->ncols-1; c++)  { 
-                        if (cst->val[r1][c] + cst->val[r][c] != 0)    {
-                            break;
-                        }
-                    }
-                    if (c==cst->ncols-1) {
-                        constdiff = PLMIN(constdiff, 
-                                floorf(cst->val[r][c]/(float)-cst->val[r][depth]) 
-                                + ceilf(cst->val[r1][c]/(float)cst->val[r1][depth])
-                                +1);
-                    }
-                }
-            }
-        }
-    }
-    pluto_constraints_free(cst);
-
-    if (constdiff == INT_MAX)   {
-        return -1;
-    }
-
-    /* Sometimes empty sets imply negative difference */
-    /* It basically means zero points */
-    if (constdiff <= -1) constdiff = 0;
-    //printf("constdiff is %d\n", constdiff);
-
-    return constdiff;
-}
-
-#define MINF 0
-#define MAXF 1
-
-/* Get expression for pos^{th} constraint in cst;
- * Returned string should be freed with 'free' */
-char *get_expr(PlutoConstraints *cst, int pos, const char **params,
-        int bound_type)
-{
-    int c, sum;
-
-    char *expr = malloc(512);
-    strcpy(expr, "");
-
-    // printf("Get expr\n");
-    // pluto_constraints_print(stdout, cst);
-
-    if (bound_type == MINF) assert(cst->val[pos][0] <= -1);
-    else assert(cst->val[pos][0] >= 1);
-
-    sum = 0;
-    for (c=1; c<cst->ncols-1; c++)    {
-        sum += abs(cst->val[pos][c]);
-    }
-
-    if (sum == 0)   {
-        /* constant */
-        if (bound_type == MINF) {
-            sprintf(expr+strlen(expr), "%d", 
-                    (int)floorf(cst->val[pos][cst->ncols-1]/-(float)cst->val[pos][0]));
-        }else{
-            sprintf(expr+strlen(expr), "%d", 
-                    (int)ceilf(-cst->val[pos][cst->ncols-1]/(float)cst->val[pos][0]));
-        }
-    }else{
-        /* if it's being divided by 1, make it better by not putting
-         * floor/ceil */
-        if (abs(cst->val[pos][0]) != 1) {
-            if (bound_type == MINF) {
-                sprintf(expr+strlen(expr), "floorf((");
-            }else{
-                sprintf(expr+strlen(expr), "ceilf((");
-            }
-        }
-
-
-        for (c=1; c<cst->ncols-1; c++)    {
-            if (cst->val[pos][c] != 0) {
-                if (bound_type == MINF) {
-                    sprintf(expr+strlen(expr), (cst->val[pos][c] >= 1)? "+%lld*%s": "%lld*%s", 
-                            cst->val[pos][c], params[c-1]);
-                }else{
-                    sprintf(expr+strlen(expr), (cst->val[pos][c] <= -1)? "+%lld*%s": "%lld*%s", 
-                            -cst->val[pos][c], params[c-1]);
-                }
-            }
-        }
-
-        if (cst->val[pos][c] != 0) {
-            if (bound_type == MINF) {
-                sprintf(expr+strlen(expr), (cst->val[pos][c] >= 1)? "+%lld": "%lld", 
-                        cst->val[pos][c]);
-            }else{
-                sprintf(expr+strlen(expr), (cst->val[pos][c] <= -1)? "+%lld": "%lld", 
-                        -cst->val[pos][c]);
-            }
-        }
-
-        /* if it's being divided by 1, make it better by not putting
-         * floor/ceil */
-        if (abs(cst->val[pos][0]) != 1) {
-            sprintf(expr+strlen(expr), ")/(float)%lld)",
-                    (bound_type==MINF)? -cst->val[pos][0]: cst->val[pos][0]);
-        }
-    }
-
-    return expr;
-}
-
-/*
- * Get min or max of all upper or lower bounds (resp).
- * Returned string should be freed with free
- */
-char *get_func_of_expr(PlutoConstraints *cst, int offset, int bound_type,
-        const char **params)
-{
-    char *fexpr;
-    char *expr, *expr1;
-
-    fexpr = malloc(512);
-
-    strcpy(fexpr, "");
-
-    char func[5];
-    if (bound_type == MINF)  strcpy(func, "min(");
-    else strcpy(func, "max(");
-
-    if (cst->nrows - offset == 1) {
-        expr = get_expr(cst, offset, params, bound_type);
-        strcat(fexpr, expr);
-    }else{
-        /* cst->nrows >= 2 */
-        expr = get_expr(cst, offset, params, bound_type);
-        strcat(fexpr, func);
-        strcat(fexpr, expr);
-        expr1 = get_func_of_expr(cst, offset+1,bound_type,params);
-        strcat(fexpr, ",");
-        strcat(fexpr, expr1);
-        strcat(fexpr, ")");
-        free(expr1);
-    }
-    free(expr);
-
-    return fexpr;
-}
-
-/* Return the size of the parametric bounding box for a (contiguous) 
- * block of dimensions
- * start: position of start of block
- * num: number of dimensions in block
- * npar: number of parameters in terms of which expression will be computed;
- * these are assumed to be the last 'npar' variables of cst
- * parmas: strings for 'npar' parameters
- * Return: expression describing the maximum number of points 'block' 
- * vars traverse for any value of '0..start-1' variables
- *
- * This function is constant-aware, i.e., if possible, it will exploit the
- * fact that the range of a variable is bounded by a constant. The underlying
- * call to get_parametric_extent_const for each of the 'num' dimensions
- * achieves this.
- */
-char *get_parametric_bounding_box(const PlutoConstraints *cst, int start, 
-        int num, int npar, const char **params)
-{
-    int k;
-    char *buf_size;
-
-    buf_size = malloc(2048 * 8);
-    strcpy(buf_size, "(");
-
-    const PlutoConstraints *cst_tmp = cst;
-    while (cst_tmp != NULL) {
-        sprintf(buf_size+strlen(buf_size), "+1");
-        for (k=0; k<num; k++) {
-            char *extent;
-            get_parametric_extent_const(cst_tmp, start+k, npar,
-                    params, &extent, NULL);
-            sprintf(buf_size+strlen(buf_size), "*(%s)", extent);
-            free(extent);
-        }
-        cst_tmp = cst_tmp->next;
-    }
-    sprintf(buf_size+strlen(buf_size), ")");
-
-    return buf_size;
-}
-
-
-/*  Parametric extent of the pos^th variable in cst
- *  Extent computation is constant-aware, i.e., look when it can be 
- *  bounded by a constant; if not, just a difference of max and min 
- *  expressions of parameters is returned;  last 'npar'  ones are 
- *  treated as parameters; *extent should be freed by 'free' 
- */
-void get_parametric_extent_const(const PlutoConstraints *cst, int pos,
-        int npar, const char **params, char **extent, char **p_lbexpr)
-{
-    int constdiff;
-
-    // printf("Parametric/const bounds at pos: %d\n", pos);
-    //pluto_constraints_print(stdout, cst);
-
-    constdiff = get_const_bound_difference(cst, pos);
-
-    if ((p_lbexpr == NULL) && (constdiff != -1))    {
-        *extent = malloc(sizeof(int)*8);
-        sprintf(*extent, "%d", constdiff);
-    }else{
-        get_parametric_extent(cst, pos, npar, params, extent, p_lbexpr);
-    }
-}
-
-
-/* Get lower and upper bound expression as a function of parameters for pos^th
- * variable; last npar in cst are treated as parameters 
- * lbexpr and ubexpr should be freed with free
- * */
-void get_lb_ub_expr(const PlutoConstraints *cst, int pos,
-        int npar, const char **params, char **lbexpr, char **ubexpr)
-{
-    int i;
-    PlutoConstraints *lb, *ub, *lbs, *ubs;
-    char *lbe, *ube;
-
-    PlutoConstraints *dup = pluto_constraints_dup(cst);
-
-    pluto_constraints_project_out(dup, 0, pos);
-    pluto_constraints_project_out(dup, 1, dup->ncols-npar-1-1);
-
-    // printf("Parametric bounds at 0th pos\n");
-    // pluto_constraints_print(stdout, dup);
-
-    //pluto_constraints_simplify(dup);
-    //pluto_constraints_print(stdout, dup);
-
-    lbs = pluto_constraints_alloc(dup->nrows, dup->ncols);
-    ubs = pluto_constraints_alloc(dup->nrows, dup->ncols);
-
-    for (i=0; i<dup->nrows; i++)    {
-        if (dup->is_eq[i] && dup->val[i][0] != 0) {
-            lb = pluto_constraints_select_row(dup, i);
-            pluto_constraints_add(lbs, lb);
-            pluto_constraints_free(lb);
-
-            ub = pluto_constraints_select_row(dup, i);
-            pluto_constraints_negate_row(ub, 0);
-            pluto_constraints_add(ubs, ub);
-            pluto_constraints_free(ub);
-        }
-        if (dup->val[i][0] >= 1)    {
-            /* Lower bound */
-            lb = pluto_constraints_select_row(dup, i);
-            pluto_constraints_add(lbs, lb);
-            pluto_constraints_free(lb);
-        }else if (dup->val[i][0] <= -1) {
-            /* Upper bound */
-            ub = pluto_constraints_select_row(dup, i);
-            pluto_constraints_add(ubs, ub);
-            pluto_constraints_free(ub);
-        }
-    }
-
-    assert(lbs->nrows >= 1);
-    assert(ubs->nrows >= 1);
-    pluto_constraints_free(dup);
-
-    lbe = get_func_of_expr(lbs, 0, MAXF, params);
-    ube = get_func_of_expr(ubs, 0, MINF, params);
-
-    *lbexpr = lbe;
-    *ubexpr = ube;
-
-    // printf("lbexpr: %s\n", lbe);
-    // printf("ubexpr: %s\n", ube);
-
-    pluto_constraints_free(lbs);
-    pluto_constraints_free(ubs);
-}
-
-
-/* 
- * Get expression for difference of upper and lower bound of pos^th variable
- * in cst in terms of parameters;  last 'npar' dimensions of cst are treated 
- * as parameters; *extent should be freed by 'free'
- */
-void get_parametric_extent(const PlutoConstraints *cst, int pos,
-        int npar, const char **params, char **extent, char **p_lbexpr)
-{
-    char *lbexpr, *ubexpr;
-
-    get_lb_ub_expr(cst, pos, npar, params, &lbexpr, &ubexpr);
-
-    if (!strcmp(lbexpr, ubexpr)) {
-        *extent = strdup("1");
-    }else{
-        *extent = malloc(strlen(lbexpr) + strlen(ubexpr) + strlen(" -  + 1")+1);
-        sprintf(*extent, "%s - %s + 1", ubexpr, lbexpr);
-    }
-    if (p_lbexpr != NULL) {
-        *p_lbexpr = malloc(strlen(lbexpr) + 1);
-        strcpy(*p_lbexpr, lbexpr);
-    }
-
-#if 0
-    if (cst->next != NULL)  {
-        char *extent_next;
-        get_parametric_extent(cst->next, pos, npar, params, &extent_next);
-        *extent = realloc(*extent, strlen(*extent)+strlen(extent_next) + strlen(" + "));
-        sprintf(*extent+strlen(*extent), " + %s", extent_next);
-        free(extent_next);
-    }
-#endif
-
-    // printf("Extent: %s\n", *extent);
-
-    free(lbexpr);
-    free(ubexpr);
-}
-
-
-/*char *get_data_extent(PlutoAccess *acc, char **params, int npars, int dim)
-{
-return scoplib_symbol_table_get_bound(acc->symbol, dim, params, npars);
-}*/
 
 /* Get Alpha matrix (A matrix - INRIA transformation representation */
 PlutoMatrix *get_alpha(const Stmt *stmt, const PlutoProg *prog)
@@ -4879,15 +4439,9 @@
     // IF_DEBUG2(pluto_matrix_print(stdout, stmt->trans));
 
     remap = pluto_stmt_get_remapping(stmt, &remap_divs);
-<<<<<<< HEAD
 
     // IF_DEBUG2(printf("Remapping matrix\n"));
     // IF_DEBUG2(pluto_matrix_print(stdout, remap));
-=======
-    // printf("Remapping matrix\n");
-    // pluto_matrix_print(stdout, remap);
-    
->>>>>>> f197aff0
 
     int _lcm = 1;
     for (r=0; r<remap->nrows; r++) {
@@ -5207,7 +4761,6 @@
     isl_union_map **schedule;
     isl_map *base_schedule;
 };
-<<<<<<< HEAD
 
 static int set_tuple_name(__isl_take isl_map *map, void *usr)
 {
@@ -5283,83 +4836,6 @@
 
     isl_space_free(space);
 
-=======
-
-static int set_tuple_name(__isl_take isl_map *map, void *usr)
-{
-    char *name;
-
-    struct acc_info *info = (struct acc_info *) usr;
-    name = malloc(strlen(info->prefix)+4);
-    sprintf(name, "%s%d", info->prefix, info->acc_num);
-    // printf("%s\n", name);
-    map = isl_map_set_tuple_name(map, isl_dim_in, name);
-    info->acc_num++;
-
-    *info->new_maps = isl_union_map_union(*info->new_maps, 
-            isl_union_map_from_map(map));
-    isl_map *schedule_i = isl_map_copy(info->base_schedule);
-    schedule_i = isl_map_set_tuple_name(schedule_i, isl_dim_in, name);
-    *info->schedule = isl_union_map_union(*info->schedule,
-            isl_union_map_from_map(schedule_i));
-    free(name);
-
-    return 0;
-}
-
-/* Compute dependences based on the domain, scheduling, and access
- * information in "pscop", and put the result in "prog".
- */
-static void compute_deps_pet(struct pet_scop *pscop, PlutoProg *prog,
-        PlutoOptions *options)
-{
-    int i;
-    isl_union_map *empty;
-    isl_union_map *writes;
-    isl_union_map *reads;
-    isl_union_map *schedule;
-    isl_union_map *dep_raw, *dep_war, *dep_waw, *dep_rar;
-
-    IF_DEBUG(printf("[pluto] compute deps (isl)\n"););
-
-    isl_space *space = isl_set_get_space(pscop->context);
-    empty = isl_union_map_empty(isl_space_copy(space));
-    // writes = pet_scop_collect_may_writes(pscop);
-    // schedule = pet_scop_collect_schedule(pscop);
-    // reads = pet_scop_collect_may_reads(pscop);
-
-    reads = isl_union_map_copy(empty);
-    writes = isl_union_map_copy(empty);
-    schedule = isl_union_map_copy(empty);
-
-    for (i=0; i<prog->nstmts; i++) {
-    	struct pet_stmt *pstmt = pscop->stmts[i];
-        Stmt *stmt = prog->stmts[i];
-
-        /* The schedule's parameters are not aligned by pet to its context and
-         * domain (the latter two are consistent */
-        //pstmt->schedule = isl_map_align_params(pstmt->schedule, isl_set_get_space(pscop->context));
-
-        isl_union_map *lreads =	pet_stmt_collect_accesses(pstmt, 1, 0, 
-                0, 0, 0, isl_space_copy(space));
-        isl_union_map *lwrites = pet_stmt_collect_accesses(pstmt, 0, 1, 
-                0, 0, 0, isl_space_copy(space));
-
-        char name[20];
-        sprintf(name, "S_%d_r", stmt->id);
-        struct acc_info rinfo = {name, 0, &reads, &schedule, pstmt->schedule};
-        isl_union_map_foreach_map(lreads, &set_tuple_name, &rinfo);
-        sprintf(name, "S_%d_w", stmt->id);
-        struct acc_info winfo = {name, 0, &writes, &schedule, pstmt->schedule};
-        isl_union_map_foreach_map(lwrites, &set_tuple_name, &winfo);
-
-        isl_union_map_free(lreads);
-        isl_union_map_free(lwrites);
-    }
-
-    isl_space_free(space);
-
->>>>>>> f197aff0
     // isl_union_map_dump(reads);
     // isl_union_map_dump(writes);
     // isl_union_map_dump(schedule);
@@ -5378,7 +4854,6 @@
                 isl_union_map_copy(reads),
                 isl_union_map_copy(schedule),
                 &dep_waw, &dep_war, NULL, NULL);
-<<<<<<< HEAD
         if (options->distmem) {
             // compute WAR dependences which may contain transitive dependences
             isl_union_map_compute_flow(isl_union_map_copy(writes),
@@ -5387,8 +4862,6 @@
                     isl_union_map_copy(schedule),
                     NULL, &trans_dep_war, NULL, NULL);
         }
-=======
->>>>>>> f197aff0
         if (options->rar) {
             // compute RAR dependences which do not contain transitive dependences
             isl_union_map_compute_flow(isl_union_map_copy(reads),
@@ -5426,34 +4899,26 @@
         }
     }
 
-<<<<<<< HEAD
-    dep_raw = isl_union_map_coalesce(dep_raw);
-    dep_war = isl_union_map_coalesce(dep_war);
-    dep_waw = isl_union_map_coalesce(dep_waw);
-
-    if (options->lastwriter && options->distmem) {
-        trans_dep_war = isl_union_map_coalesce(trans_dep_war);
-=======
     if (options->isldepcoalesce) {
         dep_raw = isl_union_map_coalesce(dep_raw);
         dep_war = isl_union_map_coalesce(dep_war);
         dep_waw = isl_union_map_coalesce(dep_waw);
->>>>>>> f197aff0
+    }
+
+    if (options->lastwriter && options->distmem) {
+        trans_dep_war = isl_union_map_coalesce(trans_dep_war);
     }
 
     prog->ndeps = 0;
     isl_union_map_foreach_map(dep_raw, &isl_map_count, &prog->ndeps);
     isl_union_map_foreach_map(dep_war, &isl_map_count, &prog->ndeps);
     isl_union_map_foreach_map(dep_waw, &isl_map_count, &prog->ndeps);
-<<<<<<< HEAD
     if (options->lastwriter && options->distmem) {
         prog->ntransdeps = 0;
         isl_union_map_foreach_map(dep_raw, &isl_map_count, &prog->ntransdeps);
         isl_union_map_foreach_map(trans_dep_war, &isl_map_count, &prog->ntransdeps);
         isl_union_map_foreach_map(dep_waw, &isl_map_count, &prog->ntransdeps);
     }
-=======
->>>>>>> f197aff0
 
     prog->deps = (Dep **)malloc(prog->ndeps * sizeof(Dep *));
     for (i=0; i<prog->ndeps; i++) {
@@ -5463,7 +4928,6 @@
     prog->ndeps += extract_deps(prog->deps, prog->ndeps, prog->stmts, dep_raw, OSL_DEPENDENCE_RAW);
     prog->ndeps += extract_deps(prog->deps, prog->ndeps, prog->stmts, dep_war, OSL_DEPENDENCE_WAR);
     prog->ndeps += extract_deps(prog->deps, prog->ndeps, prog->stmts, dep_waw, OSL_DEPENDENCE_WAW);
-<<<<<<< HEAD
     if (options->lastwriter && options->distmem) {
         prog->transdeps = (Dep **)malloc(prog->ntransdeps * sizeof(Dep *));
         for (i=0; i<prog->ntransdeps; i++) {
@@ -5477,20 +4941,13 @@
         prog->transdeps = NULL;
         prog->ntransdeps = 0;
     }
-=======
-    prog->transdeps = NULL;
-    prog->ntransdeps = 0;
->>>>>>> f197aff0
 
     isl_union_map_free(dep_raw);
     isl_union_map_free(dep_war);
     isl_union_map_free(dep_waw);
-<<<<<<< HEAD
     if (options->lastwriter && options->distmem) {
         isl_union_map_free(trans_dep_war);
     }
-=======
->>>>>>> f197aff0
 
     isl_union_map_free(empty);
     isl_union_map_free(writes);
@@ -5948,7 +5405,6 @@
 	isl_ast_node_free(tree);
 
 	return p;
-<<<<<<< HEAD
 }
 
 static void add_data_name_if_new(PlutoProg *prog, PlutoAccess *acc) 
@@ -5969,10 +5425,7 @@
         prog->data_names = (char **) realloc(prog->data_names, prog->num_data * sizeof(char *));
         prog->data_names[prog->num_data-1] = strdup(acc_name);
     }
-=======
->>>>>>> f197aff0
-}
-
+}
 
 static int read_codegen_context_from_file(PlutoConstraints *codegen_context)
 {
@@ -5998,11 +5451,7 @@
  */
 PlutoProg *pet_to_pluto_prog(struct pet_scop *pscop, isl_ctx *ctx, PlutoOptions *options)
 {
-<<<<<<< HEAD
     int i, j, max_sched_rows, npar;
-=======
-    int i, max_sched_rows, npar;
->>>>>>> f197aff0
 
     if (pscop == NULL) return NULL;
 
@@ -6060,7 +5509,6 @@
 
     prog->stmts = pet_to_pluto_stmts(pscop);
 
-<<<<<<< HEAD
     prog->num_data = 0;
     prog->data_names = NULL;
     for (i=0; i<prog->nstmts; i++) {
@@ -6073,8 +5521,6 @@
         }
     }
 
-=======
->>>>>>> f197aff0
     /* Compute dependences */
     compute_deps_pet(pscop, prog, options);
 
@@ -6087,7 +5533,6 @@
         }
     }
 
-<<<<<<< HEAD
     /* For dependences on the original loop nest (with identity
      * transformation), we expect a dependence to be completely satisfied at
      * some level; they'll have a component of zero for all levels up to the level at
@@ -6131,28 +5576,6 @@
         free(prog->deps);
         prog->deps = rdeps;
         prog->ndeps = count;
-=======
-    /* Hack for linearized accesses */
-    FILE *lfp = fopen(".linearized", "r");
-    FILE *nlfp = fopen(".nonlinearized", "r");
-    char tmpstr[256];
-    char linearized[256];
-    if (lfp && nlfp) {
-        for (i=0; i<prog->nstmts; i++)    {
-            rewind(lfp);
-            rewind(nlfp);
-            while (!feof(lfp) && !feof(nlfp))      {
-                fgets(tmpstr, 256, nlfp);
-                fgets(linearized, 256, lfp);
-                if (strstr(tmpstr, prog->stmts[i]->text))        {
-                    prog->stmts[i]->text = (char *) realloc(prog->stmts[i]->text, sizeof(char)*(strlen(linearized)+1));
-                    strcpy(prog->stmts[i]->text, linearized);
-                }
-            }
-        }
-        fclose(lfp);
-        fclose(nlfp);
->>>>>>> f197aff0
     }
 
     return prog;
@@ -6593,7 +6016,6 @@
     free(iter);
 
     return tdpoly;
-<<<<<<< HEAD
 }
 
 
@@ -6611,6 +6033,3 @@
 
     return NULL;
 }
-=======
-}
->>>>>>> f197aff0
