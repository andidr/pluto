--- conflicted
+++ resolved
@@ -1600,12 +1600,8 @@
     return map;
 }
 
-<<<<<<< HEAD
-
-=======
 #if 0
 /* Unused */
->>>>>>> d7388710
 /*
  * Like osl_access_list_to_isl_union_map, but just for a single pluto access
  * (read or write)
