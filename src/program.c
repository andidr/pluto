/*
 * PLUTO: An automatic parallelizer and locality optimizer
 * 
 * Copyright (C) 2007-2012 Uday Bondhugula
 *
 * This file is part of Pluto.
 *
 * Pluto is free software; you can redistribute it and/or modify
 * it under the terms of the GNU General Public License as published by
 * the Free Software Foundation; either version 3 of the License, or
 * (at your option) any later version.

 * This program is distributed in the hope that it will be useful,
 * but WITHOUT ANY WARRANTY; without even the implied warranty of
 * MERCHANTABILITY or FITNESS FOR A PARTICULAR PURPOSE.  See the
 * GNU General Public License for more details.
 *
 * A copy of the GNU General Public Licence can be found in the file
 * `LICENSE' in the top-level directory of this distribution. 
 *
 * program.c
 *
 * This file contains functions that do the job interfacing the PLUTO 
 * core to the frontend and related matters
 *
 */
#include <stdio.h>
#include <stdlib.h>
#include <string.h>
#include <limits.h>
#include <assert.h>
#include <math.h>

#include "pluto.h"
#include "math_support.h"
#include "constraints.h"
#include "program.h"

#include "osl/macros.h"
#include "osl/scop.h"
#include "osl/body.h"
#include "osl/relation_list.h"
#include "osl/extensions/arrays.h"
#include "osl/extensions/dependence.h"
#include "osl/extensions/loop.h"
#include "osl/extensions/pluto_unroll.h"
#include "osl/extensions/scatnames.h"

#include "cloog/cloog.h"

#include "candl/candl.h"
#include "candl/scop.h"
#include "candl/options.h"
#include "candl/dependence.h"

#include <isl/map.h>
#include <isl/mat.h>
#include <isl/set.h>
#include <isl/flow.h>
#include <isl/union_map.h>
#include <isl/deprecated/int.h>
#include <isl/deprecated/mat_int.h>

#include "pet.h"

osl_relation_p get_identity_schedule(int dim, int npar);
static int read_codegen_context_from_file(PlutoConstraints *codegen_context);

void pluto_add_dep(PlutoProg *prog, Dep *dep)
{
    dep->id = prog->ndeps;
    prog->ndeps++;
    prog->deps = (Dep **) realloc(prog->deps, sizeof(Dep *)*prog->ndeps);
    prog->deps[prog->ndeps-1] = dep;
}


/*
 * In an [eq -I A c] relation, rows can be ordered any way.
 * Returns the index for the row for the nth output dimension.
 */
int osl_relation_get_row_id_for_nth_dimension(osl_relation_p relation,
        int ndim){
    int nb_ndims_found = 0;
    int row_id = -1;
    int i = 0;

    if (relation == NULL)
        return OSL_UNDEFINED;

    if ((relation->nb_rows < ndim) || (0 > ndim)) {
        fprintf(stderr, "error: dimension out of bounds");
        exit(1);
    }

    nb_ndims_found = 0;
    for (i = 0; i < relation->nb_rows; i++) {
        if (!osl_int_zero(relation->precision, relation->m[i][ndim])) {
            nb_ndims_found ++;
            row_id = i;
        }
    }
    if (nb_ndims_found == 0) {
        fprintf(stderr, "error: specified dimension not found");
        exit(1);
    }
    if (nb_ndims_found > 1) {
        fprintf(stderr, "error: specified dimension occurs multiple times");
        exit(1);
    }

    return row_id;
}


/*
 * Converts a [eq A c] relation to [A c] Pluto constraints
 */
PlutoConstraints *osl_relation_to_pluto_constraints (osl_relation_p rln){
  
  int i, j = 0;
  PlutoConstraints *cst;

  if(rln==NULL)
    return NULL;

  if(rln->nb_local_dims){
    fprintf(stderr, "Cannot handle Local Dimensions in a relation.\n");
    exit(1);
  }

  cst = pluto_constraints_alloc(rln->nb_rows, rln->nb_columns-1);
  cst->nrows = rln->nb_rows;

  //copy matrix values
  for(i=0; i < rln->nb_rows; i++){
    cst->is_eq[i] = osl_int_zero(rln->precision, rln->m[i][0]);
    for(j=0; j < cst->ncols; j++){
      cst->val[i][j] = osl_int_get_si(rln->precision, rln->m[i][j+1]);
    }
  }

  return cst;
}

/*
 * Converts [A c] PLuto constraints to a [eq A c] domain relation
 */
osl_relation_p pluto_constraints_to_osl_domain(PlutoConstraints *cst, int npar){
  
  int i, j = 0;
  osl_relation_p rln;

  if(cst==NULL)
    return NULL;

  rln = osl_relation_pmalloc(PLUTO_OSL_PRECISION, cst->nrows, cst->ncols+1);

  //copy matrix values
  for(i=0; i < rln->nb_rows; i++){
    osl_int_set_si(rln->precision, &rln->m[i][0], cst->is_eq[i]?0:1);
    for(j=0; j < cst->ncols; j++){
      osl_int_set_si(rln->precision, &rln->m[i][j+1], cst->val[i][j]);
    }
  }

  rln->type = OSL_TYPE_DOMAIN;
  rln->nb_parameters = npar;
  rln->nb_output_dims = rln->nb_columns - rln->nb_parameters - 2;
  rln->nb_input_dims = 0;
  rln->nb_local_dims  = 0;

  return rln;
}

osl_relation_p pluto_constraints_list_to_osl_domain(PlutoConstraints *cst, 
        int npar)
{
    if (cst==NULL) return NULL;

    osl_relation_p list = osl_relation_pmalloc(PLUTO_OSL_PRECISION,
            cst->nrows, cst->ncols+1);

    list = pluto_constraints_to_osl_domain(cst, npar);

    if(cst->next != NULL)
        list->next = pluto_constraints_list_to_osl_domain(cst->next, 
                npar);

    return list;
}



/*
 * Converts a [eq -I A c] osl access relation to [A c] pluto matrix
 * Note: a[c] and a, having two and one output dimensions respectively
 * in osl, are converted to a one-dimensional pluto matrix.
 */
PlutoMatrix *osl_access_relation_to_pluto_matrix(osl_relation_p smat)
{
    int i, j;

    PlutoMatrix *mat;

    if(smat==NULL)
      return NULL;

    if(smat->nb_local_dims){
      fprintf(stderr, "Cannot handle Local Dimensions in a relation.\n");
      exit(1);
    }

    int nrows = smat->nb_rows==1?smat->nb_rows: smat->nb_rows-1; //skp id line
    int ncols = smat->nb_columns - smat->nb_output_dims - 1; //-1: skip 1st col
    mat = pluto_matrix_alloc(nrows, ncols);

    if(smat->nb_rows==1){  //special case for scalars
          for (j=smat->nb_output_dims+1; j<smat->nb_columns; j++)  {
              mat->val[0][j-(smat->nb_output_dims+1)] = 0;
          }
    }
    else{
      //fill in the rest of the information
      for (i=1; i<smat->nb_rows; i++)  {
          int row = osl_relation_get_row_id_for_nth_dimension(smat, i+1);
          for (j=smat->nb_output_dims+1; j<smat->nb_columns; j++)  {
              mat->val[i-1][j-(smat->nb_output_dims+1)] = 
                                osl_int_get_si(smat->precision, smat->m[row][j]);
          }
      }
    }

    return mat;
}


/* Return the number of lines until the next non-zero element
 * in the first column of "access" or until the end of the matrix.
 */
int access_len(PlutoMatrix *access, int first)
{
    int i;

    for (i = first + 1; i < access->nrows; ++i)
        if (access->val[i][0]!=0)
            break;

    return i - first;
}

int is_array(int id, PlutoMatrix* pmat){
  int i=0;
  int j=0;
  int is_array=0;

  for(i=0; i< pmat->nrows; i++){
    if(pmat->val[i][0]==id){
      if(access_len(pmat,i) > 1)
        is_array = 1;
      else{
        for(j=1; j< pmat->ncols; j++)
          if(pmat->val[i][j] != 0)
            is_array = 1;
      }
    }
  }

  return is_array;
}


/*
 * Converts a [A c] pluto matrix to [eq -I A c] osl access relation
 * Note: a[c] and a, having two and one output dimensions respectively
 * in osl, are converted to a one-dimensional pluto matrix.
 */
osl_relation_p pluto_matrix_to_osl_access_relation(PlutoMatrix *pmat)
{
  int i=0;
  int j=0;

  if(pmat==NULL)
    return NULL;

  //check if it's a scalar
  int nrows = pmat->nrows + is_array(pmat->val[0][0], pmat);
  int ncols = 1 + nrows + pmat->ncols;

  osl_relation_p rl = osl_relation_malloc(nrows, ncols);
  //set the dims outside
  rl->nb_output_dims = nrows;
  //set the type outside

  //first row with array_id
  osl_int_set_si(rl->precision, &rl->m[0][1], -1);
  //osl_int_set_si(rl->precision, &rl->m[0][rl->nb_columns-1], pmat->val[0][0]);

  //rest of the rows
  for(i=1; i< rl->nb_rows; i++){
    for(j=0; j< rl->nb_columns; j++){
      if(j==i+1)
        osl_int_set_si(rl->precision, &rl->m[i][j], -1);
      else if(j<=rl->nb_output_dims)
        osl_int_set_si(rl->precision, &rl->m[i][j], 0);
      else if(j<rl->nb_columns)
        osl_int_set_si(rl->precision, &rl->m[i][j], pmat->val[i-1][j-rl->nb_output_dims-1]);
    }
  }

  return rl;
}



/*
 * Converts a [eq -I A c] osl scattering to [A c] pluto transformations
 */
PlutoMatrix *osl_scattering_to_pluto_trans(osl_relation_p smat)
{
    int i, j;
    PlutoMatrix *mat;

    if(!smat)
      return NULL;

    if(smat->nb_local_dims){
      fprintf(stderr, "Cannot handle Local Dimensions in a relation.\n");
      exit(1);
    }

    mat = pluto_matrix_alloc(smat->nb_rows, smat->nb_columns-smat->nb_output_dims-1);
    for (i=0; i<smat->nb_rows; i++)  {
        /* Only equalities in schedule expected */
        assert(osl_int_get_si(smat->precision, smat->m[i][0]) == 0);

        int row = osl_relation_get_row_id_for_nth_dimension(smat, i+1);
        for (j=smat->nb_output_dims+1; j<smat->nb_columns; j++)  {
            mat->val[i][j-smat->nb_output_dims-1] = osl_int_get_si(smat->precision, smat->m[row][j]);
        }
    }

    return mat;
}

/*
 * Converts a [A c] pluto transformations to a [eq -I A c] osl scattering
 */
osl_relation_p pluto_trans_to_osl_scattering(PlutoMatrix *mat, int npar)
{
    int i, j;
    osl_relation_p smat;

    if(!mat)
      return NULL;

    smat = osl_relation_pmalloc(PLUTO_OSL_PRECISION, mat->nrows, mat->nrows+mat->ncols+1);
    smat->type = OSL_TYPE_SCATTERING;
    smat->nb_parameters  = npar;
    smat->nb_output_dims = mat->nrows;
    smat->nb_input_dims  = mat->ncols - npar - 1;
    smat->nb_local_dims  = 0;

    for (i=0; i<smat->nb_rows; i++)  {
      for (j=1; j<smat->nb_columns; j++)  {

        /* Only equalities in schedule expected */
        if(j==0)  // eq/neq (first) column
          osl_int_set_si(smat->precision, &smat->m[i][j], 0);

        //fill out the output dims
        else if(j==i+1)
          osl_int_set_si(smat->precision, &smat->m[i][j], -1);
        else if(j<=smat->nb_output_dims) // non diagonal zeros
          osl_int_set_si(smat->precision, &smat->m[i][j], 0);

        //fill out the intput_dims+params+const
        else
          osl_int_set_si(smat->precision, &smat->m[i][j], mat->val[i][j-smat->nb_output_dims-1]);

      }
    }

    return smat;
}


/*
 * get a list of to-be-vectorized loops from PlutoProg
 */
osl_loop_p pluto_get_vector_loop_list( const PlutoProg *prog)
{
    int i, j, nploops;
    osl_loop_p ret_loop = NULL;

    Ploop **ploops = pluto_get_parallel_loops(prog, &nploops);

    for (i=0; i<nploops; i++) {
        /* Only the innermost ones */
        if (!pluto_loop_is_innermost(ploops[i], prog)) continue;

        IF_DEBUG(printf("[pluto_get_vector_loop_list] marking loop\n"););
        IF_DEBUG(pluto_loop_print(ploops[i]););

        osl_loop_p newloop = osl_loop_malloc();

        char iter[5];
        sprintf(iter, "t%d", ploops[i]->depth+1);
        newloop->iter =  strdup(iter);


        newloop->nb_stmts = ploops[i]->nstmts;
        newloop->stmt_ids = malloc(ploops[i]->nstmts*sizeof(int));
        for (j=0; j<ploops[i]->nstmts; j++) {
            newloop->stmt_ids[j] = ploops[i]->stmts[j]->id+1;
        }

        newloop->directive   += CLAST_PARALLEL_VEC;

        //add new loop to looplist
        osl_loop_add(newloop, &ret_loop);
    }

    pluto_loops_free(ploops, nploops);

    return ret_loop;
}


/*
 * get a list of to-be-parallelized loops frop PlutoProg
 */
osl_loop_p pluto_get_parallel_loop_list(const PlutoProg *prog, int vloopsfound)
{
    int i, j, nploops;
    osl_loop_p ret_loop = NULL;

    Ploop **ploops = pluto_get_dom_parallel_loops(prog, &nploops);

    IF_DEBUG(printf("[pluto_parallel_loop_list] parallelizable loops\n"););
    IF_DEBUG(pluto_loops_print(ploops, nploops););


    for (i=0; i<nploops; i++) {

        osl_loop_p newloop = osl_loop_malloc();

        char iter[5];
        sprintf(iter, "t%d", ploops[i]->depth+1);
        newloop->iter = strdup(iter);

        newloop->nb_stmts = ploops[i]->nstmts;
        newloop->stmt_ids = malloc(ploops[i]->nstmts*sizeof(int));
        int max_depth = 0;
        for (j=0; j<ploops[i]->nstmts; j++) {
          Stmt *stmt = ploops[i]->stmts[j];
          newloop->stmt_ids[j] = stmt->id+1;

          if (stmt->trans->nrows > max_depth) max_depth = stmt->trans->nrows;
        }

        newloop->directive   += CLAST_PARALLEL_OMP;
        char *private_vars = malloc(128);
        private_vars[0] = '\0';
        if (vloopsfound) strcpy( private_vars, "lbv, ubv");
        int depth = ploops[i]->depth+1;
        for (depth++; depth<=max_depth; depth++) {
          sprintf(private_vars+strlen(private_vars), "t%d,", depth);
        }
        if (strlen(private_vars))
          private_vars[strlen(private_vars)-1] = '\0'; //remove last comma
        newloop->private_vars = strdup(private_vars);
        free(private_vars);

        //add new loop to looplist
        osl_loop_add(newloop, &ret_loop);
    }

    pluto_loops_free(ploops, nploops);

    return ret_loop;
}

/*
 * Replace the original scop's statements' domains and scatterings
 * by those generated by Pluto
 */
void pluto_populate_scop (osl_scop_p scop, PlutoProg *prog,
                           PlutoOptions *options){
  
    int i;
    Stmt **stmts = prog->stmts;
    int nstmts = prog->nstmts;

    int npar = prog->npar;

    osl_statement_p stm = scop->statement;
    /* Fill domains (may have been changed for tiling purposes). */
    for (i=0; i<nstmts; i++)    {

      //replace domain
      if(stm->domain)
        osl_relation_free(stm->domain);
      stm->domain = pluto_constraints_to_osl_domain(stmts[i]->domain, npar);

      //replace scattering 
      if(stm->scattering)
        osl_relation_free(stm->scattering);
      stm->scattering = pluto_trans_to_osl_scattering(stmts[i]->trans, npar);

      stm = stm->next;
    }

    //update iterators
    //if domains(iterators) chanaged due to optimizations (tiling, etc.)
    for (stm = scop->statement; stm; stm = stm->next)
    {
      int niter = stm->domain->nb_columns - scop->context->nb_columns;
      int nb_orig_it = -1;
      osl_body_p stmt_body = osl_generic_lookup(stm->extension, OSL_URI_BODY);
      if(stmt_body){
        nb_orig_it = osl_strings_size(stmt_body->iterators);
        if (nb_orig_it != niter)
          {//update iterators.

            char** iters =(char**)malloc(sizeof(char*)*(niter+1));//+1 for NULL
            for (i = 0; i < niter - nb_orig_it; ++i)
              {
                iters[i] = (char*) malloc( sizeof(char)*16 );
                sprintf (iters[i], "fk%d", i);

                //update accesses
                osl_relation_list_p rll = stm->access;
                while(rll){
                  osl_relation_insert_blank_column(rll->elt, rll->elt->nb_output_dims+1);
                  rll->elt->nb_input_dims++;
                  rll = rll->next;
                }

              }
            for (; i < niter; ++i)
              iters[i] = stmt_body->iterators->string[i - niter + nb_orig_it];

            iters[i]=(char*)NULL;
            
            free(stmt_body->iterators->string);
            stmt_body->iterators->string = iters;
          }
       }
    }

    //update scatnames
    //get max scat dims
    int nb_scatt = 0;
    for (stm = scop->statement; stm; stm = stm->next)
    {
        int cur_scatt = stm->scattering->nb_output_dims;
        nb_scatt = nb_scatt > cur_scatt ? nb_scatt : cur_scatt;
    }

    //generate scatt names
    osl_strings_p newnames = osl_strings_generate("t", nb_scatt);
    osl_scatnames_p scatt = osl_scatnames_malloc();
    scatt->names = newnames;
  
    //replace the old scatnames with new one
    osl_generic_remove(&scop->extension, OSL_URI_SCATNAMES);
    osl_generic_p gen = osl_generic_shell(scatt, osl_scatnames_interface());
    osl_generic_add(&scop->extension, gen);
    

    //update loop information
    //get loops to be marked for parallization and vectorization
    osl_loop_p vll = NULL;
    if (options->prevector ){
      vll = pluto_get_vector_loop_list(prog);
    }
    osl_loop_p pll = NULL;
    if(options->parallel){
      pll = pluto_get_parallel_loop_list(prog, vll!=NULL);
    }
    //concatenate the two lists
    osl_loop_add(vll, &pll);

    if(pll){
      osl_generic_p loopgen = osl_generic_shell(pll, osl_loop_interface());
      osl_generic_add(&scop->extension, loopgen);
    }

    // Add pluto_unroll extension
    {
        int i;
        HyperplaneProperties *hProps = prog->hProps;
        osl_pluto_unroll_p pluto_unroll = NULL;
        osl_pluto_unroll_p pluto_unroll_base = NULL;

        char buffer[sizeof(i) * CHAR_BIT + 1] = { 0 };

        for (i=0; i<prog->num_hyperplanes; i++) {
            if (hProps[i].unroll == UNROLL || hProps[i].unroll == UNROLLJAM) {
                sprintf(buffer, "t%i", i + 1);
                if (pluto_unroll == NULL) {
                    pluto_unroll = osl_pluto_unroll_malloc();
                    pluto_unroll_base = pluto_unroll;
                } else {
                    pluto_unroll->next = osl_pluto_unroll_malloc();
                    pluto_unroll = pluto_unroll->next;
                }
                osl_pluto_unroll_fill(pluto_unroll,
                                      buffer,
                                      hProps[i].unroll == UNROLLJAM,
                                      options->ufactor);
            }
        }

        if (pluto_unroll_base) {
            osl_generic_p pluto_unroll_generic =
                osl_generic_shell(pluto_unroll_base, osl_pluto_unroll_interface());
            osl_generic_add(&scop->extension, pluto_unroll_generic);
        }
    }
}

static int get_osl_write_access_position(osl_relation_list_p rl,
                                   osl_relation_p access)
{
    int num;

    num = -1;

    osl_relation_list_p tmp = rl;
    for (; tmp; tmp = tmp->next)  {

        if ( (tmp->elt->type == OSL_TYPE_WRITE) ||
             (tmp->elt->type == OSL_TYPE_MAY_WRITE) )
            num++;

        if(tmp->elt == access)
          break;
    }
    assert(num >= 0);
    return num;
}

static int get_osl_read_access_position(osl_relation_list_p rl,
                                   osl_relation_p access)
{
    int num;

    num = -1;

    osl_relation_list_p tmp = rl;
    for (; tmp; tmp = tmp->next)  {

        if ( (tmp->elt->type == OSL_TYPE_READ) )
            num++;

        if(tmp->elt == access)
          break;
    }
    assert(num >= 0);
    return num;
}

/*
 * Returns a list of write or may_write access relations in a list
 */
osl_relation_list_p osl_access_list_filter_write(osl_relation_list_p list) {

  osl_relation_list_p copy = osl_relation_list_clone(list);
  osl_relation_list_p filtered = NULL;
  osl_relation_list_p previous = NULL;
  osl_relation_list_p trash;
  int first = 1;

  while (copy != NULL) {
    if ((copy->elt != NULL) &&
        ( (copy->elt->type == OSL_TYPE_WRITE) ||
          (copy->elt->type == OSL_TYPE_MAY_WRITE))) {
      if (first) {
        filtered = copy;
        first = 0;
      }
      
      previous = copy;
      copy = copy->next;
    }
    else {
      trash = copy;
      if (!first)
        previous->next = copy->next;
      copy = copy->next;
      trash->next = NULL;
      osl_relation_list_free(trash);
    }
  }

  return filtered;
}

/*
 * Returns a list of read access relations in a list
 */
osl_relation_list_p osl_access_list_filter_read(osl_relation_list_p list) {

  osl_relation_list_p copy = osl_relation_list_clone(list);
  osl_relation_list_p filtered = NULL;
  osl_relation_list_p previous = NULL;
  osl_relation_list_p trash;
  int first = 1;

  while (copy != NULL) {
    if ((copy->elt != NULL) &&
        (copy->elt->type == OSL_TYPE_READ)) {
      if (first) {
        filtered = copy;
        first = 0;
      }
      
      previous = copy;
      copy = copy->next;
    }
    else {
      trash = copy;
      if (!first)
        previous->next = copy->next;
      copy = copy->next;
      trash->next = NULL;
      osl_relation_list_free(trash);
    }
  }

  return filtered;
}

/*
 * Converts an osl dependence domain to Pluto constraints
 * See osl/extensions/dependence.h for the osl dependence domain matrix format
 */
PlutoConstraints* osl_dep_domain_to_pluto_constraints(osl_dependence_p in_dep){

 int s_dom_output_dims = in_dep->source_nb_output_dims_domain;
 int t_dom_output_dims = in_dep->target_nb_output_dims_domain;


 int nb_output_dims = in_dep->source_nb_output_dims_domain +
                      in_dep->source_nb_output_dims_access;
 int nb_input_dims  = in_dep->target_nb_output_dims_domain +
                      in_dep->target_nb_output_dims_access;

 /* Compute osl domain indexes */
 int osl_ind_source_local_domain = 1 + nb_output_dims + nb_input_dims;
 int osl_ind_source_local_access = osl_ind_source_local_domain +
                                   in_dep->source_nb_local_dims_domain;
 int osl_ind_target_local_domain = osl_ind_source_local_access +
                                   in_dep->source_nb_local_dims_access;
 int osl_ind_target_local_access = osl_ind_target_local_domain +
                                   in_dep->target_nb_local_dims_domain;
 int osl_ind_params              = osl_ind_target_local_access +
                                   in_dep->target_nb_local_dims_access;

 /* Compute pluto constraints domain indexes */
 int pl_ind_target_domain      = 1 + in_dep->source_nb_output_dims_domain;
 int pl_ind_params             = pl_ind_target_domain +
                                   in_dep->target_nb_output_dims_domain;

 int rows, cols = 0;
 
 int nb_pars = in_dep->stmt_source_ptr->domain->nb_parameters;
 int s_dom_rows = in_dep->stmt_source_ptr->domain->nb_rows;
 int t_dom_rows = in_dep->stmt_target_ptr->domain->nb_rows;
 int s_acc_rows = in_dep->ref_source_access_ptr->nb_rows - 1;
 int depth = in_dep->depth;

 //
 rows = s_dom_rows+t_dom_rows+
      (s_acc_rows==0? 1: s_acc_rows)  //special case for 0-dimention array(scalar)
        +depth;
 cols = s_dom_output_dims+t_dom_output_dims+nb_pars+2; //cols: 2 => eq + const

 PlutoConstraints *cst;

 cst = pluto_constraints_alloc(rows, cols-1);
 cst->nrows = rows;
 cst->ncols = cols-1;

 int i=0;
 int j=0;
 int osl_constraint = 0;
 int pl_constraint = 0;
 int osl_index=0;
 int pl_index=0;


 // copy source domain
 osl_relation_p s_domain = in_dep->stmt_source_ptr->domain;
 for(i=0; i< s_domain->nb_rows; i++){

   //copy first column
   if (osl_int_zero(in_dep->domain->precision, in_dep->domain->m[osl_constraint][0])) {
     cst->is_eq[pl_constraint] = 1;
   }else{
     cst->is_eq[pl_constraint] = 0;
   }

   //start of matrix
   osl_index = 1; //start of src_stmt_domain_output_dims
   pl_index = 1-1; // -1 for pluto
   for (j=0;j<s_dom_output_dims; j++)
     cst->val[pl_constraint][pl_index+j] = osl_int_get_si(in_dep->domain->precision,
                                     in_dep->domain->m[osl_constraint][osl_index+j]);
     
   // copy localdims - not supprted by converter
   if(s_domain->nb_local_dims){
     fprintf(stderr, "local dimensions in domain not supported\n");
     exit(1);
   }

   // copy params + constant
   osl_index = osl_ind_params;
   pl_index = pl_ind_params-1;  // -1 for pluto
   for (j=0; j<nb_pars+1; j++)
     cst->val[pl_constraint][pl_index+j] = osl_int_get_si(in_dep->domain->precision,
                               in_dep->domain->m[osl_constraint][osl_index+j]);

   osl_constraint++;
   pl_constraint++;
 }


 // copy target domain
 osl_relation_p t_domain = in_dep->stmt_target_ptr->domain;
 for(i=0; i< t_domain->nb_rows; i++){

   //copy first column
   if (osl_int_zero(in_dep->domain->precision, in_dep->domain->m[osl_constraint][0])) {
     cst->is_eq[pl_constraint] = 1;
   }else{
     cst->is_eq[pl_constraint] = 0;
   }

   //start of matrix
   osl_index = 1 + nb_output_dims;
   pl_index = pl_ind_target_domain-1; // -1 for pluto
   for (j=0;j<t_dom_output_dims; j++)
     cst->val[pl_constraint][pl_index+j] = osl_int_get_si(in_dep->domain->precision,
                               in_dep->domain->m[osl_constraint][osl_index+j]);
     
   // copy local dims - not supported in converter
   if(t_domain->nb_local_dims){
     fprintf(stderr,"local dimensions in domain not supproted\n");
     exit(1);
   }

   // copy params + constant
   osl_index = osl_ind_params;
   pl_index = pl_ind_params-1; // -1 for pluto
   for (j=0; j<nb_pars+1; j++)
     cst->val[pl_constraint][pl_index+j] = osl_int_get_si(in_dep->domain->precision,
                               in_dep->domain->m[osl_constraint][osl_index+j]);

   pl_constraint++;
   osl_constraint++;
 }


 // copy source as well as target access
 int osl_s_index     = 0;
 int osl_t_index     = 0;
 int pl_s_index = 0;
 int pl_t_index = 0;

 osl_relation_p s_access = in_dep->ref_source_access_ptr;
 osl_relation_p t_access = in_dep->ref_target_access_ptr;

 osl_constraint++; //skip the array_id line

 for(i=0; i < s_acc_rows; i++){

   //copy first column
   if (osl_int_zero(in_dep->domain->precision, in_dep->domain->m[osl_constraint][0])) {
     cst->is_eq[pl_constraint] = 1;
   }else{
     cst->is_eq[pl_constraint] = 0;
   }

   osl_s_index     = 1;
   osl_t_index     = 1 + nb_output_dims;
   pl_s_index = 1-1; // -1 for pluto
   pl_t_index = pl_ind_target_domain-1; // -1 for pluto

   for (j=0; j<s_access->nb_input_dims; j++){
     cst->val[pl_constraint][pl_s_index+j] = osl_int_get_si(in_dep->domain->precision,
                              in_dep->domain->m[osl_constraint][osl_s_index+j]);
   }

   for (j=0; j<t_access->nb_input_dims; j++){ //t_acc_dims==s_acc_dims
     cst->val[pl_constraint][pl_t_index+j] = osl_int_get_si(in_dep->domain->precision,
          in_dep->domain->m[osl_constraint+s_access->nb_rows][osl_t_index+j]);
   }

   //copy local dimensions - not supported by converter
   if(s_access->nb_local_dims || t_access->nb_local_dims){
     fprintf(stderr, "local dimensions in Access not supproted\n");
     exit(1);
   }

   // copy params + constant
   osl_index = osl_ind_params;
   pl_index = pl_ind_params-1; // -1 for pluto
   for (j=0; j<nb_pars+1; j++){
     //get src params
     int src_param = osl_int_get_si(in_dep->domain->precision,
                              in_dep->domain->m[osl_constraint][osl_index+j]);
     //get tgt params
     int tgt_param = osl_int_get_si(in_dep->domain->precision,
             in_dep->domain->m[osl_constraint+s_access->nb_rows][osl_index+j]);

     tgt_param = -tgt_param; //oppose

     cst->val[pl_constraint][pl_index+j] = src_param - tgt_param;

   }

   pl_constraint++;
   osl_constraint++;
 }


 // copy access equalities
 // skip min_depth
 int min_depth = OSL_min(s_access->nb_output_dims, 
                         t_access->nb_output_dims);
 osl_constraint += s_access->nb_rows + min_depth; 
                   
 //s_acc_rows calculated by subtracting 1 from acc.nb_rows
 //in case of a scalar this results in 0, still add a constraint for pluto
 if(s_acc_rows==0) pl_constraint++;

 
 // copy depth
 osl_s_index = 1;
 osl_t_index = 1 + nb_output_dims;
 pl_s_index = 1-1; // -1 for pluto
 pl_t_index = pl_ind_target_domain-1; // -1 for pluto
 for(i=0; i< depth; i++){
   // copy first column
   if (osl_int_zero(in_dep->domain->precision, in_dep->domain->m[osl_constraint][0])) {
     cst->is_eq[pl_constraint] = 1;
   }else{
     cst->is_eq[pl_constraint] = 0;
   }

   // copy subscript equalities
   cst->val[pl_constraint][pl_s_index+i] = osl_int_get_si(in_dep->domain->precision,
                             in_dep->domain->m[osl_constraint][osl_s_index+i]);
   cst->val[pl_constraint][pl_t_index+i] = osl_int_get_si(in_dep->domain->precision,
                             in_dep->domain->m[osl_constraint][osl_t_index+i]);

   // copy params -> not applicable here

   // copy const == last column
   cst->val[pl_constraint][cst->ncols-1] = osl_int_get_si(in_dep->domain->precision,
         in_dep->domain->m[osl_constraint][in_dep->domain->nb_columns-1]);

   osl_constraint++;
   pl_constraint++;
 }

 // return new domain
 return cst;
}



/* Get the position of this access given a CandlStmt access matrix
 * (concatenated)
 * ref: starting row for a particular access in concatenated rows of
 * access functions
 * Return the position of this access in the list  */
/*static int get_access_position(CandlMatrix *accesses, int ref)
{
    int num, i;

    num = -1;
    for (i=0; i<=ref; i++)  {
        if (accesses->p[i][0] != 0)   {
            num++;
        }
    }
    assert(num >= 0);
    return num;
}*/


/* Read dependences from candl structures */
static Dep **deps_read(osl_dependence_p candlDeps, PlutoProg *prog)
{
    int i, j, ndeps;
    int spos, tpos;
    Dep **deps;
    int npar = prog->npar;
    Stmt **stmts = prog->stmts;

    ndeps = osl_nb_dependences(candlDeps);

    deps = (Dep **) malloc(ndeps*sizeof(Dep *));

    for (i=0; i<ndeps; i++) {
        deps[i] = pluto_dep_alloc();
    }

    osl_dependence_p candl_dep = candlDeps;

    candl_dep = candlDeps;

    IF_DEBUG(candl_dependence_pprint(stdout, candl_dep));

    /* Dependence polyhedra information */
    for (i=0; i<ndeps; i++)  {
        Dep *dep = deps[i];
        dep->id = i;
        dep->type = candl_dep->type;
        dep->src = candl_dep->label_source;
        dep->dest = candl_dep->label_target;

        //candl_matrix_print(stdout, candl_dep->domain);
        dep->dpolytope = osl_dep_domain_to_pluto_constraints(candl_dep);
        dep->bounding_poly = pluto_constraints_dup(dep->dpolytope);

        pluto_constraints_set_names_range(dep->dpolytope,
               stmts[dep->src]->iterators, 0, 0, stmts[dep->src]->dim);
        /* suffix the destination iterators with a '*/
        char **dnames = malloc(stmts[dep->dest]->dim*sizeof(char *));
        for (j=0; j<stmts[dep->dest]->dim; j++) {
            dnames[j] = malloc(strlen(stmts[dep->dest]->iterators[j])+2);
            strcpy(dnames[j], stmts[dep->dest]->iterators[j]);
            strcat(dnames[j], "'");
        }
        pluto_constraints_set_names_range(dep->dpolytope,
                dnames, stmts[dep->src]->dim, 0, stmts[dep->dest]->dim);
        for (j=0; j<stmts[dep->dest]->dim; j++) {
            free(dnames[j]);
        }
        free(dnames);

        pluto_constraints_set_names_range(dep->dpolytope, prog->params,
                stmts[dep->src]->dim + stmts[dep->dest]->dim, 0, npar);

        switch (dep->type) {
            case OSL_DEPENDENCE_RAW: 
                spos = get_osl_write_access_position(
                        candl_dep->stmt_source_ptr->access,
                        candl_dep->ref_source_access_ptr);
                dep->src_acc = stmts[dep->src]->writes[spos];
                tpos = get_osl_read_access_position(
                        candl_dep->stmt_target_ptr->access,
                        candl_dep->ref_target_access_ptr);
                dep->dest_acc = stmts[dep->dest]->reads[tpos];

                break;
            case OSL_DEPENDENCE_WAW: 
                spos = get_osl_write_access_position(
                        candl_dep->stmt_source_ptr->access,
                        candl_dep->ref_source_access_ptr);
                dep->src_acc = stmts[dep->src]->writes[spos];
                tpos = get_osl_write_access_position(
                        candl_dep->stmt_target_ptr->access,
                        candl_dep->ref_target_access_ptr);
                dep->dest_acc = stmts[dep->dest]->writes[tpos];
                break;
            case OSL_DEPENDENCE_WAR: 
                spos = get_osl_read_access_position(
                        candl_dep->stmt_source_ptr->access,
                        candl_dep->ref_source_access_ptr);
                dep->src_acc = stmts[dep->src]->reads[spos];
                tpos = get_osl_write_access_position(
                        candl_dep->stmt_target_ptr->access,
                        candl_dep->ref_target_access_ptr);
                dep->dest_acc = stmts[dep->dest]->writes[tpos];
                break;
            case OSL_DEPENDENCE_RAR: 
                spos = get_osl_read_access_position(
                        candl_dep->stmt_source_ptr->access,
                        candl_dep->ref_source_access_ptr);
                dep->src_acc = stmts[dep->src]->reads[spos];
                tpos = get_osl_read_access_position(
                        candl_dep->stmt_target_ptr->access,
                        candl_dep->ref_target_access_ptr);
                dep->dest_acc = stmts[dep->dest]->reads[tpos];
                break;
            default:
                assert(0);
        }

        /* Get rid of rows that are all zero */
        int r, c;
        bool *remove = (bool *) malloc(sizeof(bool)*dep->dpolytope->nrows);
        for (r=0; r<dep->dpolytope->nrows; r++) {
            for (c=0; c<dep->dpolytope->ncols; c++) {
                if (dep->dpolytope->val[r][c] != 0) {
                    break;
                }
            }
            if (c == dep->dpolytope->ncols) {
                remove[r] = true;
            }else{
                remove[r] = false;
            }
        }
        int orig_nrows = dep->dpolytope->nrows;
        int del_count = 0;
        for (r=0; r<orig_nrows; r++) {
            if (remove[r])  {
                pluto_constraints_remove_row(dep->dpolytope, r-del_count);
                del_count++;
            }
        }
        free(remove);

        int src_dim = stmts[dep->src]->dim;
        int target_dim = stmts[dep->dest]->dim;

        assert(candl_dep->source_nb_output_dims_domain + 
                candl_dep->target_nb_output_dims_domain +
                candl_dep->stmt_source_ptr->domain->nb_parameters + 1
                == src_dim+target_dim+npar+1);

        candl_dep = candl_dep->next;
    }

    return deps;
}

void pluto_dep_print(FILE *fp, const Dep *dep)
{
    fprintf(fp, "--- Dep %d from S%d to S%d; satisfied: %d, sat level: %d; Type: ",
            dep->id+1, dep->src+1, dep->dest+1, dep->satisfied, dep->satisfaction_level);

    switch (dep->type) {
        case OSL_UNDEFINED : fprintf(fp, "UNSET"); break;
        case OSL_DEPENDENCE_RAW   : fprintf(fp, "RAW")  ; break;
        case OSL_DEPENDENCE_WAR   : fprintf(fp, "WAR")  ; break;
        case OSL_DEPENDENCE_WAW   : fprintf(fp, "WAW")  ; break;
        case OSL_DEPENDENCE_RAR   : fprintf(fp, "RAR")  ; break;
        default : fprintf(fp, "unknown"); break;
    }

    fprintf(fp, "\n");
    if (dep->src_acc) {
        fprintf(fp, "on variable: %s\n", dep->src_acc->name);
    }

    fprintf(fp, "Dependence polyhedron\n");
    pluto_constraints_compact_print(fp, dep->dpolytope);
    fprintf(fp, "\n");
}


void pluto_deps_print(FILE *fp, PlutoProg *prog)
{
    int i;
    if (prog->ndeps == 0)  printf("** No dependences **\n\n");
    for (i=0; i<prog->ndeps; i++) {
        pluto_dep_print(fp, prog->deps[i]);
    }
}

/* Read statement info from openscop structures (nvar: max domain dim) */
static Stmt **osl_to_pluto_stmts(const osl_scop_p scop)
{
    int i, j, k;
    Stmt **stmts;
    int npar, nvar, nstmts, max_sched_rows;
    osl_statement_p scop_stmt;

    npar = scop->context->nb_parameters;
    nstmts = osl_statement_number(scop->statement);

    if (nstmts == 0)    return NULL;

    /* Max dom dimensionality */
    nvar = -1;
    max_sched_rows = 0;
    scop_stmt = scop->statement;
    for (i=0; i<nstmts; i++) {
        nvar = PLMAX(nvar, osl_statement_get_nb_iterators(scop_stmt));
        max_sched_rows = PLMAX(max_sched_rows, scop_stmt->scattering->nb_rows);
        scop_stmt = scop_stmt->next;
    }

    /* Allocate more to account for unroll/jamming later on */
    stmts = (Stmt **) malloc(nstmts*sizeof(Stmt *));

    scop_stmt = scop->statement;

    for(i=0; i<nstmts; i++)  {
        PlutoConstraints *domain = 
            osl_relation_to_pluto_constraints(scop_stmt->domain);
        PlutoMatrix *trans = osl_scattering_to_pluto_trans(scop_stmt->scattering);

        int nb_iter = osl_statement_get_nb_iterators(scop_stmt);

        stmts[i] = pluto_stmt_alloc(nb_iter, domain, trans);

        /* Pad with all zero rows */
        int curr_sched_rows = stmts[i]->trans->nrows;
        for (j=curr_sched_rows; j<max_sched_rows; j++) {
            pluto_stmt_add_hyperplane(stmts[i], H_SCALAR, j);
        }

        pluto_constraints_free(domain);
        pluto_matrix_free(trans);

        Stmt *stmt = stmts[i];

        stmt->id = i;
        stmt->type = ORIG;

        assert(scop_stmt->domain->nb_columns-1 == stmt->dim + npar + 1);

        for (j=0; j<stmt->dim; j++)  {
            stmt->is_orig_loop[j] = true;
        }

        /* Tile it if it's tilable unless turned off by .fst/.precut file */
        stmt->tile = 1;

        osl_body_p stmt_body = osl_generic_lookup(scop_stmt->extension, OSL_URI_BODY);

        for (j=0; j<stmt->dim; j++)    {
            stmt->iterators[j] = strdup(stmt_body->iterators->string[j]);
        }
        /* Set names for domain dimensions */
        char **names = malloc((stmt->domain->ncols-1)*sizeof(char *));
        for (k=0; k<stmt->dim; k++) {
            names[k] = stmt->iterators[k];
        }
        osl_strings_p osl_scop_params = NULL;
        if(scop->context->nb_parameters){
            osl_scop_params = (osl_strings_p)scop->parameters->data;
            for (k=0; k<npar; k++) {
                names[stmt->dim+k] = osl_scop_params->string[k];
            }
        }
        pluto_constraints_set_names(stmt->domain, names);
        free(names);

        /* Statement text */
        stmt->text = osl_strings_sprint(stmt_body->expression); //appends \n
        stmt->text[strlen(stmt->text)-1] = '\0';  //remove the \n from end


        /* Read/write accesses */
        osl_relation_list_p wlist  = osl_access_list_filter_write(scop_stmt->access);
        osl_relation_list_p rlist  = osl_access_list_filter_read(scop_stmt->access);

        osl_relation_list_p rlist_t, wlist_t;
        rlist_t = rlist;
        wlist_t = wlist;

        stmt->nwrites = osl_relation_list_count(wlist);
        stmt->writes = (PlutoAccess **) malloc(stmt->nwrites*sizeof(PlutoAccess *));

        stmt->nreads =  osl_relation_list_count(rlist);
        stmt->reads = (PlutoAccess **) malloc(stmt->nreads*sizeof(PlutoAccess *));

        osl_arrays_p arrays = osl_generic_lookup(scop->extension, OSL_URI_ARRAYS);

        int count = 0;
        while (wlist != NULL)   {
            PlutoMatrix *wmat = osl_access_relation_to_pluto_matrix(wlist->elt);
            stmt->writes[count] = (PlutoAccess *) malloc(sizeof(PlutoAccess));
            stmt->writes[count]->mat = wmat;

            //stmt->writes[count]->symbol = NULL;
            if(arrays){
                int id = osl_relation_get_array_id(wlist->elt);
                stmt->writes[count]->name = strdup(arrays->names[id-1]);
            }
            else{
                stmt->writes[count]->name = NULL;
            }

            count++;
            wlist = wlist->next;
        }

        count = 0;
        while (rlist != NULL)   {

            PlutoMatrix *rmat = osl_access_relation_to_pluto_matrix(rlist->elt);
            stmt->reads[count] = (PlutoAccess *) malloc(sizeof(PlutoAccess));
            stmt->reads[count]->mat = rmat;

            //stmt->reads[count]->symbol = NULL;
            if(arrays){
                int id = osl_relation_get_array_id(rlist->elt);
                stmt->reads[count]->name = strdup(arrays->names[id-1]);
            }
            else{
                stmt->reads[count]->name = NULL;
            }

            count++;
            rlist = rlist->next;
        }

        osl_relation_list_free(wlist_t);
        osl_relation_list_free(rlist_t);

        scop_stmt = scop_stmt->next;
    }

    return stmts;
}

void pluto_access_print(FILE *fp, const PlutoAccess *acc, const Stmt *stmt)
{
    int i, j, npar;

    if (!acc) {
        fprintf(fp, "access is NULL\n");
        return;
    }

    npar = acc->mat->ncols - stmt->dim - 1;

    fprintf(fp, "%s", acc->name);
    for (i=0; i<acc->mat->nrows; i++) {
        fprintf(fp, "[");
        char **vars = malloc((stmt->dim+npar)*sizeof(char *));
        for (j=0; j<stmt->dim; j++) {
            vars[j] = stmt->iterators[j];
        }
        for (j=0; j<npar; j++) {
            if (stmt->domain->names && stmt->domain->names[stmt->dim+j]) {
                vars[stmt->dim+j] = stmt->domain->names[stmt->dim+j];
            }else{
                vars[stmt->dim+j] = "p?";
            }
        }
        pluto_affine_function_print(stdout, acc->mat->val[i], 
                stmt->dim+npar, vars);
        fprintf(fp, "]");
        free(vars);
    }
    fprintf(fp, "\n");
}

void pluto_stmt_print(FILE *fp, const Stmt *stmt)
{
    int i;

    fprintf(fp, "S%d \"%s\"\n",
            stmt->id+1, stmt->text);
    fprintf(fp, "ndims: %d; orig_depth: %d\n",
            stmt->dim, stmt->dim_orig);
    fprintf(fp, "Index set\n");
    pluto_constraints_compact_print(fp, stmt->domain);
    pluto_stmt_transformation_print(stmt);

    if (stmt->nreads==0) {
        fprintf(fp, "No Read accesses\n");
    }else{
        fprintf(fp, "Read accesses\n");
        for (i=0; i<stmt->nreads; i++)  {
            pluto_access_print(fp, stmt->reads[i], stmt);
        }
    }

    if (stmt->nwrites==0) {
        fprintf(fp, "No write access\n");
    }else{
        fprintf(fp, "Write accesses\n");
        for (i=0; i<stmt->nwrites; i++)  {
            pluto_access_print(fp, stmt->writes[i], stmt);
        }
    }

    for (i=0; i<stmt->dim; i++) {
        printf("Original loop: %d -> %s\n", i, stmt->is_orig_loop[i]?"yes":"no");
    }

    fprintf(fp, "\n");
}

/* 
 * Checks whether the transformation at 'level' corresponds to a tiled
 * dimension (an affine function of domain dimension divided by a constant),
 * and if yes, returns the function that was tiled (as a function of the
 * domain iterators/param) aka tiling hyperplane, tile_size will point to the
 * tile size / divisor; if no, returns NULL
 *
 * t_i = z is a tile dimension if there exist the following two constraints 
 * in the domain:
 *
 * T*z <= f(i_S, p) <= T*z + T - 1, where T is the tile size / divisor
 *
 * Thus, t_i = f(i_S, p)/T
 *
 * pos: position of the supernode in the domain
 *
 */
static int64 *pluto_check_supernode(const Stmt *stmt, int pos, 
        int *tile_size)
{
    int lb_pos, ub_pos, r, c;

    PlutoConstraints *dom;

    dom = stmt->domain;

    lb_pos = -1;
    ub_pos = -1;

    for (r=0; r<dom->nrows; r++) {
        if (dom->val[r][pos] >= 1 &&
                dom->val[r][dom->ncols-1] == dom->val[r][pos]-1) {
            ub_pos = r;
            *tile_size = dom->val[r][pos];
        }

        if (dom->val[r][pos] <= -1 &&
                dom->val[r][dom->ncols-1] == 0) {
            lb_pos = r;
        }
    }

    if (ub_pos == -1 || lb_pos == -1) return NULL;

    for (c=0; c<dom->ncols-1; c++) {
        if (dom->val[ub_pos][c] != -dom->val[lb_pos][c]) break;
    }
    if (c<dom->ncols-1) return NULL;

    int64 *tile_hyp = malloc(dom->ncols*sizeof(int64));

    for (c=0; c<dom->ncols; c++) {
        if (c == pos) tile_hyp[c] = 0;
        else tile_hyp[c] = dom->val[lb_pos][c];
    }

    return tile_hyp;
}


static int is_skewed(int64 *func, int len)
{
    int count, i;

    count = 0;

    for (i=0; i<len; i++) {
        if (func[i] != 0) count++;
    }

    return count <= 1? 0: 1 ;
}


/*
 * Prints the 1-d affine function/hyperplane for 'stmt' at depth 'level'
 */
void pluto_stmt_print_hyperplane(FILE *fp, const Stmt *stmt, int level)
{
    int npar, j;

    npar = stmt->domain->ncols - stmt->dim - 1;

    char **vars = malloc((stmt->dim + npar)*sizeof(char *));

    for (j=0; j<stmt->dim; j++) {
        vars[j] = strdup(stmt->iterators[j]);
    }
    for (j=0; j<npar; j++) {
        if (stmt->domain->names && stmt->domain->names[stmt->dim+j]) {
            vars[stmt->dim+j] = stmt->domain->names[stmt->dim+j];
        }else{
            vars[stmt->dim+j] = "p?";
        }
    }

    for (j=0; j<stmt->dim; j++) {
        /* Detect if this dimension is an affine function of other dimensions
         * divided by a constant -- useful to print tiled hyperplanes, the
         * dividing constant being the tile size */
        int div = 1;
        int64 *super_func;
        if ((super_func = pluto_check_supernode(stmt, j, &div))) {
            char *tmp;
            tmp = pluto_affine_function_sprint(super_func, stmt->dim+npar, vars);
            free(vars[j]);
            vars[j] = tmp;
            if (is_skewed(super_func, stmt->domain->ncols)) {
                vars[j] = realloc(vars[j], 1 + strlen(vars[j]) + 2 + log10(div) + 1 + 1);
                sprintf(vars[j], "(%s", tmp = strdup(vars[j]));
                free(tmp);
                sprintf(vars[j]+strlen(vars[j]), ")/%d", div);
            }else{
                vars[j] = realloc(vars[j], strlen(vars[j]) + 1 + log10(div) + 1 + 1);
                sprintf(vars[j]+strlen(vars[j]), "/%d", div);
            }
            free(super_func);
        }    
    }

    pluto_affine_function_print(fp, stmt->trans->val[level], 
            stmt->dim+npar, vars);

    for (j=0; j<stmt->dim; j++) {
        free(vars[j]);
    }

    free(vars);
}


void pluto_stmts_print(FILE *fp, Stmt **stmts, int nstmts)
{
    int i;

    for(i=0; i<nstmts; i++)  {
        pluto_stmt_print(fp, stmts[i]);
    }
}


void pluto_prog_print(FILE *fp, PlutoProg *prog)
{
    int i;

    fprintf(fp, "nvar = %d, npar = %d\n", prog->nvar, prog->npar);
    fprintf(fp, "Parameters: ");

    for (i=0; i<prog->npar; i++) {
        fprintf(fp, "%s ", prog->params[i]);
    }
    fprintf(fp, "\n");

    pluto_stmts_print(fp, prog->stmts, prog->nstmts);
    pluto_deps_print(fp, prog);
    pluto_transformations_pretty_print(prog);
}


void pluto_dep_free(Dep *dep)
{
    pluto_constraints_free(dep->dpolytope);
    pluto_constraints_free(dep->bounding_poly);
    pluto_constraints_free(dep->depsat_poly);
    if (dep->dirvec) {
        free(dep->dirvec);
    }
    if (dep->dirvec) {
        free(dep->satvec);
    }
    pluto_constraints_free(dep->cst);
    pluto_constraints_free(dep->bounding_cst);
    free(dep);
}


/* Set the dimension names of type "type" according to the elements
 * in the array "names".
 */
static __isl_give isl_dim *set_names(__isl_take isl_dim *dim,
        enum isl_dim_type type, char **names)
{
    int i;

    for (i = 0; i < isl_dim_size(dim, type); ++i)
        dim = isl_dim_set_name(dim, type, i, names[i]);

    return dim;
}


/* Convert a osl_relation_p containing the constraints of a domain
 * to an isl_set.
 * One shot only; does not take into account the next ptr.
 */
static __isl_give isl_set *osl_relation_to_isl_set(osl_relation_p relation,
        __isl_take isl_dim *dim)
{
    int i, j;
    int n_eq = 0, n_ineq = 0;
    isl_ctx *ctx;
    isl_mat *eq, *ineq;
    isl_basic_set *bset;

    ctx = isl_dim_get_ctx(dim);

    for (i = 0; i < relation->nb_rows; ++i)
        if (osl_int_zero(relation->precision, relation->m[i][0]))
            n_eq++;
        else
            n_ineq++;

    eq = isl_mat_alloc(ctx, n_eq, relation->nb_columns - 1);
    ineq = isl_mat_alloc(ctx, n_ineq, relation->nb_columns - 1);

    n_eq = n_ineq = 0;
    for (i = 0; i < relation->nb_rows; ++i) {
        isl_mat **m;
        int row;

        if (osl_int_zero(relation->precision, relation->m[i][0])) {
            m = &eq;
            row = n_eq++;
        } else {
            m = &ineq;
            row = n_ineq++;
        }

        for (j = 0; j < relation->nb_columns - 1; ++j) {
            int t = osl_int_get_si(relation->precision, relation->m[i][1 + j]);
            *m = isl_mat_set_element_si(*m, row, j, t);
        }
    }

    bset = isl_basic_set_from_constraint_matrices(dim, eq, ineq,
            isl_dim_set, isl_dim_div, isl_dim_param, isl_dim_cst);
    return isl_set_from_basic_set(bset);
}

/* Convert a osl_relation_p describing a union of domains
 * to an isl_set.
 */
static __isl_give isl_set *osl_relation_list_to_isl_set(
        osl_relation_p list, __isl_take isl_dim *dim)
{
    isl_set *set;

    set = isl_set_empty(isl_dim_copy(dim));
    for (; list; list = list->next) {
        isl_set *set_i;
        set_i = osl_relation_to_isl_set(list, isl_dim_copy(dim));
        set = isl_set_union(set, set_i);
    }

    isl_dim_free(dim);
    return set;
}

<<<<<<< HEAD
/* Convert an m x ( n + 1) pluto access_matrix_p [d A c]
 * to an m x (m + n + 1) isl_mat [-I A c].
 */
static __isl_give isl_mat *pluto_extract_equalities(isl_ctx *ctx,
        PlutoMatrix *matrix)
{
    int i, j;
    int n_col, n;
    isl_mat *eq;

    n_col = matrix->ncols;
    n = matrix->nrows;

    eq = isl_mat_alloc(ctx, n, n + n_col);

    for (i = 0; i < n; ++i) {
        for (j = 0; j < n; ++j)
            eq = isl_mat_set_element_si(eq, i, j, 0);
        eq = isl_mat_set_element_si(eq, i, i, -1);
        for (j = 0; j < n_col ; ++j) {
            eq = isl_mat_set_element_si(eq, i, n + j, matrix->val[i][j]);
        }
    }

    return eq;
}

=======
>>>>>>> 42ca2288
/* Convert an m x (1 + m + n + 1) osl_relation_p [d -I A c]
 * to an m x (m + n + 1) isl_mat [-I A c].
 */
static __isl_give isl_mat *extract_equalities_osl(isl_ctx *ctx,
        osl_relation_p relation)
{
    int i, j;
    int n_col, n_row;
    isl_int v;
    isl_mat *eq;

    n_col = relation->nb_columns;
    n_row = relation->nb_rows;

    isl_int_init(v);
    eq = isl_mat_alloc(ctx, n_row, n_col - 1);

    for (i = 0; i < n_row; ++i) {
        for (j = 0; j < n_col - 1; ++j) {
            int row = osl_relation_get_row_id_for_nth_dimension(relation, i+1);
            int t = osl_int_get_si(relation->precision, relation->m[row][1 + j]);
            isl_int_set_si(v, t);
            eq = isl_mat_set_element(eq, i, j, v);
        }
    }

    isl_int_clear(v);

    return eq;
}



/* Convert an m x (1 + m + n + 1) osl_relation_p [d -I A c]
 * to an m x (m + n + 1) isl_mat [-I A c].
 */
static __isl_give isl_mat *extract_equalities_osl_access(isl_ctx *ctx,
        osl_relation_p relation)
{
    int i, j;
    int n_col, n_row;
    isl_int v;
    isl_mat *eq;

    n_row = relation->nb_rows==1?1:relation->nb_rows-1;
    n_col = relation->nb_columns - (relation->nb_rows==1?1:2);

    isl_int_init(v);
    eq = isl_mat_alloc(ctx, n_row, n_col);

    if(relation->nb_rows==1){
        isl_int_set_si(v, -1);
        eq = isl_mat_set_element(eq, 0, 0, v);
        for (j = 1; j < n_col; ++j) {
            isl_int_set_si(v, 0);
            eq = isl_mat_set_element(eq, 0, j, v);
        }
    }
    else{
        for (i = 1; i < relation->nb_rows; ++i) {
            for (j = 2; j < relation->nb_columns; ++j) {
                int row = osl_relation_get_row_id_for_nth_dimension(relation, i+1);
                int t = osl_int_get_si(relation->precision, relation->m[row][j]);
                isl_int_set_si(v, t);
                eq = isl_mat_set_element(eq, i-1, j-2, v);
            }
        }
    }

    isl_int_clear(v);

    return eq;
}

/* Convert an m x (1 + n + 1) scoplib_matrix_p [d A c]
 * to an m x (m + n + 1) isl_mat [-I A c].
 */
static __isl_give isl_mat *extract_equalities(isl_ctx *ctx,
        PlutoMatrix *matrix, int first, int n)
{
    int i, j;
    int n_col;
    isl_int v;
    isl_mat *eq;

    n_col = matrix->ncols;

    isl_int_init(v);
    eq = isl_mat_alloc(ctx, n, n + n_col);

    for (i = 0; i < n; ++i) {
        isl_int_set_si(v, 0);
        for (j = 0; j < n; ++j)
            eq = isl_mat_set_element(eq, i, j, v);
        isl_int_set_si(v, -1);
        eq = isl_mat_set_element(eq, i, i, v);
        for (j = 0; j < n_col - 1; ++j) {
            int t = matrix->val[first + i][j];
            isl_int_set_si(v, t);
            eq = isl_mat_set_element(eq, i, n + j, v);
        }
    }

    isl_int_clear(v);

    return eq;
}


/* Convert a pluto matrix schedule [ A c] to
 * the isl_map { i -> A i + c } in the space prescribed by "dim".
 */
static __isl_give isl_map *pluto_matrix_schedule_to_isl_map(
        PlutoMatrix *schedule, __isl_take isl_dim *dim)
{
    int n_row, n_col;
    isl_ctx *ctx;
    isl_mat *eq, *ineq;
    isl_basic_map *bmap;

    ctx = isl_dim_get_ctx(dim);
    n_row = schedule->nrows;
    n_col = schedule->ncols;

    ineq = isl_mat_alloc(ctx, 0, n_row + n_col);
    eq = extract_equalities(ctx, schedule, 0, n_row);

    bmap = isl_basic_map_from_constraint_matrices(dim, eq, ineq,
            isl_dim_out, isl_dim_in, isl_dim_div, isl_dim_param, isl_dim_cst);
    return isl_map_from_basic_map(bmap);
}


/* Convert a osl_relation_p scattering [0 M A c] to
 * the isl_map { i -> A i + c } in the space prescribed by "dim".
 */
static __isl_give isl_map *osl_scattering_to_isl_map(
        osl_relation_p scattering, __isl_take isl_dim *dim)
{
    int n_col;
    isl_ctx *ctx;
    isl_mat *eq, *ineq;
    isl_basic_map *bmap;

    ctx = isl_dim_get_ctx(dim);
    n_col = scattering->nb_columns;

    ineq = isl_mat_alloc(ctx, 0, n_col - 1);
    eq = extract_equalities_osl(ctx, scattering);

    bmap = isl_basic_map_from_constraint_matrices(dim, eq, ineq,
            isl_dim_out, isl_dim_in, isl_dim_div, isl_dim_param, isl_dim_cst);

    return isl_map_from_basic_map(bmap);
}



/* Convert a osl_relation_list_p describing a series of accesses [eq -I B c]
 * to an isl_union_map with domain "dom" (in space "D").
 * The -I columns identify the output dimensions of the access, the first
 * of them being the identity of the array being accessed.  The remaining
 * output dimensions identiy the array subscripts.
 *
 * Let "A" be array identified by the first entry.
 * The input dimension columns have the form [B c].
 * Each such access is converted to a map { D[i] -> A[B i + c] } * dom.
 *
 */
static __isl_give isl_union_map *osl_access_list_to_isl_union_map(
        osl_relation_list_p list, __isl_take isl_set *dom, char **arrays)
{
    int len, n_col;
    isl_ctx *ctx;
    isl_dim *dim;
    isl_mat *eq, *ineq;
    isl_union_map *res;

    ctx = isl_set_get_ctx(dom);

    dim = isl_set_get_dim(dom);
    dim = isl_dim_drop(dim, isl_dim_set, 0, isl_dim_size(dim, isl_dim_set));
    res = isl_union_map_empty(dim);

    for ( ; list; list = list->next) {

        n_col = list->elt->nb_columns - (list->elt->nb_rows==1?1:2);
        len   = list->elt->nb_rows==1?1:list->elt->nb_rows-1;

        isl_basic_map *bmap;
        isl_map *map;
        int arr = osl_relation_get_array_id(list->elt) - 1;

        dim = isl_set_get_dim(dom);
        dim = isl_dim_from_domain(dim);
        dim = isl_dim_add(dim, isl_dim_out, len);
        dim = isl_dim_set_tuple_name(dim, isl_dim_out, arrays[arr]);

        ineq = isl_mat_alloc(ctx, 0, n_col);
        eq = extract_equalities_osl_access(ctx, list->elt);

        bmap = isl_basic_map_from_constraint_matrices(dim, eq, ineq,
                isl_dim_out, isl_dim_in, isl_dim_div, isl_dim_param, isl_dim_cst);
        map = isl_map_from_basic_map(bmap);
        map = isl_map_intersect_domain(map, isl_set_copy(dom));
        res = isl_union_map_union(res, isl_union_map_from_map(map));
    }

    isl_set_free(dom);

    return res;
}

/*
 * Like osl_access_list_to_isl_union_map, but just for a single osl access
 * (read or write)
 */
static __isl_give isl_map *osl_basic_access_to_isl_union_map(
        osl_relation_p access, __isl_take isl_set *dom, 
        char **arrays)
{
    int len, n_col;
    isl_ctx *ctx;
    isl_dim *dim;
    isl_mat *eq, *ineq;

    ctx = isl_set_get_ctx(dom);

    n_col = access->nb_columns - (access->nb_rows==1?1:2);
    len   = access->nb_rows==1?1:access->nb_rows-1;


    isl_basic_map *bmap;
    isl_map *map;
    int arr = osl_relation_get_array_id(access) - 1;

    dim = isl_set_get_dim(dom);
    dim = isl_dim_from_domain(dim);
    dim = isl_dim_add(dim, isl_dim_out, len);
    dim = isl_dim_set_tuple_name(dim, isl_dim_out, arrays[arr]);

    ineq = isl_mat_alloc(ctx, 0, n_col);
    eq = extract_equalities_osl_access(ctx, access);

    bmap = isl_basic_map_from_constraint_matrices(dim, eq, ineq,
            isl_dim_out, isl_dim_in, isl_dim_div, isl_dim_param, isl_dim_cst);
    map = isl_map_from_basic_map(bmap);
    map = isl_map_intersect_domain(map, dom);

    return map;
}

/*
 * Like osl_access_list_to_isl_union_map, but just for a single pluto access
 * (read or write)
 * pos: position (starting row) of the access in 'access'
 */
static __isl_give isl_map *pluto_basic_access_to_isl_union_map(
        PlutoMatrix  *mat, char* access_name,  __isl_take isl_set *dom)
{
    int len, n_col;
    isl_ctx *ctx;
    isl_dim *dim;
    isl_mat *eq, *ineq;

    ctx = isl_set_get_ctx(dom);

    dim = isl_set_get_dim(dom);
    dim = isl_dim_drop(dim, isl_dim_set, 0, isl_dim_size(dim, isl_dim_set));

    n_col = mat->ncols;

    isl_basic_map *bmap;
    isl_map *map;
    //int arr = SCOPVAL_get_si(access->p[pos][0]) - 1;

    len = mat->nrows;

    dim = isl_set_get_dim(dom);
    dim = isl_dim_from_domain(dim);
    dim = isl_dim_add(dim, isl_dim_out, len);
    dim = isl_dim_set_tuple_name(dim, isl_dim_out, access_name);

    ineq = isl_mat_alloc(ctx, 0, len + n_col);
    eq = pluto_extract_equalities(ctx, mat);

    bmap = isl_basic_map_from_constraint_matrices(dim, eq, ineq,
            isl_dim_out, isl_dim_in, isl_dim_div, isl_dim_param, isl_dim_cst);
    map = isl_map_from_basic_map(bmap);
    map = isl_map_intersect_domain(map, dom);

    return map;
}





/* Temporary data structure used inside extract_deps.
 *
 * deps points to the array of Deps being constructed
 * type is the type of the next Dep
 * index is the index of the next Dep in the array.
 */
struct pluto_extra_dep_info {
    Dep **deps;
    Stmt **stmts;
    int type;
    int index;
};


/* Convert an isl_basic_map describing part of a dependence to a Dep.
 * The names of the input and output spaces are of the form S_d or S_d_e
 * with d an integer identifying the statement, e identifying the access
 * (relative to the statement). If it's of the form S_d_e and read/write
 * accesses for the statement are available, source and target accesses 
 * are set for the dependence, otherwise not.
 *
 * isl divs are removed; so this is an over-approximation in some cases
 */
static int basic_map_extract_dep(__isl_take isl_basic_map *bmap, void *user)
{
    int j;
    Stmt **stmts;
    Dep *dep;
    struct pluto_extra_dep_info *info;

    info = (struct pluto_extra_dep_info *)user;

    stmts = info->stmts;

    bmap = isl_basic_map_remove_divs(bmap);

    dep = info->deps[info->index];

    dep->id = info->index;
    dep->dpolytope = isl_basic_map_to_pluto_constraints(bmap);
    dep->bounding_poly = pluto_constraints_dup(dep->dpolytope);
    dep->dirvec = NULL;
    dep->type = info->type;
    dep->src = atoi(isl_basic_map_get_tuple_name(bmap, isl_dim_in) + 2);
    dep->dest = atoi(isl_basic_map_get_tuple_name(bmap, isl_dim_out) + 2);

    /* Inconsistent dependence if this assertion fails */
    assert(dep->dpolytope->ncols == stmts[dep->src]->dim + stmts[dep->dest]->dim 
            + stmts[dep->src]->domain->ncols - stmts[dep->src]->dim);

    pluto_constraints_set_names_range(dep->dpolytope,
            stmts[dep->src]->iterators, 0, 0, stmts[dep->src]->dim);

    /* suffix the destination iterators with a '*/
    char **dnames = malloc(stmts[dep->dest]->dim*sizeof(char *));
    for (j=0; j<stmts[dep->dest]->dim; j++) {
        dnames[j] = malloc(strlen(stmts[dep->dest]->iterators[j])+2);
        strcpy(dnames[j], stmts[dep->dest]->iterators[j]);
        strcat(dnames[j], "'");
    }
    pluto_constraints_set_names_range(dep->dpolytope,
            dnames, stmts[dep->src]->dim, 0, stmts[dep->dest]->dim);
    for (j=0; j<stmts[dep->dest]->dim; j++) {
        free(dnames[j]);
    }
    free(dnames);

    /* parameters */
    pluto_constraints_set_names_range(dep->dpolytope,
            stmts[dep->dest]->domain->names,
            stmts[dep->src]->dim + stmts[dep->dest]->dim,
            stmts[dep->dest]->dim,
            stmts[dep->dest]->domain->ncols-stmts[dep->dest]->dim-1);

    // pluto_stmt_print(stdout, stmts[dep->src]);
    // pluto_stmt_print(stdout, stmts[dep->dest]);
    // printf("Src acc: %d dest acc: %d\n", src_acc_num, dest_acc_num);

    if (options->isldepaccesswise && 
            (stmts[dep->src]->reads != NULL && stmts[dep->dest]->reads != NULL)) {
        /* Extract access function information */
        int src_acc_num, dest_acc_num;
        char src_type, dest_type;
        const char *name;
        name = isl_basic_map_get_tuple_name(bmap, isl_dim_in) + 2;
        while (*name != '\0' && *(name++) != '_');
        if (*name != '\0'){
            src_type = *name;
            src_acc_num = atoi(name+1);
        }else assert(0); // access function num not encoded in dependence

        name = isl_basic_map_get_tuple_name(bmap, isl_dim_out) + 2;
        while (*name != '\0' && *(name++) != '_');
        if (*name != '\0') {
            dest_type = *name;
            dest_acc_num = atoi(name+1);
        }else assert(0); // access function num not encoded in dependence

        switch (info->type) {
            case OSL_DEPENDENCE_RAW: 
                dep->src_acc = stmts[dep->src]->writes[src_acc_num];
                dep->dest_acc = stmts[dep->dest]->reads[dest_acc_num];
                break;
            case OSL_DEPENDENCE_WAW: 
                dep->src_acc = stmts[dep->src]->writes[src_acc_num];
                dep->dest_acc = stmts[dep->dest]->writes[dest_acc_num];
                break;
                /*
                 * Sometimes dep_war from isl are not WAR deps; there are WAW deps
                 * included in the may deps and we can't assume that they are all WAR may
                 * deps. Mark them correctly.
                 */
            case OSL_DEPENDENCE_WAR: 
                dep->dest_acc = stmts[dep->dest]->writes[dest_acc_num];
                if (src_type == 'w' && dest_type == 'w') {
                    /* Fix the type */
                    dep->type = OSL_DEPENDENCE_WAW;
                    /* This is really a WAW dep */
                    dep->src_acc = stmts[dep->src]->writes[src_acc_num];
                }else{
                    dep->src_acc = stmts[dep->src]->reads[src_acc_num];
                }
                break;
            case OSL_DEPENDENCE_RAR: 
                dep->src_acc = stmts[dep->src]->reads[src_acc_num];
                dep->dest_acc = stmts[dep->dest]->reads[dest_acc_num];
                break;
            default:
                assert(0);
        }
    }else{
        dep->src_acc = NULL;
        dep->dest_acc = NULL;
    }

    info->index++;
    isl_basic_map_free(bmap);
    return 0;
}

/* Extract Pluto dependences from an isl_map */
static int map_extract_dep(__isl_take isl_map *map, void *user)
{
    int r;

    r = isl_map_foreach_basic_map(map, &basic_map_extract_dep, user);
    isl_map_free(map);
    return r;
}


struct pluto_access_meta_info {
    /* Pointer to an array of accesses */
    PlutoAccess ***accs;
    int index;
    int stmt_dim;
    int npar;
};

/* Extract a Pluto access function from isl_basic_map */
static int isl_basic_map_extract_access_func(__isl_take isl_basic_map *bmap, void *user)
{
    int i;

    isl_map *map;

    // isl_basic_map_dump(bmap);

    map = isl_map_from_basic_map(bmap);

    int dim = isl_map_dim(map, isl_dim_out);
    int ncols = isl_map_dim(map, isl_dim_in)
        + isl_map_dim(map, isl_dim_param) + 1;

    PlutoMatrix *func = pluto_matrix_alloc(0, ncols);

    for (i=0; i<dim; i++) {
        PlutoMatrix *func_onedim = NULL;
        if (isl_map_dim_is_single_valued(map, i)) {
            isl_pw_aff *pw_aff = isl_pw_aff_from_map_dim(map, i);
            // isl_pw_aff_dump(pw_aff);
            /* Best effort: Gets it from the last piece */
            isl_pw_aff_foreach_piece(pw_aff, isl_aff_to_pluto_func, &func_onedim);
            pluto_matrix_add(func, func_onedim);
            pluto_matrix_free(func_onedim);
            isl_pw_aff_free(pw_aff);
        }else{
            pluto_matrix_add_row(func, 0);
            pluto_matrix_zero_row(func, 0);
        }
    }
    struct pluto_access_meta_info *info = (struct pluto_access_meta_info *) user;

    (*info->accs)[info->index] = (PlutoAccess *) malloc(sizeof(PlutoAccess));
    PlutoAccess *acc = (*info->accs)[info->index];
    acc->name = strdup(isl_basic_map_get_tuple_name(bmap, isl_dim_out));
    acc->mat = func;

    info->index++;

    isl_map_free(map);

    return 0;
}

/* Extract Pluto access functions from isl_map */
static int isl_map_extract_access_func(__isl_take isl_map *map, void *user)
{
    int r;

    /* Extract a PlutoAccess from every isl_basic_map */
    r = isl_map_foreach_basic_map(map, &isl_basic_map_extract_access_func, user);

    isl_map_free(map);

    return r;
}


/* Extract deps from isl union maps into Pluto Deps */
int extract_deps(Dep **deps, int first, Stmt **stmts,
        __isl_keep isl_union_map *umap, int type)
{
    struct pluto_extra_dep_info info = {deps, stmts, type, first};

    isl_union_map_foreach_map(umap, &map_extract_dep, &info);

    return info.index - first;
}


osl_names_p get_scop_names(osl_scop_p scop){

    //generate temp names
    osl_names_p names = osl_scop_names(scop);

    //if scop has names substitute them for temp names
    if(scop->context->nb_parameters){
        osl_strings_free(names->parameters);
        names->parameters = osl_strings_clone((osl_strings_p)scop->parameters->data);
    }

    osl_arrays_p arrays = osl_generic_lookup(scop->extension, OSL_URI_ARRAYS);
    if(arrays){
        osl_strings_free(names->arrays);
        names->arrays = osl_arrays_to_strings(arrays);
    }

    return names;
}


/* Compute dependences based on the iteration domain and access
 * information in "scop" and put the result in "prog".
 *
 * If options->lastwriter is false, then
 *      RAW deps are those from any earlier write to a read
 *      WAW deps are those from any earlier write to a write
 *      WAR deps are those from any earlier read to a write
 *      RAR deps are those from any earlier read to a read
 * If options->lastwriter is true, then
 *      RAW deps are those from the last write to a read
 *      WAW deps are those from the last write to a write
 *      WAR deps are those from any earlier read not masked by an intermediate
 *      write to a write
 *      RAR deps are those from the last read to a read
 *
 * The RAR deps are only computed if options->rar is set.
 */
static void compute_deps(osl_scop_p scop, PlutoProg *prog,
        PlutoOptions *options)
{
    int i, racc_num, wacc_num;
    int nstmts = osl_statement_number(scop->statement);
    isl_ctx *ctx;
    isl_dim *dim;
    isl_space *param_space;
    isl_set *context;
    isl_union_map *empty;
    isl_union_map *write;
    isl_union_map *read;
    isl_union_map *schedule;
    isl_union_map *dep_raw, *dep_war, *dep_waw, *dep_rar, *trans_dep_war;
    isl_union_map *trans_dep_waw;
    osl_statement_p stmt;
    osl_strings_p scop_params = NULL;

    if (!options->silent) {
        printf("[pluto] compute_deps (isl%s)\n", options->lastwriter? " with lastwriter":"");
    }

    ctx = isl_ctx_alloc();
    assert(ctx);

    osl_names_p names = get_scop_names(scop);

    dim = isl_dim_set_alloc(ctx, scop->context->nb_parameters, 0);
    if (scop->context->nb_parameters){
        scop_params = (osl_strings_p)scop->parameters->data;
        dim = set_names(dim, isl_dim_param, scop_params->string);
    }
    param_space = isl_space_params(isl_space_copy(dim));
    context = osl_relation_to_isl_set(scop->context, param_space);

    if (!options->rar) dep_rar = isl_union_map_empty(isl_dim_copy(dim));
    empty = isl_union_map_empty(isl_dim_copy(dim));
    write = isl_union_map_empty(isl_dim_copy(dim));
    read = isl_union_map_empty(isl_dim_copy(dim));
    schedule = isl_union_map_empty(dim);

    if (!options->isldepaccesswise) {
        /* Leads to fewer dependences. Each dependence may not have a unique
         * source/target access relating to it, since a union is taken
         * across all reads for a statement (and writes) for a particualr
         * array. Relationship between a dependence and associated dependent
         * data / array elements is lost, and some analyses may not work with
         * such a representation
         */
        for (i = 0, stmt = scop->statement; i < nstmts; ++i, stmt = stmt->next) {
            isl_set *dom;
            isl_map *schedule_i;
            isl_union_map *read_i;
            isl_union_map *write_i;
            char name[20];

            snprintf(name, sizeof(name), "S_%d", i);

            int niter = osl_statement_get_nb_iterators(stmt);
            dim = isl_dim_set_alloc(ctx, scop->context->nb_parameters, niter);
            if(scop->context->nb_parameters){
                scop_params = (osl_strings_p)scop->parameters->data;
                dim = set_names(dim, isl_dim_param, scop_params->string);
            }
            if(niter){
                osl_body_p stmt_body = osl_generic_lookup(stmt->extension, OSL_URI_BODY);
                dim = set_names(dim, isl_dim_set, stmt_body->iterators->string);
            }
            dim = isl_dim_set_tuple_name(dim, isl_dim_set, name);
            dom = osl_relation_list_to_isl_set(stmt->domain, dim);
            dom = isl_set_intersect_params(dom, isl_set_copy(context));

            dim = isl_dim_alloc(ctx, scop->context->nb_parameters, niter,
                    2 * niter + 1);
            if(scop->context->nb_parameters){
                scop_params = (osl_strings_p)scop->parameters->data;
                dim = set_names(dim, isl_dim_param, scop_params->string);
            }
            if(niter){
                osl_body_p stmt_body = osl_generic_lookup(stmt->extension, OSL_URI_BODY);
                dim = set_names(dim, isl_dim_in, stmt_body->iterators->string);
            }
            dim = isl_dim_set_tuple_name(dim, isl_dim_in, name);
            schedule_i = osl_scattering_to_isl_map(stmt->scattering, dim);

            osl_relation_list_p rlist  = osl_access_list_filter_read(stmt->access);
            osl_relation_list_p wlist  = osl_access_list_filter_write(stmt->access);

            osl_arrays_p arrays = osl_generic_lookup(scop->extension, OSL_URI_ARRAYS);
            if(arrays){
                osl_strings_free(names->arrays);
                names->arrays = osl_arrays_to_strings(arrays);
            }

            read_i = osl_access_list_to_isl_union_map(rlist, isl_set_copy(dom),
                    names->arrays->string);
            write_i = osl_access_list_to_isl_union_map(wlist, isl_set_copy(dom),
                    names->arrays->string);

            read = isl_union_map_union(read, read_i);
            write = isl_union_map_union(write, write_i);
            schedule = isl_union_map_union(schedule,
                    isl_union_map_from_map(schedule_i));

            osl_relation_list_free(rlist);
            osl_relation_list_free(wlist);
        }
    }else{
        /* Each dependence is for a particular source and target access. Use
         * <stmt, access> pair while relating to accessed data so each
         * dependence can be associated to a unique source and target access
         */

        for (i = 0, stmt = scop->statement; i < nstmts; ++i, stmt = stmt->next) {
            isl_set *dom;

            racc_num = 0;
            wacc_num = 0;

            osl_relation_list_p access = stmt->access;
            for( ; access; access = access->next) {
                isl_map *read_pos;
                isl_map *write_pos;
                isl_map *schedule_i;

                char name[20];

                if (access->elt->type == OSL_TYPE_READ) {
                    snprintf(name, sizeof(name), "S_%d_r%d", i, racc_num);
                }else{
                    snprintf(name, sizeof(name), "S_%d_w%d", i, wacc_num);
                }

                int niter = osl_statement_get_nb_iterators(stmt);
                dim = isl_dim_set_alloc(ctx, scop->context->nb_parameters, niter);
                if(scop->context->nb_parameters){
                    scop_params = (osl_strings_p)scop->parameters->data;
                    dim = set_names(dim, isl_dim_param, scop_params->string);

                    osl_strings_free(names->parameters);
                    names->parameters = osl_strings_clone(scop_params);
                }
                if(niter){
                    osl_body_p stmt_body = osl_generic_lookup(stmt->extension, OSL_URI_BODY);
                    dim = set_names(dim, isl_dim_set, stmt_body->iterators->string);

                    osl_strings_free(names->iterators);
                    names->iterators = osl_strings_clone(stmt_body->iterators);
                }
                dim = isl_dim_set_tuple_name(dim, isl_dim_set, name);
                dom = osl_relation_list_to_isl_set(stmt->domain, dim);
                dom = isl_set_intersect_params(dom, isl_set_copy(context));

                dim = isl_dim_alloc(ctx, scop->context->nb_parameters, niter,
                        2 * niter + 1);
                if(scop->context->nb_parameters){
                    scop_params = (osl_strings_p)scop->parameters->data;
                    dim = set_names(dim, isl_dim_param, scop_params->string);
                }
                if(niter){
                    osl_body_p stmt_body = osl_generic_lookup(stmt->extension, OSL_URI_BODY);
                    dim = set_names(dim, isl_dim_in, stmt_body->iterators->string);
                }
                dim = isl_dim_set_tuple_name(dim, isl_dim_in, name);

                schedule_i = osl_scattering_to_isl_map(stmt->scattering, dim);

                osl_arrays_p arrays = osl_generic_lookup(scop->extension, OSL_URI_ARRAYS);
                if(arrays){
                    osl_strings_free(names->arrays);
                    names->arrays = osl_arrays_to_strings(arrays);
                }

                if (access->elt->type == OSL_TYPE_READ) {
                    read_pos = osl_basic_access_to_isl_union_map(access->elt, 
                            dom, names->arrays->string);
                    read = isl_union_map_union(read, isl_union_map_from_map(read_pos));
                }else{
                    write_pos = osl_basic_access_to_isl_union_map(access->elt, 
                            dom, names->arrays->string);
                    write = isl_union_map_union(write, isl_union_map_from_map(write_pos));
                }

                schedule = isl_union_map_union(schedule,
                        isl_union_map_from_map(schedule_i));

                if (access->elt->type == OSL_TYPE_READ) {
                    racc_num++;
                }else{
                    wacc_num++;
                }
            }
        }
    }
    // isl_union_map_dump(read);
    // isl_union_map_dump(write);
    // isl_union_map_dump(schedule);

    if (options->lastwriter) {
        // compute RAW dependences which do not contain transitive dependences
        isl_union_map_compute_flow(isl_union_map_copy(read),
                isl_union_map_copy(write),
                isl_union_map_copy(empty),
                isl_union_map_copy(schedule),
                &dep_raw, NULL, NULL, NULL);
        // isl_union_map_dump(dep_raw);
        // compute WAW and WAR dependences which do not contain transitive dependences
        isl_union_map_compute_flow(isl_union_map_copy(write),
                isl_union_map_copy(write),
                isl_union_map_copy(read),
                isl_union_map_copy(schedule),
                &dep_waw, &dep_war, NULL, NULL);
        // compute WAR dependences which may contain transitive dependences
        isl_union_map_compute_flow(isl_union_map_copy(write),
                isl_union_map_copy(empty),
                isl_union_map_copy(read),
                isl_union_map_copy(schedule),
                NULL, &trans_dep_war, NULL, NULL);
        isl_union_map_compute_flow(isl_union_map_copy(write),
                isl_union_map_copy(empty),
                isl_union_map_copy(write),
                isl_union_map_copy(schedule),
                NULL, &trans_dep_waw, NULL, NULL);
        if (options->rar) {
            // compute RAR dependences which do not contain transitive dependences
            isl_union_map_compute_flow(isl_union_map_copy(read),
                    isl_union_map_copy(read),
                    isl_union_map_copy(empty),
                    isl_union_map_copy(schedule),
                    &dep_rar, NULL, NULL, NULL);
        }
    }else{
        // compute RAW dependences which may contain transitive dependences
        isl_union_map_compute_flow(isl_union_map_copy(read),
                isl_union_map_copy(empty),
                isl_union_map_copy(write),
                isl_union_map_copy(schedule),
                NULL, &dep_raw, NULL, NULL);
        // compute WAR dependences which may contain transitive dependences
        isl_union_map_compute_flow(isl_union_map_copy(write),
                isl_union_map_copy(empty),
                isl_union_map_copy(read),
                isl_union_map_copy(schedule),
                NULL, &dep_war, NULL, NULL);
        // compute WAW dependences which may contain transitive dependences
        isl_union_map_compute_flow(isl_union_map_copy(write),
                isl_union_map_copy(empty),
                isl_union_map_copy(write),
                isl_union_map_copy(schedule),
                NULL, &dep_waw, NULL, NULL);
        if (options->rar) {
            // compute RAR dependences which may contain transitive dependences
            isl_union_map_compute_flow(isl_union_map_copy(read),
                    isl_union_map_copy(empty),
                    isl_union_map_copy(read),
                    isl_union_map_copy(schedule),
                    NULL, &dep_rar, NULL, NULL);
        }
    }

    if (options->isldepcoalesce) {
        dep_raw = isl_union_map_coalesce(dep_raw);
        dep_war = isl_union_map_coalesce(dep_war);
        dep_waw = isl_union_map_coalesce(dep_waw);
        dep_rar = isl_union_map_coalesce(dep_rar);
    }

    prog->ndeps = 0;
    isl_union_map_foreach_map(dep_raw, &isl_map_count, &prog->ndeps);
    isl_union_map_foreach_map(dep_war, &isl_map_count, &prog->ndeps);
    isl_union_map_foreach_map(dep_waw, &isl_map_count, &prog->ndeps);
    isl_union_map_foreach_map(dep_rar, &isl_map_count, &prog->ndeps);

    prog->deps = (Dep **)malloc(prog->ndeps * sizeof(Dep *));
    for (i=0; i<prog->ndeps; i++) {
        prog->deps[i] = pluto_dep_alloc();
    }
    prog->ndeps = 0;
    prog->ndeps += extract_deps(prog->deps, prog->ndeps, prog->stmts, dep_raw, OSL_DEPENDENCE_RAW);
    prog->ndeps += extract_deps(prog->deps, prog->ndeps, prog->stmts, dep_war, OSL_DEPENDENCE_WAR);
    prog->ndeps += extract_deps(prog->deps, prog->ndeps, prog->stmts, dep_waw, OSL_DEPENDENCE_WAW);
    prog->ndeps += extract_deps(prog->deps, prog->ndeps, prog->stmts, dep_rar, OSL_DEPENDENCE_RAR);

    if (options->lastwriter) {
        if (options->isldepcoalesce) {
            trans_dep_war = isl_union_map_coalesce(trans_dep_war);
            trans_dep_waw = isl_union_map_coalesce(trans_dep_waw);
        }

        prog->ntransdeps = 0;
        isl_union_map_foreach_map(dep_raw, &isl_map_count, &prog->ntransdeps);
        isl_union_map_foreach_map(trans_dep_war, &isl_map_count, &prog->ntransdeps);
        isl_union_map_foreach_map(trans_dep_waw, &isl_map_count, &prog->ntransdeps);
        isl_union_map_foreach_map(dep_rar, &isl_map_count, &prog->ntransdeps);

        if (prog->ntransdeps >= 1) {
            prog->transdeps = (Dep **)malloc(prog->ntransdeps * sizeof(Dep *));
            for (i=0; i<prog->ntransdeps; i++) {
                prog->transdeps[i] = pluto_dep_alloc();
            }
            prog->ntransdeps = 0;
            prog->ntransdeps += extract_deps(prog->transdeps, prog->ntransdeps, prog->stmts, dep_raw, OSL_DEPENDENCE_RAW);
            prog->ntransdeps += extract_deps(prog->transdeps, prog->ntransdeps, prog->stmts, trans_dep_war, OSL_DEPENDENCE_WAR);
            prog->ntransdeps += extract_deps(prog->transdeps, prog->ntransdeps, prog->stmts, trans_dep_waw, OSL_DEPENDENCE_WAW);
            prog->ntransdeps += extract_deps(prog->transdeps, prog->ntransdeps, prog->stmts, dep_rar, OSL_DEPENDENCE_RAR);
        }

        isl_union_map_free(trans_dep_war);
        isl_union_map_free(trans_dep_waw);
    }

    isl_union_map_free(dep_raw);
    isl_union_map_free(dep_war);
    isl_union_map_free(dep_waw);
    isl_union_map_free(dep_rar);

    isl_union_map_free(empty);
    isl_union_map_free(write);
    isl_union_map_free(read);
    isl_union_map_free(schedule);
    isl_set_free(context);

    if(names) osl_names_free(names);

    isl_ctx_free(ctx);
}

/*scoplib_matrix_p get_identity_schedule(int dim, int npar){
  scoplib_matrix_p smat = scoplib_matrix_malloc(2*dim+1, dim+npar+1+1);

  int i, j;
  for(i =0; i<2*dim+1; i++)
  for(j=0; j<dim+1+npar+1; j++)
  smat->p[i][j] = 0;

  for(i=1; i<dim; i++)
  smat->p[2*i-1][i] = 1;

  return smat;

  }*/
//
//void print_isl_map( __isl_keep isl_basic_map *bmap, int ncols){
//
//	int i, j;
//	for(i=0;i<bmap->n_eq;i++){
//		for(j=0;j<ncols;j++){
//			printf("%d\t", bmap->eq[i][j]);
//		}
//		printf("\n");
//	}
//
//}

PlutoMatrix *get_identity_schedule_new(int dim, int npar)
{
    PlutoMatrix *smat = pluto_matrix_alloc(2*dim+1, dim+npar+1);

    int i, j;
    for(i =0; i<2*dim+1; i++)
        for(j=0; j<dim+1+npar; j++)
            smat->val[i][j] = 0;

    for(i=0; i<dim; i++)
        smat->val[i][i] = 1;

    return smat;

}

/* 
 * Extract necessary information from clan_scop to create PlutoProg - a
 * representation of the program sufficient to be used throughout Pluto. 
 * PlutoProg also includes dependences; so candl is run here.
 */
PlutoProg *scop_to_pluto_prog(osl_scop_p scop, PlutoOptions *options)
{
    int i, max_sched_rows, npar;

    PlutoProg *prog = pluto_prog_alloc();

    /* Program parameters */
    npar = scop->context->nb_parameters;

    osl_strings_p osl_scop_params = NULL;
    if (npar >= 1)  osl_scop_params = (osl_strings_p)scop->parameters->data;

    for (i=0; i<npar; i++)  {
        pluto_prog_add_param(prog, osl_scop_params->string[i], prog->npar);
    }

    pluto_constraints_free(prog->context);
    prog->context = osl_relation_to_pluto_constraints(scop->context);

    if (options->codegen_context != -1)	{
      for (i=0; i<prog->npar; i++)  {
        pluto_constraints_add_inequality(prog->codegen_context);
        prog->codegen_context->val[i][i] = 1;
        prog->codegen_context->val[i][prog->codegen_context->ncols-1] = -options->codegen_context;
      }
    }
    read_codegen_context_from_file(prog->codegen_context);

    prog->nstmts = osl_statement_number(scop->statement);
    prog->options = options;

    /* Data variables in the program */
    osl_arrays_p arrays = osl_generic_lookup(scop->extension, OSL_URI_ARRAYS);
    if(arrays==NULL){
        prog->num_data = 0;
        fprintf(stderr, "warning: arrays extension not found\n");
    }else{
        prog->num_data = arrays->nb_names;
        prog->data_names = (char **) malloc (prog->num_data * sizeof(char *));
        for(i=0; i< prog->num_data; i++) {
            prog->data_names[i] = strdup(arrays->names[i]);
        }
    }

    osl_statement_p scop_stmt = scop->statement;

    prog->nvar = osl_statement_get_nb_iterators(scop_stmt);
    max_sched_rows = 0;
    for (i=0; i<prog->nstmts; i++) {
        int stmt_num_iter = osl_statement_get_nb_iterators(scop_stmt); 
        prog->nvar = PLMAX(prog->nvar, stmt_num_iter);
        max_sched_rows = PLMAX(max_sched_rows, scop_stmt->scattering->nb_rows);
        scop_stmt = scop_stmt->next;
    }

    prog->stmts = osl_to_pluto_stmts(scop);
    prog->scop = scop;

    /* Compute dependences */
    if (options->isldep) {
        compute_deps(scop, prog, options);
    }else{
        /*  Using Candl */
        candl_options_p candlOptions = candl_options_malloc();
        if (options->rar)   {
            candlOptions->rar = 1;
        }
        /* No longer supported */
        candlOptions->lastwriter = options->lastwriter;
        candlOptions->scalar_privatization = options->scalpriv;
        // candlOptions->verbose = 1;

        /* Add more infos (depth, label, ...) */
        /* Needed by Candl */
        candl_scop_usr_init(scop);

        osl_dependence_p candl_deps = candl_dependence(scop, candlOptions);
        prog->deps = deps_read(candl_deps, prog);
        prog->ndeps = osl_nb_dependences(candl_deps);
        candl_options_free(candlOptions);
        osl_dependence_free(candl_deps);

        candl_scop_usr_cleanup(scop); //undo candl_scop_user_init

        prog->transdeps = NULL;
        prog->ntransdeps = 0;
    }

    /* Add hyperplanes */
    if (prog->nstmts >= 1) {
        for (i=0; i<max_sched_rows; i++) {
            pluto_prog_add_hyperplane(prog,prog->num_hyperplanes,H_UNKNOWN);
            prog->hProps[prog->num_hyperplanes-1].type = 
                (i%2)? H_LOOP: H_SCALAR;
        }
    }

    /* Hack for linearized accesses */
    FILE *lfp = fopen(".linearized", "r");
    FILE *nlfp = fopen(".nonlinearized", "r");
    char tmpstr[256];
    char linearized[256];
    if (lfp && nlfp) {
        for (i=0; i<prog->nstmts; i++)    {
            rewind(lfp);
            rewind(nlfp);
            while (!feof(lfp) && !feof(nlfp))      {
                fgets(tmpstr, 256, nlfp);
                fgets(linearized, 256, lfp);
                if (strstr(tmpstr, prog->stmts[i]->text))        {
                    prog->stmts[i]->text = (char *) realloc(prog->stmts[i]->text, sizeof(char)*(strlen(linearized)+1));
                    strcpy(prog->stmts[i]->text, linearized);
                }
            }
        }
        fclose(lfp);
        fclose(nlfp);
    }

    return prog;
}

/* Get an upper bound for transformation coefficients to prevent spurious
 * transformations that represent shifts or skews proportional to trip counts:
 * this happens when loop bounds are constants
 */
int pluto_prog_get_largest_const_in_domains(const PlutoProg *prog)
{
    int max, i, r;

    max = 0;
    for (i=0; i<prog->nstmts; i++)  {
        Stmt *stmt = prog->stmts[i];
        for (r=0; r<stmt->domain->nrows; r++) {
            max  = PLMAX(max,stmt->domain->val[r][stmt->domain->ncols-1]);
        }
    }

    return max-1;
}


PlutoProg *pluto_prog_alloc()
{
    PlutoProg *prog = (PlutoProg *) malloc(sizeof(PlutoProg));

    prog->nstmts = 0;
    prog->stmts = NULL;
    prog->npar = 0;
    prog->nvar = 0;
    prog->params = NULL;
    prog->context = pluto_constraints_alloc(1, prog->npar+1);
    prog->codegen_context = pluto_constraints_alloc(1, prog->npar+1);
    prog->deps = NULL;
    prog->ndeps = 0;
    prog->transdeps = NULL;
    prog->ntransdeps = 0;
    prog->ddg = NULL;
    prog->hProps = NULL;
    prog->num_hyperplanes = 0;
    prog->decls = malloc(16384*9);

    strcpy(prog->decls, "");

    prog->globcst = NULL;

    prog->num_parameterized_loops = -1;

    return prog;
}



void pluto_prog_free(PlutoProg *prog)
{
    int i;

    /* Free dependences */
    for (i=0; i<prog->ndeps; i++) {
        pluto_dep_free(prog->deps[i]);
    }
    free(prog->deps);

    for (i=0; i<prog->ntransdeps; i++) {
        pluto_dep_free(prog->transdeps[i]);
    }
    free(prog->transdeps);

    /* Free DDG */
    if (prog->ddg != NULL)  {
        graph_free(prog->ddg);
    }

    if (prog->hProps != NULL)   {
        free(prog->hProps);
    }

    for (i=0; i<prog->npar; i++)  {
        free(prog->params[i]);
    }
    if (prog->npar >= 1)    {
        free(prog->params);
    }

    /* Statements */
    for (i=0; i<prog->nstmts; i++) {
        pluto_stmt_free(prog->stmts[i]);
    }
    if (prog->nstmts >= 1)  {
        free(prog->stmts);
    }

    pluto_constraints_free(prog->context);
    pluto_constraints_free(prog->codegen_context);

    pluto_constraints_free(prog->globcst);

    free(prog->decls);

    free(prog);
}


PlutoOptions *pluto_options_alloc()
{
    PlutoOptions *options;

    options  = (PlutoOptions *) malloc(sizeof(PlutoOptions));

    /* Initialize to default */
    options->flic = 0;
    options->tile = 0;
    options->intratileopt = 1;
    options->dynschedule = 0;
    options->dynschedule_graph = 0;
    options->dynschedule_graph_old = 0;
    options->dyn_trans_deps_tasks = 0;
    options->debug = 0;
    options->moredebug = 0;
    options->scancount = 0;
    options->parallel = 0;
    options->innerpar = 0;
    options->identity = 0;

    options->lbtile = 0;
    options->pet = 0;
    options->partlbtile = 0;

    options->iss = 0;
    options->unroll = 0;

    /* Unroll/jam factor */
    options->ufactor = 8;

    /* Ignore input deps */
    options->rar = 0;

    /* Override for first and last levels to tile */
    options->ft = -1;
    options->lt = -1;

    /* Override for first and last cloog options */
    options->cloogf = -1;
    options->cloogl = -1;

    options->cloogsh = 0;

    options->cloogbacktrack = 1;

    options->multipar = 0;
    options->l2tile = 0;
    options->prevector = 1;
    options->fuse = SMART_FUSE;

    /* Experimental */
    options->polyunroll = 0;

    /* Default context is no context */
    options->codegen_context = -1;

    options->coeff_bound = -1;

    options->forceparallel = 0;

    options->bee = 0;

    options->isldep = 0;
    options->isldepaccesswise = 1;
    options->isldepcoalesce = 1;

    options->candldep = 0;

    options->pipsolve = 0;
    options->islsolve = 1;

    options->readscop = 0;

    options->lastwriter = 0;

    options->nodepbound = 0;

    options->scalpriv = 0;

    options->silent = 0;

    options->out_file = NULL;

    options->time = 1;

    return options;
}


/* Add global/program parameter at position 'pos' */
void pluto_prog_add_param(PlutoProg *prog, const char *param, int pos)
{
    int i, j;

    for (i=0; i<prog->nstmts; i++) {
        Stmt *stmt = prog->stmts[i];
        pluto_constraints_add_dim(stmt->domain, stmt->domain->ncols-1-prog->npar+pos, param);
        pluto_matrix_add_col(stmt->trans, stmt->trans->ncols-1-prog->npar+pos);

        for (j=0; j<stmt->nwrites; j++)  {
            pluto_matrix_add_col(stmt->writes[j]->mat, stmt->dim+pos);
        }
        for (j=0; j<stmt->nreads; j++)  {
            pluto_matrix_add_col(stmt->reads[j]->mat, stmt->dim+pos);
        }
    }
    for (i=0; i<prog->ndeps; i++)   {
        pluto_constraints_add_dim(prog->deps[i]->dpolytope, 
                prog->deps[i]->dpolytope->ncols-1-prog->npar+pos, NULL);
    }
    pluto_constraints_add_dim(prog->context, prog->context->ncols-1-prog->npar+pos, param);
    pluto_constraints_add_dim(prog->codegen_context, 
            prog->codegen_context->ncols-1-prog->npar+pos, param);

    prog->params = (char **) realloc(prog->params, sizeof(char *)*(prog->npar+1));

    for (i=prog->npar-1; i>=pos; i--)    {
        prog->params[i+1] = prog->params[i];
    }

    prog->params[pos] = strdup(param);
    prog->npar++;
}


void pluto_options_free(PlutoOptions *options)
{
    if (options->out_file != NULL)  {
        free(options->out_file);
    }
    free(options);
}


/* pos: position of domain iterator 
 * time_pos: position of time iterator; iter: domain iterator; supply -1
 * if you don't want a scattering function row added for it */
void pluto_stmt_add_dim(Stmt *stmt, int pos, int time_pos, const char *iter,
        PlutoHypType hyp_type, PlutoProg *prog)
{
    int i, npar;

    npar = stmt->domain->ncols - stmt->dim - 1;

    assert(pos <= stmt->dim);
    assert(time_pos <= stmt->trans->nrows);
    assert(stmt->dim + npar + 1 == stmt->domain->ncols);

    pluto_constraints_add_dim(stmt->domain, pos, NULL);
    stmt->dim++;
    stmt->iterators = (char **) realloc(stmt->iterators, stmt->dim*sizeof(char *));
    for (i=stmt->dim-2; i>=pos; i--) {
        stmt->iterators[i+1] = stmt->iterators[i];
    }
    stmt->iterators[pos] = strdup(iter);

    /* Stmt should always have a transformation */
    assert(stmt->trans != NULL);
    pluto_matrix_add_col(stmt->trans, pos);

    if (time_pos != -1) {
        pluto_matrix_add_row(stmt->trans, time_pos);
        stmt->trans->val[time_pos][pos] = 1;


        stmt->hyp_types = realloc(stmt->hyp_types, 
                sizeof(int)*stmt->trans->nrows);
        for (i=stmt->trans->nrows-2; i>=time_pos; i--) {
            stmt->hyp_types[i+1] = stmt->hyp_types[i];
        }
        stmt->hyp_types[time_pos] = hyp_type;
    }

    /* Update is_orig_loop */
    stmt->is_orig_loop = realloc(stmt->is_orig_loop, sizeof(bool)*stmt->dim);
    for (i=stmt->dim-2; i>=pos; i--) {
        stmt->is_orig_loop[i+1] = stmt->is_orig_loop[i];
    }
    stmt->is_orig_loop[pos] = true;

    for (i=0; i<stmt->nwrites; i++)   {
        pluto_matrix_add_col(stmt->writes[i]->mat, pos);
    }
    for (i=0; i<stmt->nreads; i++)   {
        pluto_matrix_add_col(stmt->reads[i]->mat, pos);
    }

    /* Update dependences */
    for (i=0; i<prog->ndeps; i++) {
        if (prog->deps[i]->src == stmt->id) {
            pluto_constraints_add_dim(prog->deps[i]->dpolytope, pos, NULL);
            pluto_constraints_add_dim(prog->deps[i]->bounding_poly, pos, NULL);
        }
        if (prog->deps[i]->dest == stmt->id) {
            pluto_constraints_add_dim(prog->deps[i]->dpolytope, 
                    prog->stmts[prog->deps[i]->src]->dim+pos, NULL);
            pluto_constraints_add_dim(prog->deps[i]->bounding_poly, 
                    prog->stmts[prog->deps[i]->src]->dim+pos, NULL);
        }
    }

    for (i=0; i<prog->ntransdeps; i++) {
        assert(prog->transdeps[i] != NULL);
        if (prog->transdeps[i]->src == stmt->id) {
            pluto_constraints_add_dim(prog->transdeps[i]->dpolytope, pos, NULL);
            pluto_constraints_add_dim(prog->transdeps[i]->bounding_poly, pos, NULL);
        }
        if (prog->transdeps[i]->dest == stmt->id) {
            pluto_constraints_add_dim(prog->transdeps[i]->dpolytope, 
                    prog->stmts[prog->transdeps[i]->src]->dim+pos, NULL);
            pluto_constraints_add_dim(prog->transdeps[i]->bounding_poly, 
                    prog->stmts[prog->transdeps[i]->src]->dim+pos, NULL);
        }
    }
}

/* Warning: use it only to knock off a dummy dimension (unrelated to 
 * anything else */
void pluto_stmt_remove_dim(Stmt *stmt, int pos, PlutoProg *prog)
{
    int i, npar;

    npar = stmt->domain->ncols - stmt->dim - 1;

    assert(pos <= stmt->dim);
    assert(stmt->dim + npar + 1 == stmt->domain->ncols);

    pluto_constraints_remove_dim(stmt->domain, pos);
    stmt->dim--;

    if (stmt->iterators != NULL) {
        free(stmt->iterators[pos]);
        for (i=pos; i<=stmt->dim-1; i++) {
            stmt->iterators[i] = stmt->iterators[i+1];
        }
        stmt->iterators = (char **) realloc(stmt->iterators,
                stmt->dim*sizeof(char *));
    }

    pluto_matrix_remove_col(stmt->trans, pos);

    /* Update is_orig_loop */
    for (i=pos; i<=stmt->dim-1; i++) {
        stmt->is_orig_loop[i] = stmt->is_orig_loop[i+1];
    }
    stmt->is_orig_loop = realloc(stmt->is_orig_loop, sizeof(bool)*stmt->dim);

    for (i=0; i<stmt->nwrites; i++)   {
        pluto_matrix_remove_col(stmt->writes[i]->mat, pos);
    }

    for (i=0; i<stmt->nreads; i++)   {
        pluto_matrix_remove_col(stmt->reads[i]->mat, pos);
    }

    /* Update deps */
    for (i=0; i<prog->ndeps; i++) {
        if (prog->deps[i]->src == stmt->id) {
            pluto_constraints_remove_dim(prog->deps[i]->dpolytope, pos);
        }
        if (prog->deps[i]->dest == stmt->id) {
            pluto_constraints_remove_dim(prog->deps[i]->dpolytope, 
                    prog->stmts[prog->deps[i]->src]->dim+pos);
        }
    }

    for (i=0; i<prog->ntransdeps; i++) {
        assert(prog->transdeps[i] != NULL);
        if (prog->transdeps[i]->src == stmt->id) {
            pluto_constraints_remove_dim(prog->transdeps[i]->dpolytope, pos);
        }
        if (prog->transdeps[i]->dest == stmt->id) {
            pluto_constraints_remove_dim(prog->transdeps[i]->dpolytope,
                    prog->stmts[prog->transdeps[i]->src]->dim+pos);
        }
    }
}

void pluto_stmt_add_hyperplane(Stmt *stmt, PlutoHypType type, int pos)
{
    int i;

    assert(pos <= stmt->trans->nrows);

    pluto_matrix_add_row(stmt->trans, pos);

    stmt->hyp_types = realloc(stmt->hyp_types, 
            sizeof(int)*stmt->trans->nrows);
    for (i=stmt->trans->nrows-2; i>=pos; i--) {
        stmt->hyp_types[i+1] = stmt->hyp_types[i];
    }
    stmt->hyp_types[pos] = type;

    if (stmt->first_tile_dim >= pos) stmt->first_tile_dim++;
    if (stmt->last_tile_dim >= pos) stmt->last_tile_dim++;
}


void pluto_prog_add_hyperplane(PlutoProg *prog, int pos, PlutoHypType hyp_type)
{
    int i;

    prog->num_hyperplanes++;
    prog->hProps = (HyperplaneProperties *) realloc(prog->hProps, 
            prog->num_hyperplanes*sizeof(HyperplaneProperties));

    for (i=prog->num_hyperplanes-2; i>=pos; i--) {
        prog->hProps[i+1] = prog->hProps[i];
    }
    /* Initialize some */
    prog->hProps[pos].unroll = NO_UNROLL;
    prog->hProps[pos].prevec = 0;
    prog->hProps[pos].band_num = -1;
    prog->hProps[pos].dep_prop = UNKNOWN;
    prog->hProps[pos].type = hyp_type;
}

/*
 * Create a new statement (see also pluto_stmt_dup)
 */
Stmt *pluto_create_stmt(int dim, const PlutoConstraints *domain, const PlutoMatrix *trans,
        char **iterators, const char *text, PlutoStmtType type)
{
    int i;

    Stmt *stmt = pluto_stmt_alloc(dim, domain, trans);

    stmt->type = type;

    stmt->text = strdup(text);

    for (i=0; i<stmt->dim; i++) {
        stmt->iterators[i] = strdup(iterators[i]);
    }

    pluto_constraints_set_names_range(stmt->domain, stmt->iterators, 0, 0, stmt->dim);

    /* TODO: Set names for parameters */

    return stmt;
}

/* Pad statement transformations so that they all equal number
 * of rows */
void pluto_pad_stmt_transformations(PlutoProg *prog)
{
    int max_nrows, i, j, nstmts;

    nstmts = prog->nstmts;
    Stmt **stmts = prog->stmts;

    /* Pad all trans if necessary with zeros */
    max_nrows = 0;
    for (i=0; i<nstmts; i++)    {
        if (stmts[i]->trans != NULL)    {
            max_nrows = PLMAX(max_nrows, stmts[i]->trans->nrows);
        }
    }

    if (max_nrows >= 1) {
        for (i=0; i<nstmts; i++)    {
            if (stmts[i]->trans == NULL)    {
                stmts[i]->trans = pluto_matrix_alloc(max_nrows, 
                        stmts[i]->dim+prog->npar+1);
                stmts[i]->trans->nrows = 0;
            }

            int curr_rows = stmts[i]->trans->nrows;

            /* Add all zero rows */
            for (j=curr_rows; j<max_nrows; j++)    {
                pluto_stmt_add_hyperplane(stmts[i], H_SCALAR, stmts[i]->trans->nrows);
            }
        }

        int old_hyp_num = prog->num_hyperplanes;
        for (i=old_hyp_num; i<max_nrows; i++) {
            /* This is not really H_SCALAR, but this is the best we can do */
            pluto_prog_add_hyperplane(prog, prog->num_hyperplanes, H_SCALAR);
        }
    }
}


/* Add statement to program; can't reuse arg stmt pointer any more */
void pluto_add_given_stmt(PlutoProg *prog, Stmt *stmt)
{
    prog->stmts = (Stmt **) realloc(prog->stmts, ((prog->nstmts+1)*sizeof(Stmt *)));

    stmt->id = prog->nstmts;

    prog->nvar = PLMAX(prog->nvar, stmt->dim);
    prog->stmts[prog->nstmts] = stmt;
    prog->nstmts++;

    pluto_pad_stmt_transformations(prog);
}


/* Create a statement and add it to the program
 * iterators: domain iterators
 * trans: schedule/transformation
 * domain: domain
 * text: statement text
 */
void pluto_add_stmt(PlutoProg *prog, 
        const PlutoConstraints *domain,
        const PlutoMatrix *trans,
        char ** iterators,
        const char *text,
        PlutoStmtType type)
{
    int nstmts;

    assert(trans != NULL);
    assert(trans->ncols == domain->ncols);

    nstmts = prog->nstmts;

    prog->stmts = (Stmt **) realloc(prog->stmts, ((nstmts+1)*sizeof(Stmt *)));

    Stmt *stmt = pluto_create_stmt(domain->ncols-prog->npar-1, domain, trans, iterators, text, type);
    stmt->id = nstmts;

    prog->nvar = PLMAX(prog->nvar, stmt->dim);

    prog->stmts[nstmts] = stmt;
    prog->nstmts++;

    pluto_pad_stmt_transformations(prog);
}


Dep *pluto_dep_alloc()
{
    Dep *dep = malloc(sizeof(Dep));

    dep->id = -1;
    dep->satvec = NULL;
    dep->dpolytope = NULL;
    dep->bounding_poly = NULL;
    dep->depsat_poly = NULL;
    dep->satisfied = false;
    dep->satisfaction_level = -1;
    dep->dirvec = NULL;
    dep->src_acc = NULL;
    dep->dest_acc = NULL;
    dep->cst = NULL;
    dep->bounding_cst = NULL;
    dep->src_unique_dpolytope = NULL;

    return dep;
}


Dep *pluto_dep_dup(Dep *d)
{
    Dep *dep = malloc(sizeof(Dep));

    dep->id = d->id;
    dep->src = d->src;
    dep->dest = d->dest;
    dep->src_acc = d->src_acc;
    dep->dest_acc = d->dest_acc;
    dep->dpolytope = pluto_constraints_dup(d->dpolytope);
    dep->bounding_poly = pluto_constraints_dup(d->bounding_poly);

    dep->src_unique_dpolytope = 
        d->src_unique_dpolytope? pluto_constraints_dup(
                d->src_unique_dpolytope):NULL;

    dep->depsat_poly =  d->depsat_poly? 
        pluto_constraints_dup(d->depsat_poly):NULL;
    dep->satvec = NULL; // TODO
    dep->type = d->type;
    dep->satisfied = d->satisfied;
    dep->satisfaction_level = d->satisfaction_level;
    dep->dirvec = NULL; // TODO
    dep->cst = d->cst? pluto_constraints_dup(d->cst): NULL;
    dep->bounding_cst = d->bounding_cst? pluto_constraints_dup(d->bounding_cst): NULL;

    return dep;
}

/*
 * Only very essential information is needed to allocate; rest can be
 * populated as needed
 */
Stmt *pluto_stmt_alloc(int dim,
        const PlutoConstraints *domain,
        const PlutoMatrix *trans)
{
    int i;

    /* Have to provide a transformation */
    assert(trans != NULL);

    Stmt *stmt = (Stmt *) malloc(sizeof(Stmt));

    /* id will be assigned when added to PlutoProg */
    stmt->id = -1;
    stmt->dim = dim;
    stmt->dim_orig = dim;
    if (domain != NULL) {
        stmt->domain = pluto_constraints_dup(domain);
    }else{
        stmt->domain = NULL;
    }

    stmt->trans = pluto_matrix_dup(trans);

    stmt->hyp_types = malloc(stmt->trans->nrows*sizeof(int));
    for (i=0; i<stmt->trans->nrows; i++) {
        stmt->hyp_types[i] = H_LOOP;
    }

    stmt->text = NULL;
    stmt->tile =  1;
    stmt->num_tiled_loops = 0;
    stmt->reads = NULL;
    stmt->writes = NULL;
    stmt->nreads = 0;
    stmt->nwrites = 0;

    /* For diamond tiling */
    stmt->evicted_hyp = NULL;
    stmt->evicted_hyp_pos = -1;

    stmt->first_tile_dim = 0;
    stmt->last_tile_dim = -1;

    stmt->type = STMT_UNKNOWN;
    stmt->ploop_id = -1;

    if (dim >= 1)   {
        stmt->is_orig_loop = (bool *) malloc(dim*sizeof(bool));
        stmt->iterators = (char **) malloc(sizeof(char *)*dim);
        for (i=0; i<stmt->dim; i++) {
            stmt->iterators[i] = NULL;
        }
    }else{
        stmt->is_orig_loop = NULL;
        stmt->iterators = NULL;
    }

    return stmt;
}

PlutoAccess *pluto_access_dup(const PlutoAccess *acc)
{
    assert(acc);

    PlutoAccess *nacc = malloc(sizeof(PlutoAccess));
    nacc->mat = pluto_matrix_dup(acc->mat);
    nacc->name = strdup(acc->name);
    nacc->sym_id = acc->sym_id;

    return nacc;
}

void pluto_access_free(PlutoAccess *acc)
{
    if (acc) {
        pluto_matrix_free(acc->mat);
        free(acc->name);
        free(acc);
    }
}

void pluto_stmt_free(Stmt *stmt)
{
    int i, j;

    pluto_constraints_free(stmt->domain);

    pluto_matrix_free(stmt->trans);

    free(stmt->hyp_types);

    if (stmt->text != NULL) {
        free(stmt->text);
    }

    for (j=0; j<stmt->dim; j++)    {
        if (stmt->iterators[j] != NULL) {
            free(stmt->iterators[j]);
        }
    }

    /* If dim is zero, iterators, is_orig_loop are NULL */
    if (stmt->iterators != NULL)    {
        free(stmt->iterators);
        free(stmt->is_orig_loop);
    }

    PlutoAccess **writes = stmt->writes;
    PlutoAccess **reads = stmt->reads;

    if (writes != NULL) {
        for (i=0; i<stmt->nwrites; i++)   {
            pluto_access_free(writes[i]);
        }
        free(writes);
    }
    if (reads != NULL) {
        for (i=0; i<stmt->nreads; i++)   {
            pluto_access_free(reads[i]);
        }
        free(reads);
    }

    free(stmt);
}


/* Get transformed domain */
PlutoConstraints *pluto_get_new_domain(const Stmt *stmt)
{
    int i;
    PlutoConstraints *sched;

    PlutoConstraints *newdom = pluto_constraints_dup(stmt->domain);
    for (i=0; i<stmt->trans->nrows; i++)  {
        pluto_constraints_add_dim(newdom, 0, NULL);
    }

    sched = pluto_stmt_get_schedule(stmt);

    pluto_constraints_intersect(newdom, sched);

    // IF_DEBUG(printf("New pre-domain is \n"););
    // IF_DEBUG(pluto_constraints_print(stdout, newdom););

    pluto_constraints_project_out(newdom, 
            stmt->trans->nrows, stmt->dim);

    // IF_DEBUG(printf("New domain is \n"););
    // IF_DEBUG(pluto_constraints_print(stdout, newdom););

    pluto_constraints_free(sched);

    return newdom;
}


/* 
 * Checks if the range of the variable at depth 'depth' can be bound by a
 * constant; returns the constant of -1 if it can't be
 *
 * WARNING: If cnst is a list, looks at just the first element
 *
 * TODO: Not general now: difference being constant can be implied through
 * other inequalities 
 *
 * */
int get_const_bound_difference(const PlutoConstraints *cnst, int depth)
{
    int constdiff, r, r1, c, _lcm;

    assert(cnst != NULL);
    PlutoConstraints *cst = pluto_constraints_dup(cnst);

    pluto_constraints_project_out(cst, depth+1, cst->ncols-1-depth-1);
    assert(depth >= 0 && depth <= cst->ncols-2);

    // printf("Const bound diff at depth: %d\n", depth);
    // pluto_constraints_print(stdout, cst);

    constdiff = INT_MAX;

    for (r=0; r<cst->nrows; r++) {
        if (cst->val[r][depth] != 0)  break;
    }
    /* Variable doesn't appear */
    if (r==cst->nrows) return -1;

    /* Scale rows so that the coefficient of depth var is the same */
    _lcm = 1;
    for (r=0; r<cst->nrows; r++) {
        if (cst->val[r][depth] != 0) _lcm = lcm(_lcm, abs(cst->val[r][depth]));
    }
    for (r=0; r<cst->nrows; r++) {
        if (cst->val[r][depth] != 0) {
            for (c=0; c<cst->ncols; c++) {
                cst->val[r][c] = cst->val[r][c]*(_lcm/abs(cst->val[r][depth]));
            }
        }
    }

    /* Equality to a function of parameters/constant implies single point */
    for (r=0; r<cst->nrows; r++) {
        if (cst->is_eq[r] && cst->val[r][depth] != 0)  {
            for (c=depth+1; c<cst->ncols-1; c++)  { 
                if (cst->val[r][c] != 0)    {
                    break;
                }
            }
            if (c==cst->ncols-1) {
                constdiff = 1;
                //printf("constdiff is 1\n");
            }
        }
    }

    for (r=0; r<cst->nrows; r++) {
        if (cst->is_eq[r])  continue;
        if (cst->val[r][depth] <= -1)  {
            /* Find a lower bound with constant difference */
            for (r1=0; r1<cst->nrows; r1++) {
                if (cst->is_eq[r1])  continue;
                if (cst->val[r1][depth] >= 1) {
                    for (c=0; c<cst->ncols-1; c++)  { 
                        if (cst->val[r1][c] + cst->val[r][c] != 0)    {
                            break;
                        }
                    }
                    if (c==cst->ncols-1) {
                        constdiff = PLMIN(constdiff, 
                                floorf(cst->val[r][c]/(float)-cst->val[r][depth]) 
                                + ceilf(cst->val[r1][c]/(float)cst->val[r1][depth])
                                +1);
                    }
                }
            }
        }
    }
    pluto_constraints_free(cst);

    if (constdiff == INT_MAX)   {
        return -1;
    }

    /* Sometimes empty sets imply negative difference */
    /* It basically means zero points */
    if (constdiff <= -1) constdiff = 0;
    //printf("constdiff is %d\n", constdiff);

    return constdiff;
}

#define MINF 0
#define MAXF 1

/* Get expression for pos^{th} constraint in cst;
 * Returned string should be freed with 'free' */
char *get_expr(PlutoConstraints *cst, int pos, const char **params,
        int bound_type)
{
    int c, sum;

    char *expr = malloc(512);
    strcpy(expr, "");

    // printf("Get expr\n");
    // pluto_constraints_print(stdout, cst);

    if (bound_type == MINF) assert(cst->val[pos][0] <= -1);
    else assert(cst->val[pos][0] >= 1);

    sum = 0;
    for (c=1; c<cst->ncols-1; c++)    {
        sum += abs(cst->val[pos][c]);
    }

    if (sum == 0)   {
        /* constant */
        if (bound_type == MINF) {
            sprintf(expr+strlen(expr), "%d", 
                    (int)floorf(cst->val[pos][cst->ncols-1]/-(float)cst->val[pos][0]));
        }else{
            sprintf(expr+strlen(expr), "%d", 
                    (int)ceilf(-cst->val[pos][cst->ncols-1]/(float)cst->val[pos][0]));
        }
    }else{
        /* if it's being divided by 1, make it better by not putting
         * floor/ceil */
        if (abs(cst->val[pos][0]) != 1) {
            if (bound_type == MINF) {
                sprintf(expr+strlen(expr), "floorf((");
            }else{
                sprintf(expr+strlen(expr), "ceilf((");
            }
        }


        for (c=1; c<cst->ncols-1; c++)    {
            if (cst->val[pos][c] != 0) {
                if (bound_type == MINF) {
                    sprintf(expr+strlen(expr), (cst->val[pos][c] >= 1)? "+%lld*%s": "%lld*%s", 
                            cst->val[pos][c], params[c-1]);
                }else{
                    sprintf(expr+strlen(expr), (cst->val[pos][c] <= -1)? "+%lld*%s": "%lld*%s", 
                            -cst->val[pos][c], params[c-1]);
                }
            }
        }

        if (cst->val[pos][c] != 0) {
            if (bound_type == MINF) {
                sprintf(expr+strlen(expr), (cst->val[pos][c] >= 1)? "+%lld": "%lld", 
                        cst->val[pos][c]);
            }else{
                sprintf(expr+strlen(expr), (cst->val[pos][c] <= -1)? "+%lld": "%lld", 
                        -cst->val[pos][c]);
            }
        }

        /* if it's being divided by 1, make it better by not putting
         * floor/ceil */
        if (abs(cst->val[pos][0]) != 1) {
            sprintf(expr+strlen(expr), ")/(float)%lld)",
                    (bound_type==MINF)? -cst->val[pos][0]: cst->val[pos][0]);
        }
    }

    return expr;
}

/*
 * Get min or max of all upper or lower bounds (resp).
 * Returned string should be freed with free
 */
char *get_func_of_expr(PlutoConstraints *cst, int offset, int bound_type,
        const char **params)
{
    char *fexpr;
    char *expr, *expr1;

    fexpr = malloc(512);

    strcpy(fexpr, "");

    char func[5];
    if (bound_type == MINF)  strcpy(func, "min(");
    else strcpy(func, "max(");

    if (cst->nrows - offset == 1) {
        expr = get_expr(cst, offset, params, bound_type);
        strcat(fexpr, expr);
    }else{
        /* cst->nrows >= 2 */
        expr = get_expr(cst, offset, params, bound_type);
        strcat(fexpr, func);
        strcat(fexpr, expr);
        expr1 = get_func_of_expr(cst, offset+1,bound_type,params);
        strcat(fexpr, ",");
        strcat(fexpr, expr1);
        strcat(fexpr, ")");
        free(expr1);
    }
    free(expr);

    return fexpr;
}

/* Return the size of the parametric bounding box for a (contiguous) 
 * block of dimensions
 * start: position of start of block
 * num: number of dimensions in block
 * npar: number of parameters in terms of which expression will be computed;
 * these are assumed to be the last 'npar' variables of cst
 * parmas: strings for 'npar' parameters
 * Return: expression describing the maximum number of points 'block' 
 * vars traverse for any value of '0..start-1' variables
 *
 * This function is constant-aware, i.e., if possible, it will exploit the
 * fact that the range of a variable is bounded by a constant. The underlying
 * call to get_parametric_extent_const for each of the 'num' dimensions
 * achieves this.
 */
char *get_parametric_bounding_box(const PlutoConstraints *cst, int start, 
        int num, int npar, const char **params)
{
    int k;
    char *buf_size;

    buf_size = malloc(2048 * 8);
    strcpy(buf_size, "(");

    const PlutoConstraints *cst_tmp = cst;
    while (cst_tmp != NULL) {
        sprintf(buf_size+strlen(buf_size), "+1");
        for (k=0; k<num; k++) {
            char *extent;
            get_parametric_extent_const(cst_tmp, start+k, npar,
                    params, &extent, NULL);
            sprintf(buf_size+strlen(buf_size), "*(%s)", extent);
            free(extent);
        }
        cst_tmp = cst_tmp->next;
    }
    sprintf(buf_size+strlen(buf_size), ")");

    return buf_size;
}


/*  Parametric extent of the pos^th variable in cst
 *  Extent computation is constant-aware, i.e., look when it can be 
 *  bounded by a constant; if not, just a difference of max and min 
 *  expressions of parameters is returned;  last 'npar'  ones are 
 *  treated as parameters; *extent should be freed by 'free' 
 */
void get_parametric_extent_const(const PlutoConstraints *cst, int pos,
        int npar, const char **params, char **extent, char **p_lbexpr)
{
    int constdiff;

    // printf("Parametric/const bounds at pos: %d\n", pos);
    //pluto_constraints_print(stdout, cst);

    constdiff = get_const_bound_difference(cst, pos);

    if ((p_lbexpr == NULL) && (constdiff != -1))    {
        *extent = malloc(sizeof(int)*8);
        sprintf(*extent, "%d", constdiff);
    }else{
        get_parametric_extent(cst, pos, npar, params, extent, p_lbexpr);
    }
}


/* Get lower and upper bound expression as a function of parameters for pos^th
 * variable; last npar in cst are treated as parameters 
 * lbexpr and ubexpr should be freed with free
 * */
void get_lb_ub_expr(const PlutoConstraints *cst, int pos,
        int npar, const char **params, char **lbexpr, char **ubexpr)
{
    int i;
    PlutoConstraints *lb, *ub, *lbs, *ubs;
    char *lbe, *ube;

    PlutoConstraints *dup = pluto_constraints_dup(cst);

    pluto_constraints_project_out(dup, 0, pos);
    pluto_constraints_project_out(dup, 1, dup->ncols-npar-1-1);

    // printf("Parametric bounds at 0th pos\n");
    // pluto_constraints_print(stdout, dup);

    //pluto_constraints_simplify(dup);
    //pluto_constraints_print(stdout, dup);

    lbs = pluto_constraints_alloc(dup->nrows, dup->ncols);
    ubs = pluto_constraints_alloc(dup->nrows, dup->ncols);

    for (i=0; i<dup->nrows; i++)    {
        if (dup->is_eq[i] && dup->val[i][0] != 0) {
            lb = pluto_constraints_select_row(dup, i);
            pluto_constraints_add(lbs, lb);
            pluto_constraints_free(lb);

            ub = pluto_constraints_select_row(dup, i);
            pluto_constraints_negate_row(ub, 0);
            pluto_constraints_add(ubs, ub);
            pluto_constraints_free(ub);
        }
        if (dup->val[i][0] >= 1)    {
            /* Lower bound */
            lb = pluto_constraints_select_row(dup, i);
            pluto_constraints_add(lbs, lb);
            pluto_constraints_free(lb);
        }else if (dup->val[i][0] <= -1) {
            /* Upper bound */
            ub = pluto_constraints_select_row(dup, i);
            pluto_constraints_add(ubs, ub);
            pluto_constraints_free(ub);
        }
    }

    assert(lbs->nrows >= 1);
    assert(ubs->nrows >= 1);
    pluto_constraints_free(dup);

    lbe = get_func_of_expr(lbs, 0, MAXF, params);
    ube = get_func_of_expr(ubs, 0, MINF, params);

    *lbexpr = lbe;
    *ubexpr = ube;

    // printf("lbexpr: %s\n", lbe);
    // printf("ubexpr: %s\n", ube);

    pluto_constraints_free(lbs);
    pluto_constraints_free(ubs);
}


/* 
 * Get expression for difference of upper and lower bound of pos^th variable
 * in cst in terms of parameters;  last 'npar' dimensions of cst are treated 
 * as parameters; *extent should be freed by 'free'
 */
void get_parametric_extent(const PlutoConstraints *cst, int pos,
        int npar, const char **params, char **extent, char **p_lbexpr)
{
    char *lbexpr, *ubexpr;

    get_lb_ub_expr(cst, pos, npar, params, &lbexpr, &ubexpr);

    if (!strcmp(lbexpr, ubexpr)) {
        *extent = strdup("1");
    }else{
        *extent = malloc(strlen(lbexpr) + strlen(ubexpr) + strlen(" -  + 1")+1);
        sprintf(*extent, "%s - %s + 1", ubexpr, lbexpr);
    }
    if (p_lbexpr != NULL) {
        *p_lbexpr = malloc(strlen(lbexpr) + 1);
        strcpy(*p_lbexpr, lbexpr);
    }

#if 0
    if (cst->next != NULL)  {
        char *extent_next;
        get_parametric_extent(cst->next, pos, npar, params, &extent_next);
        *extent = realloc(*extent, strlen(*extent)+strlen(extent_next) + strlen(" + "));
        sprintf(*extent+strlen(*extent), " + %s", extent_next);
        free(extent_next);
    }
#endif

    // printf("Extent: %s\n", *extent);

    free(lbexpr);
    free(ubexpr);
}


/*char *get_data_extent(PlutoAccess *acc, char **params, int npars, int dim)
{
return scoplib_symbol_table_get_bound(acc->symbol, dim, params, npars);
}*/

/* Get Alpha matrix (A matrix - INRIA transformation representation */
PlutoMatrix *get_alpha(const Stmt *stmt, const PlutoProg *prog)
{
    int r, c, i;

    PlutoMatrix *a;
    a = pluto_matrix_alloc(stmt->dim, stmt->dim);

    r=0;
    for (i=0; i<stmt->trans->nrows; i++)    {
        if (stmt->hyp_types[i] == H_LOOP || 
                stmt->hyp_types[i] == H_TILE_SPACE_LOOP) {
            for (c=0; c<stmt->dim; c++) {
                a->val[r][c] = stmt->trans->val[i][c];
            }
            r++;
            if (r==stmt->dim)   break;
        }
    }

    assert(r==stmt->dim);

    return a;
}


int pluto_is_hyperplane_scalar(const Stmt *stmt, int level)
{
    int j;

    assert(level <= stmt->trans->nrows-1);

    for (j=0; j<stmt->dim; j++) {
        if (stmt->trans->val[level][j] != 0) return 0;
    }

    return 1;
}


int pluto_is_hyperplane_loop(const Stmt *stmt, int level)
{
    return !pluto_is_hyperplane_scalar(stmt, level);
}

/* Get the remapping matrix: maps time iterators back to the domain 
 * iterators; divs: divisors for the rows */
PlutoMatrix *pluto_stmt_get_remapping(const Stmt *stmt, int **divs)
{
    int i, j, k, _lcm, factor1, npar;

    PlutoMatrix *remap, *trans;

    trans = stmt->trans;
    remap = pluto_matrix_dup(trans);

    npar = stmt->domain->ncols - stmt->dim - 1;

    *divs = malloc(sizeof(int)*(stmt->dim+npar+1));

    for (i=0; i<remap->nrows; i++)  {
        pluto_matrix_negate_row(remap, remap->nrows-1-i);
        pluto_matrix_add_col(remap, 0);
        remap->val[trans->nrows-1-i][0] = 1;
    }

    /* Bring the stmt iterators to the left */
    for (i=0; i<stmt->dim; i++)  {
        pluto_matrix_move_col(remap, remap->nrows+i, i);
    }

    assert(stmt->dim <= remap->nrows);

    for (i=0; i<stmt->dim; i++)  {
        // pluto_matrix_print(stdout, remap);
        if (remap->val[i][i] == 0) {
            for (k=i+1; k<remap->nrows; k++) {
                if (remap->val[k][i] != 0) break;
            }
            if (k<remap->nrows)    {
                pluto_matrix_interchange_rows(remap, i, k);
            }else{
                /* Can't associate domain iterator with time iterator */
                /* Shouldn't happen with a full-ranked transformation */
                printf("Can't associate domain iterator #%d with time iterators\n", i+1);
                pluto_matrix_print(stdout, remap);
                assert(0);
            }
        }
        //printf("after interchange %d\n", i); 
        //pluto_matrix_print(stdout, remap);
        assert(remap->val[i][i] != 0);
        for (k=i+1; k<remap->nrows; k++) {
            if (remap->val[k][i] == 0) continue;
            _lcm = lcm(remap->val[k][i], remap->val[i][i]);
            factor1 = _lcm/remap->val[k][i];
            for (j=i; j<remap->ncols; j++) {
                remap->val[k][j] = remap->val[k][j]*factor1
                    - remap->val[i][j]*(_lcm/remap->val[i][i]);
            }

        }
        //printf("after iteration %d\n", i); 
        //pluto_matrix_print(stdout, remap);
    }

    //pluto_matrix_print(stdout, remap);

    /* Solve upper triangular system now */
    for (i=stmt->dim-1; i>=0; i--)  {
        assert(remap->val[i][i] != 0);
        for (k=i-1; k>=0; k--) {
            if (remap->val[k][i] == 0) continue;
            _lcm = lcm(remap->val[k][i], remap->val[i][i]);
            factor1 = _lcm/remap->val[k][i];
            for (j=0; j<remap->ncols; j++) {
                remap->val[k][j] = remap->val[k][j]*(factor1) 
                    - remap->val[i][j]*(_lcm/remap->val[i][i]);
            }
        }
    }

    assert(remap->nrows >= stmt->dim);
    for (i=remap->nrows-1; i>=stmt->dim; i--) {
        pluto_matrix_remove_row(remap, remap->nrows-1);
    }
    // pluto_matrix_print(stdout, remap);

    for (i=0; i<stmt->dim; i++) {
        assert(remap->val[i][i] != 0);
        if (remap->val[i][i] <= -1) {
            pluto_matrix_negate_row(remap, i);
        }
        (*divs)[i] = abs(remap->val[i][i]);
    }
    // pluto_matrix_print(stdout, remap);

    for (i=0; i<stmt->dim; i++) {
        pluto_matrix_remove_col(remap, 0);
    }

    for (i=0; i<stmt->dim; i++) {
        pluto_matrix_negate_row(remap, i);
    }

    /* Identity for the parameter and constant part */
    for (i=0; i<npar+1; i++) {
        pluto_matrix_add_row(remap, remap->nrows);
        remap->val[remap->nrows-1][remap->ncols-npar-1+i] = 1;
        (*divs)[stmt->dim+i] = 1;
    }

    // printf("Remapping using new technique is\n");
    // pluto_matrix_print(stdout, remap);

    return remap;
}


void pluto_prog_params_print(const PlutoProg *prog)
{
    int i;
    for (i=0; i<prog->npar; i++) {
        printf("%s\n", prog->params[i]);
    }
}


/* Get new access function */
PlutoMatrix *pluto_get_new_access_func(const Stmt *stmt, 
        const PlutoMatrix *acc, int **divs) 
{
    PlutoMatrix *remap, *newacc;
    int r, c, npar, *remap_divs;

    npar = stmt->domain->ncols - stmt->dim - 1;
    *divs = malloc(sizeof(int)*acc->nrows);

    // printf("Old access function is \n");;
    // pluto_matrix_print(stdout, acc);;

    // printf("Stmt trans\n");
    // pluto_matrix_print(stdout, stmt->trans);

    remap = pluto_stmt_get_remapping(stmt, &remap_divs);
    // printf("Remapping matrix\n");
    // pluto_matrix_print(stdout, remap);
    

    int _lcm = 1;
    for (r=0; r<remap->nrows; r++) {
        assert(remap_divs[r] != 0);
        _lcm = lcm(_lcm,remap_divs[r]);
    }
    for (r=0; r<remap->nrows; r++) {
        for (c=0; c<remap->ncols; c++) {
            remap->val[r][c] = (remap->val[r][c]*_lcm)/remap_divs[r];
        }
    }

    newacc = pluto_matrix_product(acc, remap);
    // printf("New access function is \n");
    // pluto_matrix_print(stdout, newacc);

    // printf("New access function is \n");
    // pluto_matrix_print(stdout, newacc);

    for (r=0; r<newacc->nrows; r++) {
        (*divs)[r] = _lcm;
    }

    // IF_DEBUG2(printf("New access function is \n"));
    // IF_DEBUG2(pluto_matrix_print(stdout, newacc));

    assert(newacc->ncols = stmt->trans->nrows+npar+1);

    pluto_matrix_free(remap);
    free(remap_divs);

    return newacc;
}


/* Separates a list of statements at level 'level' */
void pluto_separate_stmts(PlutoProg *prog, Stmt **stmts, int num, int level, int offset)
{
    int i, nstmts, k;

    nstmts = prog->nstmts;

    // pluto_matrix_print(stdout, stmt->trans);
    for (i=0; i<nstmts; i++)    {
        pluto_stmt_add_hyperplane(prog->stmts[i], H_SCALAR, level);
    }
    // pluto_matrix_print(stdout, stmt->trans);
    for (k=0; k<num; k++)   {
        stmts[k]->trans->val[level][stmts[k]->trans->ncols-1] = offset+1+k;
    }

    pluto_prog_add_hyperplane(prog, level, H_SCALAR);
    prog->hProps[level].dep_prop = SEQ;
}


/* Separates a statement from the rest (places it later) at level 'level';
 * this is done by inserting a scalar dimension separating them */
void pluto_separate_stmt(PlutoProg *prog, const Stmt *stmt, int level)
{
    int i, nstmts;

    nstmts = prog->nstmts;

    // pluto_matrix_print(stdout, stmt->trans);
    for (i=0; i<nstmts; i++)    {
        pluto_stmt_add_hyperplane(prog->stmts[i], H_SCALAR, level);
    }
    // pluto_matrix_print(stdout, stmt->trans);
    stmt->trans->val[level][stmt->trans->ncols-1] = 1;

    pluto_prog_add_hyperplane(prog, level, H_SCALAR);
    prog->hProps[level].dep_prop = SEQ;
}

int pluto_stmt_is_member_of(int stmt_id, Stmt **slist, int len)
{
    int i;
    for (i=0; i<len; i++) {
        if (stmt_id == slist[i]->id) return 1;
    }
    return 0;
}


int pluto_stmt_is_subset_of(Stmt **s1, int n1, Stmt **s2, int n2)
{
    int i;

    for (i=0; i<n1; i++) {
        if (!pluto_stmt_is_member_of(s1[i]->id, s2, n2)) return 0;
    }

    return 1;
}

/* Add new to accs if it's an access to a variable not already contained in
 * accs */
void add_if_new_var(PlutoAccess ***accs, int *num, PlutoAccess *new)
{
    int i;

    for (i=0; i<*num; i++) {
        if (!strcmp((*accs)[i]->name, new->name)) {
            break;
        }
    }

    if (i==*num) {
        *accs = realloc(*accs, (*num+1)*sizeof(PlutoAccess *));
        (*accs)[*num] = new;
        (*num)++;
    }
}


/* Get all write accesses in the program */
PlutoAccess **pluto_get_all_waccs(const PlutoProg *prog, int *num)
{
    int i;

    PlutoAccess **accs = NULL;
    *num = 0;

    for (i=0; i<prog->nstmts; i++) {
        assert(prog->stmts[i]->nwrites == 1);
        add_if_new_var(&accs, num, prog->stmts[i]->writes[0]);
    }
    return accs;
}


int pluto_get_max_ind_hyps_non_scalar(const PlutoProg *prog)
{
    int max, i;

    max = 0;

    for (i=0; i<prog->nstmts; i++) {
        max = PLMAX(max, pluto_stmt_get_num_ind_hyps_non_scalar(prog->stmts[i]));
    }

    return max;
}

/*
 * The maximum number of linearly independent hyperplanes across all
 * statements 
 */ 
int pluto_get_max_ind_hyps(const PlutoProg *prog)
{
    int max, i;

    max = 0;

    for (i=0; i<prog->nstmts; i++) {
        max = PLMAX(max, pluto_stmt_get_num_ind_hyps(prog->stmts[i]));
    }

    return max;
}

int pluto_stmt_get_num_ind_hyps_non_scalar(const Stmt *stmt)
{
    int isols, i,j=0;

    PlutoMatrix *tprime = pluto_matrix_dup(stmt->trans);

    /* Ignore padding dimensions, params, and constant part */
    for (i=stmt->dim_orig; i<stmt->trans->ncols; i++) {
        pluto_matrix_remove_col(tprime, stmt->dim_orig);
    }
    for (i=0; i<stmt->trans->nrows; i++) {
        if (stmt->hyp_types[i]==H_SCALAR) {   
            pluto_matrix_remove_row(tprime, i-j); 
            j++; 
        }
    }

    isols = pluto_matrix_get_rank(tprime);
    pluto_matrix_free(tprime);

    return isols;
}

int pluto_stmt_get_num_ind_hyps(const Stmt *stmt)
{
    int isols, i;

    PlutoMatrix *tprime = pluto_matrix_dup(stmt->trans);

    /* Ignore padding dimensions, params, and constant part */
    for (i=stmt->dim_orig; i<stmt->trans->ncols; i++) {
        pluto_matrix_remove_col(tprime, stmt->dim_orig);
    }

    isols = pluto_matrix_get_rank(tprime);
    pluto_matrix_free(tprime);

    return isols;
}

/*
 * Are all transformations full column-ranked?
 */
int pluto_transformations_full_ranked(PlutoProg *prog)
{
    int i;

    for (i=0; i<prog->nstmts; i++) {
        if (pluto_stmt_get_num_ind_hyps(prog->stmts[i]) < prog->stmts[i]->dim_orig) {
            return 0;
        }
    }

    return 1;
}

struct acc_info{
    char *prefix;
    int acc_num;
    isl_union_map **new_maps;
    isl_union_map **schedule;
    isl_map *base_schedule;
};

static int set_tuple_name(__isl_take isl_map *map, void *usr)
{
    char *name;

    struct acc_info *info = (struct acc_info *) usr;
    name = malloc(strlen(info->prefix)+4);
    sprintf(name, "%s%d", info->prefix, info->acc_num);
    // printf("%s\n", name);
    map = isl_map_set_tuple_name(map, isl_dim_in, name);
    info->acc_num++;

    *info->new_maps = isl_union_map_union(*info->new_maps, 
            isl_union_map_from_map(map));
    isl_map *schedule_i = isl_map_copy(info->base_schedule);
    schedule_i = isl_map_set_tuple_name(schedule_i, isl_dim_in, name);
    *info->schedule = isl_union_map_union(*info->schedule,
            isl_union_map_from_map(schedule_i));
    free(name);

    return 0;
}

/* Compute dependences based on the domain, scheduling, and access
 * information in "pscop", and put the result in "prog".
 */
static void compute_deps_pet(struct pet_scop *pscop, PlutoProg *prog,
        PlutoOptions *options)
{
    int i;
    isl_union_map *empty;
    isl_union_map *writes;
    isl_union_map *reads;
    isl_union_map *schedule;
    isl_union_map *dep_raw, *dep_war, *dep_waw, *dep_rar;

    IF_DEBUG(printf("[pluto] compute deps (isl)\n"););

    isl_space *space = isl_set_get_space(pscop->context);
    empty = isl_union_map_empty(isl_space_copy(space));
    // writes = pet_scop_collect_may_writes(pscop);
    // schedule = pet_scop_collect_schedule(pscop);
    // reads = pet_scop_collect_may_reads(pscop);

    reads = isl_union_map_copy(empty);
    writes = isl_union_map_copy(empty);
    schedule = isl_union_map_copy(empty);

    for (i=0; i<prog->nstmts; i++) {
    	struct pet_stmt *pstmt = pscop->stmts[i];
        Stmt *stmt = prog->stmts[i];

        /* The schedule's parameters are not aligned by pet to its context and
         * domain (the latter two are consistent */
        //pstmt->schedule = isl_map_align_params(pstmt->schedule, isl_set_get_space(pscop->context));

        isl_union_map *lreads =	pet_stmt_collect_accesses(pstmt, 1, 0, 
                0, 0, 0, isl_space_copy(space));
        isl_union_map *lwrites = pet_stmt_collect_accesses(pstmt, 0, 1, 
                0, 0, 0, isl_space_copy(space));

        char name[20];
        sprintf(name, "S_%d_r", stmt->id);
        struct acc_info rinfo = {name, 0, &reads, &schedule, pstmt->schedule};
        isl_union_map_foreach_map(lreads, &set_tuple_name, &rinfo);
        sprintf(name, "S_%d_w", stmt->id);
        struct acc_info winfo = {name, 0, &writes, &schedule, pstmt->schedule};
        isl_union_map_foreach_map(lwrites, &set_tuple_name, &winfo);

        isl_union_map_free(lreads);
        isl_union_map_free(lwrites);
    }

    isl_space_free(space);

    // isl_union_map_dump(reads);
    // isl_union_map_dump(writes);
    // isl_union_map_dump(schedule);

    if (options->lastwriter) {
        // compute RAW dependences which do not contain transitive dependences
        isl_union_map_compute_flow(isl_union_map_copy(reads),
                isl_union_map_copy(writes),
                isl_union_map_copy(empty),
                isl_union_map_copy(schedule),
                &dep_raw, NULL, NULL, NULL);
        // isl_union_map_dump(dep_raw);
        // compute WAW and WAR dependences which do not contain transitive dependences
        isl_union_map_compute_flow(isl_union_map_copy(writes),
                isl_union_map_copy(writes),
                isl_union_map_copy(reads),
                isl_union_map_copy(schedule),
                &dep_waw, &dep_war, NULL, NULL);
        if (options->rar) {
            // compute RAR dependences which do not contain transitive dependences
            isl_union_map_compute_flow(isl_union_map_copy(reads),
                    isl_union_map_copy(reads),
                    isl_union_map_copy(empty),
                    isl_union_map_copy(schedule),
                    &dep_rar, NULL, NULL, NULL);
        }
    }else{
        // compute RAW dependences which may contain transitive dependences
        isl_union_map_compute_flow(isl_union_map_copy(reads),
                isl_union_map_copy(empty),
                isl_union_map_copy(writes),
                isl_union_map_copy(schedule),
                NULL, &dep_raw, NULL, NULL);
        // compute WAR dependences which may contain transitive dependences
        isl_union_map_compute_flow(isl_union_map_copy(writes),
                isl_union_map_copy(empty),
                isl_union_map_copy(reads),
                isl_union_map_copy(schedule),
                NULL, &dep_war, NULL, NULL);
        // compute WAW dependences which may contain transitive dependences
        isl_union_map_compute_flow(isl_union_map_copy(writes),
                isl_union_map_copy(empty),
                isl_union_map_copy(writes),
                isl_union_map_copy(schedule),
                NULL, &dep_waw, NULL, NULL);
        if (options->rar) {
            // compute RAR dependences which may contain transitive dependences
            isl_union_map_compute_flow(isl_union_map_copy(reads),
                    isl_union_map_copy(empty),
                    isl_union_map_copy(reads),
                    isl_union_map_copy(schedule),
                    NULL, &dep_rar, NULL, NULL);
        }
    }

    if (options->isldepcoalesce) {
        dep_raw = isl_union_map_coalesce(dep_raw);
        dep_war = isl_union_map_coalesce(dep_war);
        dep_waw = isl_union_map_coalesce(dep_waw);
    }

    prog->ndeps = 0;
    isl_union_map_foreach_map(dep_raw, &isl_map_count, &prog->ndeps);
    isl_union_map_foreach_map(dep_war, &isl_map_count, &prog->ndeps);
    isl_union_map_foreach_map(dep_waw, &isl_map_count, &prog->ndeps);

    prog->deps = (Dep **)malloc(prog->ndeps * sizeof(Dep *));
    for (i=0; i<prog->ndeps; i++) {
        prog->deps[i] = pluto_dep_alloc();
    }
    prog->ndeps = 0;
    prog->ndeps += extract_deps(prog->deps, prog->ndeps, prog->stmts, dep_raw, OSL_DEPENDENCE_RAW);
    prog->ndeps += extract_deps(prog->deps, prog->ndeps, prog->stmts, dep_war, OSL_DEPENDENCE_WAR);
    prog->ndeps += extract_deps(prog->deps, prog->ndeps, prog->stmts, dep_waw, OSL_DEPENDENCE_WAW);
    prog->transdeps = NULL;
    prog->ntransdeps = 0;

    isl_union_map_free(dep_raw);
    isl_union_map_free(dep_war);
    isl_union_map_free(dep_waw);

    isl_union_map_free(empty);
    isl_union_map_free(writes);
    isl_union_map_free(reads);
    isl_union_map_free(schedule);
}

/* Read statement info from pet structures (nvar: max domain dim) */
static Stmt **pet_to_pluto_stmts(struct pet_scop * pscop)
{
    int i, j, s;
    Stmt **stmts;
    int nvar, npar, nstmts, max_sched_rows;
    char **params;

    IF_DEBUG(printf("[pluto] Pet to Pluto stmts\n"););

    npar = isl_set_dim(pscop->context, isl_dim_all);
    nstmts = pscop->n_stmt;

    if (nstmts == 0)    return NULL;

    IF_DEBUG(printf("[pluto] Pet SCoP context\n"););
    IF_DEBUG(isl_set_dump(pscop->context););

    params = NULL;
    if (npar >= 1)    {
        params = (char **) malloc(sizeof(char *)*npar);
    }
    isl_space *cspace = isl_set_get_space(pscop->context);
    for (i=0; i<npar; i++)  {
        params[i] = strdup(isl_space_get_dim_name(cspace, isl_dim_param, i));
    }
    isl_space_free(cspace);

    /* Max dom dimensionality */
    nvar = -1;
    max_sched_rows = 0;

    for (s=0; s<nstmts; s++) {
    	struct pet_stmt * pstmt = pscop->stmts[s];
    	int stmt_dim = isl_set_dim(pstmt->domain, isl_dim_set);
        nvar = PLMAX(nvar, stmt_dim);

        int nrows = isl_map_dim(pstmt->schedule, isl_dim_out);
        max_sched_rows = PLMAX(max_sched_rows, nrows);
    }

    /* Allocate more to account for unroll/jamming later on */
    stmts = (Stmt **) malloc(nstmts*sizeof(Stmt *));

    for(s=0; s<nstmts; s++)  {
    	struct pet_stmt *pstmt = pscop->stmts[s];
        PlutoConstraints *domain = isl_set_to_pluto_constraints(pstmt->domain);

        PlutoMatrix *trans = isl_map_to_pluto_func(pstmt->schedule,
                isl_set_dim(pstmt->domain, isl_dim_set), npar);

        stmts[s] = pluto_stmt_alloc(isl_set_dim(pstmt->domain, isl_dim_set), 
                domain, trans);

        /* Pad with all zero rows */
        int curr_sched_rows = stmts[s]->trans->nrows;
        for (j=curr_sched_rows; j<max_sched_rows; j++) {
            pluto_stmt_add_hyperplane(stmts[s], H_SCALAR, j);
        }

        pluto_constraints_free(domain);
        pluto_matrix_free(trans);

        Stmt *stmt = stmts[s];

        stmt->id = s;
        stmt->type = ORIG;

        // assert(scop_stmt->domain->elt->NbColumns-1 == stmt->dim + npar + 1);

        for (j=0; j<stmt->dim; j++)  {
            stmt->is_orig_loop[j] = true;
        }

        /* Tile it if it's tilable unless turned off by .fst/.precut file */
        stmt->tile = 1;

        /* Store the iterator names*/
        isl_space *dspace = isl_set_get_space(pstmt->domain);
        for (j=0; j<stmt->dim; j++)    {
            stmt->iterators[j] = strdup(
                    isl_space_get_dim_name(dspace, isl_dim_set, j));
        }
        isl_space_free(dspace);

        pluto_constraints_set_names_range(stmt->domain, stmt->iterators, 0, 0, stmt->dim);
        pluto_constraints_set_names_range(stmt->domain, params, stmt->dim, 0, npar);


        /*
         * Copy the body of the statement found by print_user. Remove 
         * the newline character at the end to make it compatible to ClooG 
         * format.
         */
        if (pstmt->stmt_text) {
            int len=(strlen(pstmt->stmt_text));
            stmt->text = (char *) malloc(len+1);
            strcpy(stmt->text, pstmt->stmt_text);
            stmt->text[len-1]='\0'; 
            free(pstmt->stmt_text);
            pstmt->stmt_text = NULL;
        }else stmt->text = strdup("/* unknown - failure constructing stmt body */");

        isl_space *space = isl_set_get_space(pscop->context);
        isl_union_map *reads =	pet_stmt_collect_accesses(pstmt, 
                1, 0, 0, 0, 0, isl_space_copy(space));
        isl_union_map *writes = pet_stmt_collect_accesses(pstmt, 0, 1, 
                0, 0, 0, space);
        isl_union_map_foreach_map(reads, &isl_map_count, &stmt->nreads);
        isl_union_map_foreach_map(writes, &isl_map_count, &stmt->nwrites);

        struct pluto_access_meta_info e_reads = {&stmt->reads, 0, stmt->dim, npar};
        struct pluto_access_meta_info e_writes = {&stmt->writes, 0, stmt->dim, npar};

        //printf("Num reads: %d\n", stmt->nreads);
        //isl_union_map_dump(reads);
        //printf("Num writes: %d\n", stmt->nwrites);
        //isl_union_map_dump(writes);

        if (stmt->nreads >= 1) {
            stmt->reads = (PlutoAccess **) malloc(stmt->nreads*sizeof(PlutoAccess *));
        }
        if (stmt->nwrites >= 1) {
            stmt->writes = (PlutoAccess **) malloc(stmt->nwrites*sizeof(PlutoAccess *));
        }
        for (j=0; j<stmt->nreads; j++) {
            stmt->reads[j] = NULL;
        }
        for (j=0; j<stmt->nwrites; j++) {
            stmt->writes[j] = NULL;
        }

        isl_union_map_foreach_map(reads, &isl_map_extract_access_func, &e_reads);
        isl_union_map_foreach_map(writes, &isl_map_extract_access_func, &e_writes);

        isl_union_map_free(reads);
        isl_union_map_free(writes);
    }

    for (j=0; j<npar; j++) {
        free(params[j]);
    }
    free(params);

    // pluto_stmts_print(stdout, stmts, nstmts);

    return stmts;
}


/* Find the element in scop->stmts that has the given "name".
 *  */
static struct pet_stmt *find_stmt(struct pet_scop *scop, const char *name)
{
    int i;

    for (i = 0; i < scop->n_stmt; ++i) {
        struct pet_stmt *stmt = scop->stmts[i];
        const char *name_i;

        name_i = isl_set_get_tuple_name(stmt->domain);
        if (!strcmp(name, name_i))
            return stmt;
    }
    return NULL;
}

static __isl_give void free_isl_id_to_ast_expr(void *user)
{
        isl_id_to_ast_expr_free((isl_id_to_ast_expr *) user);
}

/* Find the element in scop->stmts that the same name
 *  * as the function call by the given user node.
 *   * These names are determined by the names of the domains
 *    * of the schedule constructed in transform().
 *     */
static struct pet_stmt *extract_pet_stmt(__isl_keep isl_ast_node *node,
        struct pet_scop *scop)
{
    isl_ast_expr *expr, *arg;
    isl_id *id;
    struct pet_stmt *stmt;

    expr = isl_ast_node_user_get_expr(node);
    arg = isl_ast_expr_get_op_arg(expr, 0);
    isl_ast_expr_free(expr);
    id = isl_ast_expr_get_id(arg);
    isl_ast_expr_free(arg);
    stmt = find_stmt(scop, isl_id_get_name(id));
    isl_id_free(id);

    return stmt;
}

/* Index transformation callback for pet_stmt_build_ast_exprs.
 * "index" expresses the array indices in terms of statement iterators
 * "iterator_map" expresses the statement iterators in terms of
 * AST loop iterators.
 * 
 * The result expresses the array indices in terms of
 * AST loop iterators.
 */
static __isl_give isl_multi_pw_aff *pullback_index(
        __isl_take isl_multi_pw_aff *index, __isl_keep isl_id *id, void *user)
{
    isl_pw_multi_aff *iterator_map = (isl_pw_multi_aff *) user;

    iterator_map = isl_pw_multi_aff_copy(iterator_map);
    return isl_multi_pw_aff_pullback_pw_multi_aff(index, iterator_map);
}


#if 0
/* Return a list of isl_ids of the form "prefix%d".
*/
static __isl_give isl_id_list *generate_names_(isl_ctx * ctx)
{
    isl_id_list *names;

    names = isl_id_list_alloc(ctx, 7);
        isl_id *id;

        id = isl_id_alloc(ctx, "0", NULL);
        names = isl_id_list_add(names, id);
        id = isl_id_alloc(ctx, "t", NULL);
        names = isl_id_list_add(names, id);
        id = isl_id_alloc(ctx, "0", NULL);
        names = isl_id_list_add(names, id);
        id = isl_id_alloc(ctx, "i", NULL);
        names = isl_id_list_add(names, id);
        id = isl_id_alloc(ctx, "0", NULL);
        names = isl_id_list_add(names, id);
        id = isl_id_alloc(ctx, "j", NULL);
        names = isl_id_list_add(names, id);
        id = isl_id_alloc(ctx, "0", NULL);
        names = isl_id_list_add(names, id);

    return names;
}
#endif

/* Set the iterator names using schedule map of the statement*/
static __isl_give isl_id_list *generate_names(isl_ctx * ctx, struct pet_stmt * stmt)
{
    isl_id_list *names;
    isl_id *id;
    isl_printer *k;

    char buffer[10];
    int local = 0;

    names = isl_id_list_alloc(ctx, 20);

    k = isl_printer_to_str(ctx);
    k = isl_printer_print_map(k, stmt->schedule);
    char *map_text= isl_printer_get_str(k);
    isl_printer_free(k);
    char *cur;

    /* Read from the map text and populate the id list*/

    cur=map_text;
    while ( *cur != '{') cur ++;
    while ( *cur != '>') cur ++;
    while ( *cur != '[') cur ++;
    while ( *cur != ']' )
    { 
        if ( *cur == ',')  
        {
            buffer[local]='\0'; 
            id = isl_id_alloc(ctx, buffer, NULL);
            names = isl_id_list_add(names, id);
            local=0;
        }
        else{
            buffer[local]=*cur;
            local++;
        }
        cur ++;
    }
    buffer[local]='\0'; 
    id = isl_id_alloc(ctx, buffer, NULL);
    names = isl_id_list_add(names, id);
    //printf("map_text: %s", map_text);
    free(map_text);

    return names;
}

/* Transform the accesses in the statement associated to the domain
 * called by "node" to refer to the AST loop iterators, construct
 * corresponding AST expressions using "build" and attach them
 * to the node.
 */
static __isl_give isl_ast_node *at_each_domain(__isl_take isl_ast_node *node,
        __isl_keep isl_ast_build *build, void *user)
{
        struct pet_stmt *stmt;
        isl_ctx *ctx;
        isl_id *id;
        isl_map *map;
        isl_pw_multi_aff *iterator_map;
        isl_id_to_ast_expr *ref2expr;
        struct pet_scop *scop = (struct pet_scop *) user;

        ctx = isl_ast_node_get_ctx(node);

        stmt = extract_pet_stmt(node, scop);
        if (!stmt)
                isl_die(ctx, isl_error_internal, "cannot find statement",
                        isl_ast_node_free(node); node = NULL);

        map = isl_map_from_union_map(isl_ast_build_get_schedule(build));
        map = isl_map_reverse(map);
        iterator_map = isl_pw_multi_aff_from_map(map);

        isl_id_list * iterators = generate_names(ctx, stmt);
        build = isl_ast_build_set_iterators(build, iterators);
        //isl_ast_build_dump(build);

        ref2expr = pet_stmt_build_ast_exprs(stmt, build,
                                    &pullback_index, iterator_map, NULL, NULL);
        isl_pw_multi_aff_free(iterator_map);

        id = isl_id_alloc(ctx, NULL, ref2expr);
        id = isl_id_set_free_user(id, &free_isl_id_to_ast_expr);

        return isl_ast_node_set_annotation(node, id);
}

/* Print the statement corresponding to "node" to "p".
 *  We look for the statement in the pet_scop passed through "user".
 *  The AST expressions for all references in the statement
 *  have been attached to the node by at_each_domain().
 */
static __isl_give isl_printer *print_user(__isl_take isl_printer *p,
        __isl_take isl_ast_print_options *print_options,
        __isl_keep isl_ast_node *node, void *user)
{
    isl_id_to_ast_expr *ref2expr;
    isl_id *id;
    struct pet_stmt *stmt;
    struct pet_scop *scop = (struct pet_scop *) user;

    isl_ctx *ctx = isl_printer_get_ctx(p);
    isl_printer *k;
    k = isl_printer_to_str(ctx);

    stmt = extract_pet_stmt(node, scop);

    id = isl_ast_node_get_annotation(node);
    ref2expr = (isl_id_to_ast_expr *) isl_id_get_user(id);
    isl_id_free(id);

    k = pet_stmt_print_body(stmt, k, ref2expr);
    stmt->stmt_text = isl_printer_get_str(k);
    isl_printer_free(k);

    isl_ast_print_options_free(print_options);

    return p;
}
/* Is "stmt" a kill statement?
 */
static int is_kill(struct pet_stmt *stmt)
{
	if (stmt->body->type != pet_expr_unary)
		return 0;
	return stmt->body->op == pet_op_kill;
}

/* Is "stmt" not a kill statement?
 */
static int is_not_kill(struct pet_stmt *stmt)
{
	return !is_kill(stmt);
}

static __isl_give isl_union_set *collect_domains(struct pet_scop *scop,
	int (*pred)(struct pet_stmt *stmt))
{
	int i;
	isl_set *domain_i;
	isl_union_set *domain;

	if (!scop)
		return NULL;

	domain = isl_union_set_empty(isl_set_get_space(scop->context));

	for (i = 0; i < scop->n_stmt; ++i) {
		struct pet_stmt *stmt = scop->stmts[i];

		if (!pred(stmt))
			continue;

		if (stmt->n_arg > 0)
			isl_die(isl_union_set_get_ctx(domain),
				isl_error_unsupported,
				"data dependent conditions not supported",
				return isl_union_set_free(domain));

		domain_i = isl_set_copy(scop->stmts[i]->domain);
		domain = isl_union_set_add_set(domain, domain_i);
	}

	return domain;
}

/* Collect the iteration domains of the statements in "scop",
 * skipping kill statements.
 */
static __isl_give isl_union_set *collect_non_kill_domains(struct pet_scop *scop)
{
	return collect_domains(scop, &is_not_kill);
}


/* Code generate the scop 'scop' and print the corresponding C code to 'p'.
 */
static __isl_give isl_printer *construct_stmt_body(struct pet_scop *scop,
	__isl_take isl_printer *p)
{
	isl_ctx *ctx = isl_printer_get_ctx(p);
	isl_union_set *domain_set;
	isl_union_map *schedule_map;
	isl_ast_build *build;
	isl_ast_print_options *print_options;
	isl_ast_node *tree;

    domain_set = collect_non_kill_domains(scop);
    schedule_map = pet_scop_collect_schedule(scop);
	schedule_map = isl_union_map_intersect_domain(schedule_map, domain_set);

	build = isl_ast_build_from_context(isl_set_copy(scop->context));
	build = isl_ast_build_set_at_each_domain(build, &at_each_domain, scop);

	tree = isl_ast_build_ast_from_schedule(build, schedule_map);

	isl_ast_build_free(build);

	print_options = isl_ast_print_options_alloc(ctx);
	print_options = isl_ast_print_options_set_print_user(print_options,
							&print_user, scop);
	p = isl_ast_node_print(tree, p, print_options);

	isl_ast_node_free(tree);

	return p;
}


static int read_codegen_context_from_file(PlutoConstraints *codegen_context)
{
    FILE *fp = fopen("codegen.context", "r");

    if (fp) {
        IF_DEBUG(printf("[Pluto] Reading from codegen.context\n"););
        PlutoConstraints *cc = pluto_constraints_read(fp);
        if (cc && cc->ncols == codegen_context->ncols) {
            pluto_constraints_add(codegen_context, cc);
            return 0;
        }
        IF_DEBUG(printf("[WARNING] Failed to read from codegen.context\n"););
    }

    return 1;
}

/* 
 * Extract necessary information from pet_scop to create PlutoProg - a
 * representation of the program sufficient to be used throughout Pluto. 
 * PlutoProg also includes dependences; uses isl.
 */
PlutoProg *pet_to_pluto_prog(struct pet_scop *pscop, isl_ctx *ctx, PlutoOptions *options)
{
    int i, max_sched_rows, npar;

    if (pscop == NULL) return NULL;

    pet_scop_align_params(pscop);

    PlutoProg *prog = pluto_prog_alloc();

    /* Program parameters */
    npar = isl_set_dim(pscop->context, isl_dim_all);

    isl_space *cspace = isl_set_get_space(pscop->context);
    for (i=0; i<npar; i++) {
        pluto_prog_add_param(prog, 
                isl_space_get_dim_name(cspace, isl_dim_param, i),
                prog->npar);
    }
    isl_space_free(cspace);

    pluto_constraints_free(prog->context);
    prog->context = isl_set_to_pluto_constraints(pscop->context);
    IF_DEBUG(printf("[pluto] Pet SCoP context\n"));
    IF_DEBUG(isl_set_dump(pscop->context););
    IF_DEBUG(pluto_constraints_compact_print(stdout, prog->context));

    // isl_set_dump(pscop->context);

    if (options->codegen_context != -1)	{
        for (i=0; i<prog->npar; i++)  {
            pluto_constraints_add_inequality(prog->codegen_context);
            prog->codegen_context->val[i][i] = 1;
            prog->codegen_context->val[i][prog->codegen_context->ncols-1] = -options->codegen_context;
        }
    }

    read_codegen_context_from_file(prog->codegen_context);

    prog->options = options;
    prog->nstmts = pscop->n_stmt;

    prog->nvar = -1;
    max_sched_rows = 0;

    for (i=0; i<prog->nstmts; i++) {
    	struct pet_stmt * pstmt = pscop->stmts[i];

    	int stmt_dim = isl_set_dim(pstmt->domain, isl_dim_set);
        prog->nvar = PLMAX(prog->nvar, stmt_dim);

        int nrows = isl_map_dim(pstmt->schedule, isl_dim_out);
        max_sched_rows = PLMAX(max_sched_rows, nrows);
    }

    FILE *text_dump = fopen(".dumpstmttxt", "w");
    isl_printer *p = isl_printer_to_file(ctx , text_dump);
    p = construct_stmt_body(pscop,p);
    isl_printer_free(p);
    fclose(text_dump);

    prog->stmts = pet_to_pluto_stmts(pscop);

    /* Compute dependences */
    compute_deps_pet(pscop, prog, options);

    /* Add hyperplanes */
    if (prog->nstmts >= 1) {
        for (i=0; i<max_sched_rows; i++) {
            pluto_prog_add_hyperplane(prog,prog->num_hyperplanes,H_UNKNOWN);
            prog->hProps[prog->num_hyperplanes-1].type =
                (i%2)? H_LOOP: H_SCALAR;
        }
    }

    /* Hack for linearized accesses */
    FILE *lfp = fopen(".linearized", "r");
    FILE *nlfp = fopen(".nonlinearized", "r");
    char tmpstr[256];
    char linearized[256];
    if (lfp && nlfp) {
        for (i=0; i<prog->nstmts; i++)    {
            rewind(lfp);
            rewind(nlfp);
            while (!feof(lfp) && !feof(nlfp))      {
                fgets(tmpstr, 256, nlfp);
                fgets(linearized, 256, lfp);
                if (strstr(tmpstr, prog->stmts[i]->text))        {
                    prog->stmts[i]->text = (char *) realloc(prog->stmts[i]->text, sizeof(char)*(strlen(linearized)+1));
                    strcpy(prog->stmts[i]->text, linearized);
                }
            }
        }
        fclose(lfp);
        fclose(nlfp);
    }

    return prog;
}



osl_relation_p get_identity_schedule(int dim, int npar)
{

    int i, j;
    osl_relation_p rln = osl_relation_pmalloc(PLUTO_OSL_PRECISION, 2*dim + 1,
            dim+npar+1+1);

    //copy matrix values
    for(i=0; i < rln->nb_rows; i++){
        osl_int_set_si(rln->precision, &rln->m[i][0], 0);
        for(j=0; j < rln->nb_columns; j++){
            osl_int_set_si(rln->precision, &rln->m[i][j], 0);
        }
    }

    for(i=1; i < dim ; i++){
        osl_int_set_si(rln->precision, &rln->m[2*i-1][i], 1);
    }

    rln->type = OSL_TYPE_SCATTERING;
    rln->nb_parameters = npar;
    rln->nb_output_dims = dim;
    rln->nb_input_dims = 0;
    rln->nb_local_dims  = 0;

    return rln;
}


/*
 * Return clone of a statement
 */
Stmt *pluto_stmt_dup(const Stmt *stmt)
{
    int i;

    Stmt *nstmt = pluto_stmt_alloc(stmt->dim, stmt->domain, stmt->trans);

    nstmt->dim_orig = stmt->dim_orig;
    nstmt->type = stmt->type;

    for (i=0; i<stmt->dim; i++) {
        nstmt->iterators[i] = strdup(stmt->iterators[i]);
        nstmt->is_orig_loop[i] = stmt->is_orig_loop[i];
    }
    if (stmt->text) nstmt->text = strdup(stmt->text);

    nstmt->nreads = stmt->nreads;
    nstmt->nwrites = stmt->nwrites;

    nstmt->reads = malloc(nstmt->nreads*sizeof(PlutoAccess *));
    nstmt->writes = malloc(nstmt->nwrites*sizeof(PlutoAccess *));

    for (i=0; i<stmt->nreads; i++) {
        nstmt->reads[i] = pluto_access_dup(stmt->reads[i]);
    }

    for (i=0; i<stmt->nwrites; i++) {
        nstmt->writes[i] = pluto_access_dup(stmt->reads[i]);
    }

    return nstmt;
}

static void decrement_stmt_id(PlutoProg *prog, int id)
{
    int i;

    prog->stmts[id]->id--;

    for (i=0; i<prog->ndeps; i++) {
        Dep *dep = prog->deps[i];
        if (dep->src == id) {
            dep->src--;
        }
        if (dep->dest == id) {
            dep->dest--;
        }
    }
}


/* Add statement to program; can't reuse arg stmt pointer any more */
void pluto_remove_stmt(PlutoProg *prog, int stmt_id)
{
    int i;

    pluto_stmt_free(prog->stmts[stmt_id]);

    for (i=stmt_id; i<prog->nstmts-1; i++) {
        prog->stmts[i] = prog->stmts[i+1];
        decrement_stmt_id(prog, prog->stmts[i]->id);
    }

    prog->nstmts--;

    prog->stmts = (Stmt **) realloc(prog->stmts, ((prog->nstmts)*sizeof(Stmt *)));

    for (i=0; i<prog->nstmts; i++) {
        prog->nvar = PLMAX(prog->nvar, prog->stmts[i]->dim);
    }
}

void pluto_transformations_pretty_print(const PlutoProg *prog)
{
    int nstmts, i;

    nstmts = prog->nstmts;

    for (i=0; i<nstmts; i++) {
        pluto_stmt_transformation_print(prog->stmts[i]);
    }
}

void pluto_transformation_print_level(const PlutoProg *prog, int level)
{
    int nstmts, i;

    nstmts = prog->nstmts;

    for (i=0; i<nstmts; i++) {
        fprintf(stdout, "h(S%d) = ", i+1);
        pluto_stmt_print_hyperplane(stdout, prog->stmts[i], level);
        if (i < nstmts-1) fprintf(stdout, ", ");
    }
    printf("\n");
}

/* List properties of newly found hyperplanes */
void pluto_print_hyperplane_properties(const PlutoProg *prog)
{
    int j, numH;
    HyperplaneProperties *hProps;

    hProps = prog->hProps;
    numH = prog->num_hyperplanes;

    if (numH == 0)  {
        fprintf(stdout, "No hyperplanes\n");
    }

    /* Note that loop properties are calculated for each dimension in the
     * transformed space (common for all statements) */
    for (j=0; j<numH; j++)  {
        fprintf(stdout, "t%d --> ", j+1);
        switch (hProps[j].dep_prop)    {
            case PARALLEL:
                fprintf(stdout, "parallel ");
                break;
            case SEQ:
                fprintf(stdout, "serial   ");
                break;
            case PIPE_PARALLEL:
                fprintf(stdout, "fwd_dep  ");
                break;
            default:
                fprintf(stdout, "unknown  ");
                break;
        }
        switch (hProps[j].type) {
            case H_LOOP:
                fprintf(stdout, "loop  ");
                break;
            case H_SCALAR:
                fprintf(stdout, "scalar");
                break;
            case H_TILE_SPACE_LOOP:
                fprintf(stdout, "tLoop ");
                break;
            default:
                fprintf(stdout, "unknown  ");
                // assert(0);
                break;
        }
        fprintf(stdout, " (band %d)", hProps[j].band_num);
        fprintf(stdout, hProps[j].unroll? "ujam":"no-ujam"); 
        fprintf(stdout, "\n");
    }
    fprintf(stdout, "\n");
}



void pluto_transformations_print(const PlutoProg *prog)
{
    int i;

    for (i=0; i<prog->nstmts; i++)    {
        printf("T_(S%d) \n", prog->stmts[i]->id+1);
        pluto_matrix_print(stdout, prog->stmts[i]->trans);
    }
}


void pluto_stmt_transformation_print(const Stmt *stmt)
{
    fprintf(stdout, "T(S%d): ", stmt->id+1);
    int level;
    printf("(");
    for (level=0; level<stmt->trans->nrows; level++) {
        pluto_stmt_print_hyperplane(stdout, stmt, level);
        if (level <= stmt->trans->nrows-2) printf(", ");
    }
    printf(")\n");

    printf("loop types (");
    for (level=0; level<stmt->trans->nrows; level++) {
        if (level > 0) printf(", ");
        if (stmt->hyp_types[level] == H_SCALAR) printf("scalar");
        else if (stmt->hyp_types[level] == H_LOOP) printf("loop");
        else if (stmt->hyp_types[level] == H_TILE_SPACE_LOOP) printf("tloop");
        else printf("unknown");
    }
    printf(")\n\n");
}

/*
 * Computes the dependence polyhedron between the source iterators of dep1 and dep2
 * domain1:  source iterators of dep1
 * domain2:  source iterators of dep2
 * dep1: first dependence
 * dep2: second dependence
 * access_matrix: access function matrix for source iterators of dep2. pass NULL to use access function in dep2
 * returns dependence polyhedron
 */

PlutoConstraints* pluto_find_dependence(PlutoConstraints *domain1, PlutoConstraints *domain2, Dep *dep1, Dep *dep2,
        PlutoProg *prog, PlutoMatrix *access_matrix)
{
    int i, *divs;
    isl_ctx *ctx;
    isl_dim *dim;
    isl_space *param_space;
    isl_set *context;
    isl_union_map *empty;
    isl_union_map *write;
    isl_union_map *read;
    isl_union_map *schedule;
    isl_union_map *dep_raw;

    ctx = isl_ctx_alloc();
    assert(ctx);

    dim = isl_dim_set_alloc(ctx, prog->npar , 0);
    dim = set_names(dim, isl_dim_param,prog->params );
    param_space = isl_space_params(isl_space_copy(dim));
    context = osl_relation_list_to_isl_set(
            pluto_constraints_to_osl_domain(prog->context, prog->npar), 
            param_space);


    empty = isl_union_map_empty(isl_dim_copy(dim));
    write = isl_union_map_empty(isl_dim_copy(dim));
    read = isl_union_map_empty(isl_dim_copy(dim));
    schedule = isl_union_map_empty(dim);

    isl_set *dom;

    //Add the source iterators of dep1 and corresponding access function to isl
    PlutoConstraints *source_iterators = domain2;
    PlutoAccess *access = dep2->src_acc;
    Stmt *s = prog->stmts[dep2->src];
    int domain_dim = source_iterators->ncols - prog->npar -1;
    char **iter = (char**)malloc(domain_dim*sizeof(char*));

    for (i=0; i < domain_dim; i++) {
        iter[i] = malloc(10 * sizeof(char));
        sprintf(iter[i], "d%d", i+1);
    }

    //assert(domain_dim <= s->dim);
    isl_map *read_pos;
    isl_map *write_pos;
    isl_map *schedule_i;

    char name[20];

    snprintf(name, sizeof(name), "S_%d_r%d", 0, 0);

    dim = isl_dim_set_alloc(ctx,prog->npar ,domain_dim );
    dim = set_names(dim, isl_dim_param,prog->params);
    dim = set_names(dim, isl_dim_set,iter);
    dim = isl_dim_set_tuple_name(dim, isl_dim_set, name);

    dom = osl_relation_list_to_isl_set(
            pluto_constraints_list_to_osl_domain(source_iterators, prog->npar),
            dim);


    dom = isl_set_intersect_params(dom, isl_set_copy(context));


    dim = isl_dim_alloc(ctx,prog->npar ,domain_dim,
            2*domain_dim +1);
    dim = set_names(dim, isl_dim_param, prog->params);
    dim = set_names(dim, isl_dim_in,iter );
    dim = isl_dim_set_tuple_name(dim, isl_dim_in, name);


    PlutoMatrix *i_schedule = get_identity_schedule_new(domain_dim, prog->npar);
    schedule_i = pluto_matrix_schedule_to_isl_map(i_schedule, dim);

    if(access_matrix == NULL)
        read_pos = pluto_basic_access_to_isl_union_map(pluto_get_new_access_func(s, access->mat, &divs), access->name,  dom);
    else
        read_pos = pluto_basic_access_to_isl_union_map(access_matrix,access->name,  dom);
    read = isl_union_map_union(read, isl_union_map_from_map(read_pos));
    free(divs);

    schedule = isl_union_map_union(schedule,
            isl_union_map_from_map(schedule_i));


    for(i=0;i<domain_dim; i++){
        free(iter[i]);
    }

    free(iter);


    //Add the source iterators of dep2 and corresponding access function to isl
    source_iterators = domain1;
    access = dep1->src_acc;
    s = prog->stmts[dep1->src];
    domain_dim = source_iterators->ncols - prog->npar -1;

    iter = (char**)malloc(domain_dim*sizeof(char*));

    for (i=0; i < domain_dim; i++) {
        iter[i] = malloc(10 * sizeof(char));
        sprintf(iter[i], "d%d", i+1);
    }

    snprintf(name, sizeof(name), "S_%d_w%d", 0, 0);

    dim = isl_dim_set_alloc(ctx,prog->npar , domain_dim );
    dim = set_names(dim, isl_dim_param,prog->params);
    dim = set_names(dim, isl_dim_set,iter);
    dim = isl_dim_set_tuple_name(dim, isl_dim_set, name);

    dom = osl_relation_list_to_isl_set(
            pluto_constraints_list_to_osl_domain(source_iterators, prog->npar),
            dim);

    dom = isl_set_intersect_params(dom, isl_set_copy(context));

    dim = isl_dim_alloc(ctx,prog->npar ,domain_dim,
            2*domain_dim +1);
    dim = set_names(dim, isl_dim_param, prog->params);
    dim = set_names(dim, isl_dim_in,iter);
    dim = isl_dim_set_tuple_name(dim, isl_dim_in, name);

    //osl_relation_free(smat);
   i_schedule = get_identity_schedule_new(domain_dim, prog->npar);
    schedule_i = pluto_matrix_schedule_to_isl_map(i_schedule, dim);

    write_pos = pluto_basic_access_to_isl_union_map(pluto_get_new_access_func(s, access->mat, &divs), access->name,  dom);
    //write_pos = pluto_basic_access_to_isl_union_map(access_matrix,access->name,  dom);
    write = isl_union_map_union(write, isl_union_map_from_map(write_pos));

    schedule = isl_union_map_union(schedule,
            isl_union_map_from_map(schedule_i));


    isl_union_map_compute_flow(isl_union_map_copy(read),
            isl_union_map_copy(empty),
            isl_union_map_copy(write),
            isl_union_map_copy(schedule),
            NULL, &dep_raw, NULL, NULL);


    /*
    //Find dep with last writer option
    isl_union_map_compute_flow(isl_union_map_copy(read),
    isl_union_map_copy(write),
    isl_union_map_copy(empty),
    isl_union_map_copy(schedule),
    &dep_raw, NULL, NULL, NULL);
    */

    dep_raw = isl_union_map_coalesce(dep_raw);

    int ndeps = 0;
    isl_union_map_foreach_map(dep_raw, &isl_map_count, &ndeps);

    if(ndeps == 0) {
        return NULL;
    }

    Dep **deps = (Dep **)malloc(ndeps * sizeof(Dep *));
    for (i=0; i<ndeps; i++) {
        deps[i] = pluto_dep_alloc();
    }
    ndeps = 0;
    ndeps += extract_deps(deps, ndeps, prog->stmts, dep_raw, OSL_DEPENDENCE_RAW);

    PlutoConstraints *tdpoly = NULL;
    for(i=0; i<ndeps; i++){
        if(tdpoly == NULL)
            tdpoly = pluto_constraints_dup(deps[i]->dpolytope);
        else
            pluto_constraints_unionize(tdpoly, deps[i]->dpolytope);
    }



    //TODO: Free deps

    isl_union_map_free(dep_raw);

    isl_union_map_free(empty);
    isl_union_map_free(write);
    isl_union_map_free(read);
    isl_union_map_free(schedule);
    isl_set_free(context);

    isl_ctx_free(ctx);

    for(i=0;i<domain_dim; i++){
        free(iter[i]);
    }

    free(iter);

    return tdpoly;
}<|MERGE_RESOLUTION|>--- conflicted
+++ resolved
@@ -1643,7 +1643,6 @@
     return set;
 }
 
-<<<<<<< HEAD
 /* Convert an m x ( n + 1) pluto access_matrix_p [d A c]
  * to an m x (m + n + 1) isl_mat [-I A c].
  */
@@ -1671,8 +1670,6 @@
     return eq;
 }
 
-=======
->>>>>>> 42ca2288
 /* Convert an m x (1 + m + n + 1) osl_relation_p [d -I A c]
  * to an m x (m + n + 1) isl_mat [-I A c].
  */
