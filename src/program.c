--- conflicted
+++ resolved
@@ -2133,11 +2133,7 @@
     osl_names_p names = get_scop_names(scop);
 
     dim = isl_dim_set_alloc(ctx, scop->context->nb_parameters, 0);
-<<<<<<< HEAD
-    if(scop->context->nb_parameters){
-=======
     if (scop->context->nb_parameters){
->>>>>>> edad3bcb
         scop_params = (osl_strings_p)scop->parameters->data;
         dim = set_names(dim, isl_dim_param, scop_params->string);
     }
@@ -4910,22 +4906,6 @@
     return rln;
 }
 
-static int read_codegen_context_from_file(PlutoConstraints *codegen_context)
-{
-    FILE *fp = fopen("codegen.context", "r");
-
-    if (fp) {
-        IF_DEBUG(printf("[Pluto] Reading from codegen.context\n"););
-        PlutoConstraints *cc = pluto_constraints_read(fp);
-        if (cc && cc->ncols == codegen_context->ncols) {
-            pluto_constraints_add(codegen_context, cc);
-            return 0;
-        }
-        IF_DEBUG(printf("[WARNING] Failed to read from codegen.context\n"););
-    }
-
-    return 1;
-}
 
 /*
  * Return clone of a statement
