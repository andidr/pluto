--- conflicted
+++ resolved
@@ -1295,29 +1295,12 @@
     dep_war = isl_union_map_coalesce(dep_war);
     dep_waw = isl_union_map_coalesce(dep_waw);
     dep_rar = isl_union_map_coalesce(dep_rar);
-<<<<<<< HEAD
-    if (options->lastwriter && options->distmem) {
-        trans_dep_war = isl_union_map_coalesce(trans_dep_war);
-        trans_dep_waw = isl_union_map_coalesce(trans_dep_waw);
-    }
-=======
->>>>>>> cb7eba20
 
     prog->ndeps = 0;
     isl_union_map_foreach_map(dep_raw, &isl_map_count, &prog->ndeps);
     isl_union_map_foreach_map(dep_war, &isl_map_count, &prog->ndeps);
     isl_union_map_foreach_map(dep_waw, &isl_map_count, &prog->ndeps);
     isl_union_map_foreach_map(dep_rar, &isl_map_count, &prog->ndeps);
-<<<<<<< HEAD
-    if (options->lastwriter && options->distmem) {
-        prog->ntransdeps = 0;
-        isl_union_map_foreach_map(dep_raw, &isl_map_count, &prog->ntransdeps);
-        isl_union_map_foreach_map(trans_dep_war, &isl_map_count, &prog->ntransdeps);
-        isl_union_map_foreach_map(trans_dep_waw, &isl_map_count, &prog->ntransdeps);
-        isl_union_map_foreach_map(dep_rar, &isl_map_count, &prog->ntransdeps);
-    }
-=======
->>>>>>> cb7eba20
 
     prog->deps = (Dep **)malloc(prog->ndeps * sizeof(Dep *));
     for (i=0; i<prog->ndeps; i++) {
@@ -1328,26 +1311,11 @@
     prog->ndeps += extract_deps(prog->deps, prog->ndeps, prog->stmts, dep_war, CANDL_WAR);
     prog->ndeps += extract_deps(prog->deps, prog->ndeps, prog->stmts, dep_waw, CANDL_WAW);
     prog->ndeps += extract_deps(prog->deps, prog->ndeps, prog->stmts, dep_rar, CANDL_RAR);
-<<<<<<< HEAD
-    if (options->lastwriter && options->distmem) {
-        prog->transdeps = (Dep **)malloc(prog->ntransdeps * sizeof(Dep *));
-        for (i=0; i<prog->ntransdeps; i++) {
-            prog->transdeps[i] = pluto_dep_alloc();
-        }
-        prog->ntransdeps = 0;
-        prog->ntransdeps += extract_deps(prog->transdeps, prog->ntransdeps, prog->stmts, dep_raw, CANDL_RAW);
-        prog->ntransdeps += extract_deps(prog->transdeps, prog->ntransdeps, prog->stmts, trans_dep_war, CANDL_WAR);
-        prog->ntransdeps += extract_deps(prog->transdeps, prog->ntransdeps, prog->stmts, trans_dep_waw, CANDL_WAW);
-        prog->ntransdeps += extract_deps(prog->transdeps, prog->ntransdeps, prog->stmts, dep_rar, CANDL_RAR);
-    }else{
-        prog->transdeps = NULL;
-=======
 
     if (options->lastwriter) {
         trans_dep_war = isl_union_map_coalesce(trans_dep_war);
         trans_dep_waw = isl_union_map_coalesce(trans_dep_waw);
 
->>>>>>> cb7eba20
         prog->ntransdeps = 0;
         isl_union_map_foreach_map(dep_raw, &isl_map_count, &prog->ntransdeps);
         isl_union_map_foreach_map(trans_dep_war, &isl_map_count, &prog->ntransdeps);
@@ -1374,13 +1342,6 @@
     isl_union_map_free(dep_war);
     isl_union_map_free(dep_waw);
     isl_union_map_free(dep_rar);
-<<<<<<< HEAD
-    if (options->lastwriter && options->distmem) {
-        isl_union_map_free(trans_dep_war);
-        isl_union_map_free(trans_dep_waw);
-    }
-=======
->>>>>>> cb7eba20
 
     isl_union_map_free(empty);
     isl_union_map_free(write);
@@ -1390,6 +1351,7 @@
 
     isl_ctx_free(ctx);
 }
+
 
 scoplib_matrix_p get_identity_schedule(int dim, int npar){
     scoplib_matrix_p smat = scoplib_matrix_malloc(2*dim+1, dim+npar+1+1);
