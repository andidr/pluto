/*
 * PLUTO: An automatic parallelizer and locality optimizer
 * 
 * Copyright (C) 2007-2012 Uday Bondhugula
 *
 * This file is part of Pluto.
 *
 * Pluto is free software; you can redistribute it and/or modify
 * it under the terms of the GNU General Public License as published by
 * the Free Software Foundation; either version 3 of the License, or
 * (at your option) any later version.

 * This program is distributed in the hope that it will be useful,
 * but WITHOUT ANY WARRANTY; without even the implied warranty of
 * MERCHANTABILITY or FITNESS FOR A PARTICULAR PURPOSE.  See the
 * GNU General Public License for more details.
 *
 * A copy of the GNU General Public Licence can be found in the file
 * `LICENSE' in the top-level directory of this distribution. 
 *
 * program.c
 *
 * This file contains functions that do the job interfacing the PLUTO 
 * core to the frontend and related matters
 *
 */
#include <stdio.h>
#include <stdlib.h>
#include <string.h>
#include <limits.h>
#include <assert.h>
#include <math.h>

#include "pluto.h"
#include "math_support.h"
#include "constraints.h"
#include "program.h"

#include "osl/macros.h"
#include "osl/scop.h"
#include "osl/body.h"
#include "osl/relation_list.h"
#include "osl/extensions/arrays.h"
#include "osl/extensions/dependence.h"
#include "osl/extensions/loop.h"
#include "osl/extensions/pluto_unroll.h"
#include "osl/extensions/scatnames.h"

#include "cloog/cloog.h"

#include "candl/candl.h"
#include "candl/scop.h"
#include "candl/options.h"
#include "candl/dependence.h"

#include <isl/map.h>
#include <isl/mat.h>
#include <isl/set.h>
#include <isl/flow.h>
#include <isl/union_map.h>
#include <isl/deprecated/int.h>
#include <isl/deprecated/mat_int.h>

#include "pet.h"

osl_relation_p get_identity_schedule(int dim, int npar);

void pluto_add_dep(PlutoProg *prog, Dep *dep)
{
    dep->id = prog->ndeps;
    prog->ndeps++;
    prog->deps = (Dep **) realloc(prog->deps, sizeof(Dep *)*prog->ndeps);
    prog->deps[prog->ndeps-1] = dep;
}


/*
 * In an [eq -I A c] relation, rows can be ordered any way.
 * Returns the index for the row for the nth output dimension.
 */
int osl_relation_get_row_id_for_nth_dimension(osl_relation_p relation,
        int ndim){
    int nb_ndims_found = 0;
    int row_id = -1;
    int i = 0;

    if (relation == NULL)
        return OSL_UNDEFINED;

    if ((relation->nb_rows < ndim) || (0 > ndim)) {
        fprintf(stderr, "error: dimension out of bounds");
        exit(1);
    }

    nb_ndims_found = 0;
    for (i = 0; i < relation->nb_rows; i++) {
        if (!osl_int_zero(relation->precision, relation->m[i][ndim])) {
            nb_ndims_found ++;
            row_id = i;
        }
    }
    if (nb_ndims_found == 0) {
        fprintf(stderr, "error: specified dimension not found");
        exit(1);
    }
    if (nb_ndims_found > 1) {
        fprintf(stderr, "error: specified dimension occurs multiple times");
        exit(1);
    }

    return row_id;
}


/*
 * Converts a [eq A c] relation to [A c] Pluto constraints
 */
PlutoConstraints *osl_relation_to_pluto_constraints (osl_relation_p rln){
  
  int i, j = 0;
  PlutoConstraints *cst;

  if(rln==NULL)
    return NULL;

  if(rln->nb_local_dims){
    fprintf(stderr, "Cannot handle Local Dimensions in a relation.\n");
    exit(1);
  }

  cst = pluto_constraints_alloc(rln->nb_rows, rln->nb_columns-1);
  cst->nrows = rln->nb_rows;

  //copy matrix values
  for(i=0; i < rln->nb_rows; i++){
    cst->is_eq[i] = osl_int_zero(rln->precision, rln->m[i][0]);
    for(j=0; j < cst->ncols; j++){
      cst->val[i][j] = osl_int_get_si(rln->precision, rln->m[i][j+1]);
    }
  }

  return cst;
}

/*
 * Converts [A c] PLuto constraints to a [eq A c] domain relation
 */
osl_relation_p pluto_constraints_to_osl_domain(PlutoConstraints *cst, int npar){
  
  int i, j = 0;
  osl_relation_p rln;

  if(cst==NULL)
    return NULL;

  rln = osl_relation_pmalloc(PLUTO_OSL_PRECISION, cst->nrows, cst->ncols+1);

  //copy matrix values
  for(i=0; i < rln->nb_rows; i++){
    osl_int_set_si(rln->precision, &rln->m[i][0], cst->is_eq[i]?0:1);
    for(j=0; j < cst->ncols; j++){
      osl_int_set_si(rln->precision, &rln->m[i][j+1], cst->val[i][j]);
    }
  }

  rln->type = OSL_TYPE_DOMAIN;
  rln->nb_parameters = npar;
  rln->nb_output_dims = rln->nb_columns - rln->nb_parameters - 2;
  rln->nb_input_dims = 0;
  rln->nb_local_dims  = 0;

  return rln;
}

osl_relation_p pluto_constraints_list_to_osl_domain(PlutoConstraints *cst, 
        int npar)
{
    if (cst==NULL) return NULL;

    osl_relation_p list = osl_relation_pmalloc(PLUTO_OSL_PRECISION,
            cst->nrows, cst->ncols+1);

    list = pluto_constraints_to_osl_domain(cst, npar);

    if(cst->next != NULL)
        list->next = pluto_constraints_list_to_osl_domain(cst->next, 
                npar);

    return list;
}



/*
 * Converts a [eq -I A c] osl access relation to [A c] pluto matrix
 * Note: a[c] and a, having two and one output dimensions respectively
 * in osl, are converted to a one-dimensional pluto matrix.
 */
PlutoMatrix *osl_access_relation_to_pluto_matrix(osl_relation_p smat)
{
    int i, j;

    PlutoMatrix *mat;

    if(smat==NULL)
      return NULL;

    if(smat->nb_local_dims){
      fprintf(stderr, "Cannot handle Local Dimensions in a relation.\n");
      exit(1);
    }

    int nrows = smat->nb_rows==1?smat->nb_rows: smat->nb_rows-1; //skp id line
    int ncols = smat->nb_columns - smat->nb_output_dims - 1; //-1: skip 1st col
    mat = pluto_matrix_alloc(nrows, ncols);

    if(smat->nb_rows==1){  //special case for scalars
          for (j=smat->nb_output_dims+1; j<smat->nb_columns; j++)  {
              mat->val[0][j-(smat->nb_output_dims+1)] = 0;
          }
    }
    else{
      //fill in the rest of the information
      for (i=1; i<smat->nb_rows; i++)  {
          int row = osl_relation_get_row_id_for_nth_dimension(smat, i+1);
          for (j=smat->nb_output_dims+1; j<smat->nb_columns; j++)  {
              mat->val[i-1][j-(smat->nb_output_dims+1)] = 
                                osl_int_get_si(smat->precision, smat->m[row][j]);
          }
      }
    }

    return mat;
}


/* Return the number of lines until the next non-zero element
 * in the first column of "access" or until the end of the matrix.
 */
int access_len(PlutoMatrix *access, int first)
{
    int i;

    for (i = first + 1; i < access->nrows; ++i)
        if (access->val[i][0]!=0)
            break;

    return i - first;
}

int is_array(int id, PlutoMatrix* pmat){
  int i=0;
  int j=0;
  int is_array=0;

  for(i=0; i< pmat->nrows; i++){
    if(pmat->val[i][0]==id){
      if(access_len(pmat,i) > 1)
        is_array = 1;
      else{
        for(j=1; j< pmat->ncols; j++)
          if(pmat->val[i][j] != 0)
            is_array = 1;
      }
    }
  }

  return is_array;
}


/*
 * Converts a [A c] pluto matrix to [eq -I A c] osl access relation
 * Note: a[c] and a, having two and one output dimensions respectively
 * in osl, are converted to a one-dimensional pluto matrix.
 */
osl_relation_p pluto_matrix_to_osl_access_relation(PlutoMatrix *pmat)
{
  int i=0;
  int j=0;

  if(pmat==NULL)
    return NULL;

  //check if it's a scalar
  int nrows = pmat->nrows + is_array(pmat->val[0][0], pmat);
  int ncols = 1 + nrows + pmat->ncols;

  osl_relation_p rl = osl_relation_malloc(nrows, ncols);
  //set the dims outside
  rl->nb_output_dims = nrows;
  //set the type outside

  //first row with array_id
  osl_int_set_si(rl->precision, &rl->m[0][1], -1);
  //osl_int_set_si(rl->precision, &rl->m[0][rl->nb_columns-1], pmat->val[0][0]);

  //rest of the rows
  for(i=1; i< rl->nb_rows; i++){
    for(j=0; j< rl->nb_columns; j++){
      if(j==i+1)
        osl_int_set_si(rl->precision, &rl->m[i][j], -1);
      else if(j<=rl->nb_output_dims)
        osl_int_set_si(rl->precision, &rl->m[i][j], 0);
      else if(j<rl->nb_columns)
        osl_int_set_si(rl->precision, &rl->m[i][j], pmat->val[i-1][j-rl->nb_output_dims-1]);
    }
  }

  return rl;
}



/*
 * Converts a [eq -I A c] osl scattering to [A c] pluto transformations
 */
PlutoMatrix *osl_scattering_to_pluto_trans(osl_relation_p smat)
{
    int i, j;
    PlutoMatrix *mat;

    if(!smat)
      return NULL;

    if(smat->nb_local_dims){
      fprintf(stderr, "Cannot handle Local Dimensions in a relation.\n");
      exit(1);
    }

    mat = pluto_matrix_alloc(smat->nb_rows, smat->nb_columns-smat->nb_output_dims-1);
    for (i=0; i<smat->nb_rows; i++)  {
        /* Only equalities in schedule expected */
        assert(osl_int_get_si(smat->precision, smat->m[i][0]) == 0);

        int row = osl_relation_get_row_id_for_nth_dimension(smat, i+1);
        for (j=smat->nb_output_dims+1; j<smat->nb_columns; j++)  {
            mat->val[i][j-smat->nb_output_dims-1] = osl_int_get_si(smat->precision, smat->m[row][j]);
        }
    }

    return mat;
}

/*
 * Converts a [A c] pluto transformations to a [eq -I A c] osl scattering
 */
osl_relation_p pluto_trans_to_osl_scattering(PlutoMatrix *mat, int npar)
{
    int i, j;
    osl_relation_p smat;

    if(!mat)
      return NULL;

    smat = osl_relation_pmalloc(PLUTO_OSL_PRECISION, mat->nrows, mat->nrows+mat->ncols+1);
    smat->type = OSL_TYPE_SCATTERING;
    smat->nb_parameters  = npar;
    smat->nb_output_dims = mat->nrows;
    smat->nb_input_dims  = mat->ncols - npar - 1;
    smat->nb_local_dims  = 0;

    for (i=0; i<smat->nb_rows; i++)  {
      for (j=1; j<smat->nb_columns; j++)  {

        /* Only equalities in schedule expected */
        if(j==0)  // eq/neq (first) column
          osl_int_set_si(smat->precision, &smat->m[i][j], 0);

        //fill out the output dims
        else if(j==i+1)
          osl_int_set_si(smat->precision, &smat->m[i][j], -1);
        else if(j<=smat->nb_output_dims) // non diagonal zeros
          osl_int_set_si(smat->precision, &smat->m[i][j], 0);

        //fill out the intput_dims+params+const
        else
          osl_int_set_si(smat->precision, &smat->m[i][j], mat->val[i][j-smat->nb_output_dims-1]);

      }
    }

    return smat;
}


/*
 * get a list of to-be-vectorized loops from PlutoProg
 */
osl_loop_p pluto_get_vector_loop_list( const PlutoProg *prog)
{
    int i, j, nploops;
    osl_loop_p ret_loop = NULL;

    Ploop **ploops = pluto_get_parallel_loops(prog, &nploops);

    for (i=0; i<nploops; i++) {
        /* Only the innermost ones */
        if (!pluto_is_loop_innermost(ploops[i], prog)) continue;

        IF_DEBUG(printf("[pluto_get_vector_loop_list] marking loop\n"););
        IF_DEBUG(pluto_loop_print(ploops[i]););

        osl_loop_p newloop = osl_loop_malloc();

        char iter[5];
        sprintf(iter, "t%d", ploops[i]->depth+1);
        newloop->iter =  strdup(iter);


        newloop->nb_stmts = ploops[i]->nstmts;
        newloop->stmt_ids = malloc(ploops[i]->nstmts*sizeof(int));
        for (j=0; j<ploops[i]->nstmts; j++) {
            newloop->stmt_ids[j] = ploops[i]->stmts[j]->id+1;
        }

        newloop->directive   += CLAST_PARALLEL_VEC;

        //add new loop to looplist
        osl_loop_add(newloop, &ret_loop);
    }

    pluto_loops_free(ploops, nploops);

    return ret_loop;
}


/*
 * get a list of to-be-parallelized loops frop PlutoProg
 */
osl_loop_p pluto_get_parallel_loop_list(const PlutoProg *prog, int vloopsfound)
{
    int i, j, nploops;
    osl_loop_p ret_loop = NULL;

    Ploop **ploops = pluto_get_dom_parallel_loops(prog, &nploops);

    IF_DEBUG(printf("[pluto_parallel_loop_list] parallelizable loops\n"););
    IF_DEBUG(pluto_loops_print(ploops, nploops););


    for (i=0; i<nploops; i++) {

        osl_loop_p newloop = osl_loop_malloc();

        char iter[5];
        sprintf(iter, "t%d", ploops[i]->depth+1);
        newloop->iter = strdup(iter);

        newloop->nb_stmts = ploops[i]->nstmts;
        newloop->stmt_ids = malloc(ploops[i]->nstmts*sizeof(int));
        int max_depth = 0;
        for (j=0; j<ploops[i]->nstmts; j++) {
          Stmt *stmt = ploops[i]->stmts[j];
          newloop->stmt_ids[j] = stmt->id+1;

          if (stmt->trans->nrows > max_depth) max_depth = stmt->trans->nrows;
        }

        newloop->directive   += CLAST_PARALLEL_OMP;
        char *private_vars = malloc(128);
        private_vars[0] = '\0';
        if (vloopsfound) strcpy( private_vars, "lbv, ubv");
        int depth = ploops[i]->depth+1;
        for (depth++; depth<=max_depth; depth++) {
          sprintf(private_vars+strlen(private_vars), "t%d,", depth);
        }
        if (strlen(private_vars))
          private_vars[strlen(private_vars)-1] = '\0'; //remove last comma
        newloop->private_vars = strdup(private_vars);
        free(private_vars);

        //add new loop to looplist
        osl_loop_add(newloop, &ret_loop);
    }

    pluto_loops_free(ploops, nploops);

    return ret_loop;
}

/*
 * Replace the original scop's statements' domains and scatterings
 * by those generated by Pluto
 */
void pluto_populate_scop (osl_scop_p scop, PlutoProg *prog,
                           PlutoOptions *options){
  
    int i;
    Stmt **stmts = prog->stmts;
    int nstmts = prog->nstmts;

    int npar = prog->npar;

    osl_statement_p stm = scop->statement;
    /* Fill domains (may have been changed for tiling purposes). */
    for (i=0; i<nstmts; i++)    {

      //replace domain
      if(stm->domain)
        osl_relation_free(stm->domain);
      stm->domain = pluto_constraints_to_osl_domain(stmts[i]->domain, npar);

      //replace scattering 
      if(stm->scattering)
        osl_relation_free(stm->scattering);
      stm->scattering = pluto_trans_to_osl_scattering(stmts[i]->trans, npar);

      stm = stm->next;
    }

    //update iterators
    //if domains(iterators) chanaged due to optimizations (tiling, etc.)
    for (stm = scop->statement; stm; stm = stm->next)
    {
      int niter = stm->domain->nb_columns - scop->context->nb_columns;
      int nb_orig_it = -1;
      osl_body_p stmt_body = osl_generic_lookup(stm->extension, OSL_URI_BODY);
      if(stmt_body){
        nb_orig_it = osl_strings_size(stmt_body->iterators);
        if (nb_orig_it != niter)
          {//update iterators.

            char** iters =(char**)malloc(sizeof(char*)*(niter+1));//+1 for NULL
            for (i = 0; i < niter - nb_orig_it; ++i)
              {
                iters[i] = (char*) malloc( sizeof(char)*16 );
                sprintf (iters[i], "fk%d", i);

                //update accesses
                osl_relation_list_p rll = stm->access;
                while(rll){
                  osl_relation_insert_blank_column(rll->elt, rll->elt->nb_output_dims+1);
                  rll->elt->nb_input_dims++;
                  rll = rll->next;
                }

              }
            for (; i < niter; ++i)
              iters[i] = stmt_body->iterators->string[i - niter + nb_orig_it];

            iters[i]=(char*)NULL;
            
            free(stmt_body->iterators->string);
            stmt_body->iterators->string = iters;
          }
       }
    }

    //update scatnames
    //get max scat dims
    int nb_scatt = 0;
    for (stm = scop->statement; stm; stm = stm->next)
    {
        int cur_scatt = stm->scattering->nb_output_dims;
        nb_scatt = nb_scatt > cur_scatt ? nb_scatt : cur_scatt;
    }

    //generate scatt names
    osl_strings_p newnames = osl_strings_generate("t", nb_scatt);
    osl_scatnames_p scatt = osl_scatnames_malloc();
    scatt->names = newnames;
  
    //replace the old scatnames with new one
    osl_generic_remove(&scop->extension, OSL_URI_SCATNAMES);
    osl_generic_p gen = osl_generic_shell(scatt, osl_scatnames_interface());
    osl_generic_add(&scop->extension, gen);
    

    //update loop information
    //get loops to be marked for parallization and vectorization
    osl_loop_p vll = NULL;
    if (options->prevector ){
      vll = pluto_get_vector_loop_list(prog);
    }
    osl_loop_p pll = NULL;
    if(options->parallel){
      pll = pluto_get_parallel_loop_list(prog, vll!=NULL);
    }
    //concatenate the two lists
    osl_loop_add(vll, &pll);

    if(pll){
      osl_generic_p loopgen = osl_generic_shell(pll, osl_loop_interface());
      osl_generic_add(&scop->extension, loopgen);
    }

    // Add pluto_unroll extension
    {
        int i;
        HyperplaneProperties *hProps = prog->hProps;
        osl_pluto_unroll_p pluto_unroll = NULL;
        osl_pluto_unroll_p pluto_unroll_base = NULL;

        char buffer[sizeof(i) * CHAR_BIT + 1] = { 0 };

        for (i=0; i<prog->num_hyperplanes; i++) {
            if (hProps[i].unroll == UNROLL || hProps[i].unroll == UNROLLJAM) {
                sprintf(buffer, "t%i", i + 1);
                if (pluto_unroll == NULL) {
                    pluto_unroll = osl_pluto_unroll_malloc();
                    pluto_unroll_base = pluto_unroll;
                } else {
                    pluto_unroll->next = osl_pluto_unroll_malloc();
                    pluto_unroll = pluto_unroll->next;
                }
                osl_pluto_unroll_fill(pluto_unroll,
                                      buffer,
                                      hProps[i].unroll == UNROLLJAM,
                                      options->ufactor);
            }
        }

        if (pluto_unroll_base) {
            osl_generic_p pluto_unroll_generic =
                osl_generic_shell(pluto_unroll_base, osl_pluto_unroll_interface());
            osl_generic_add(&scop->extension, pluto_unroll_generic);
        }
    }
}

static int get_osl_write_access_position(osl_relation_list_p rl,
                                   osl_relation_p access)
{
    int num;

    num = -1;

    osl_relation_list_p tmp = rl;
    for (; tmp; tmp = tmp->next)  {

        if ( (tmp->elt->type == OSL_TYPE_WRITE) ||
             (tmp->elt->type == OSL_TYPE_MAY_WRITE) )
            num++;

        if(tmp->elt == access)
          break;
    }
    assert(num >= 0);
    return num;
}

static int get_osl_read_access_position(osl_relation_list_p rl,
                                   osl_relation_p access)
{
    int num;

    num = -1;

    osl_relation_list_p tmp = rl;
    for (; tmp; tmp = tmp->next)  {

        if ( (tmp->elt->type == OSL_TYPE_READ) )
            num++;

        if(tmp->elt == access)
          break;
    }
    assert(num >= 0);
    return num;
}

/*
 * Returns a list of write or may_write access relations in a list
 */
osl_relation_list_p osl_access_list_filter_write(osl_relation_list_p list) {

  osl_relation_list_p copy = osl_relation_list_clone(list);
  osl_relation_list_p filtered = NULL;
  osl_relation_list_p previous = NULL;
  osl_relation_list_p trash;
  int first = 1;

  while (copy != NULL) {
    if ((copy->elt != NULL) &&
        ( (copy->elt->type == OSL_TYPE_WRITE) ||
          (copy->elt->type == OSL_TYPE_MAY_WRITE))) {
      if (first) {
        filtered = copy;
        first = 0;
      }
      
      previous = copy;
      copy = copy->next;
    }
    else {
      trash = copy;
      if (!first)
        previous->next = copy->next;
      copy = copy->next;
      trash->next = NULL;
      osl_relation_list_free(trash);
    }
  }

  return filtered;
}

/*
 * Returns a list of read access relations in a list
 */
osl_relation_list_p osl_access_list_filter_read(osl_relation_list_p list) {

  osl_relation_list_p copy = osl_relation_list_clone(list);
  osl_relation_list_p filtered = NULL;
  osl_relation_list_p previous = NULL;
  osl_relation_list_p trash;
  int first = 1;

  while (copy != NULL) {
    if ((copy->elt != NULL) &&
        (copy->elt->type == OSL_TYPE_READ)) {
      if (first) {
        filtered = copy;
        first = 0;
      }
      
      previous = copy;
      copy = copy->next;
    }
    else {
      trash = copy;
      if (!first)
        previous->next = copy->next;
      copy = copy->next;
      trash->next = NULL;
      osl_relation_list_free(trash);
    }
  }

  return filtered;
}

/*
 * Converts an osl dependence domain to Pluto constraints
 * See osl/extensions/dependence.h for the osl dependence domain matrix format
 */
PlutoConstraints* osl_dep_domain_to_pluto_constraints(osl_dependence_p in_dep){

 int s_dom_output_dims = in_dep->source_nb_output_dims_domain;
 int t_dom_output_dims = in_dep->target_nb_output_dims_domain;


 int nb_output_dims = in_dep->source_nb_output_dims_domain +
                      in_dep->source_nb_output_dims_access;
 int nb_input_dims  = in_dep->target_nb_output_dims_domain +
                      in_dep->target_nb_output_dims_access;

 /* Compute osl domain indexes */
 int osl_ind_source_local_domain = 1 + nb_output_dims + nb_input_dims;
 int osl_ind_source_local_access = osl_ind_source_local_domain +
                                   in_dep->source_nb_local_dims_domain;
 int osl_ind_target_local_domain = osl_ind_source_local_access +
                                   in_dep->source_nb_local_dims_access;
 int osl_ind_target_local_access = osl_ind_target_local_domain +
                                   in_dep->target_nb_local_dims_domain;
 int osl_ind_params              = osl_ind_target_local_access +
                                   in_dep->target_nb_local_dims_access;

 /* Compute pluto constraints domain indexes */
 int pl_ind_target_domain      = 1 + in_dep->source_nb_output_dims_domain;
 int pl_ind_params             = pl_ind_target_domain +
                                   in_dep->target_nb_output_dims_domain;

 int rows, cols = 0;
 
 int nb_pars = in_dep->stmt_source_ptr->domain->nb_parameters;
 int s_dom_rows = in_dep->stmt_source_ptr->domain->nb_rows;
 int t_dom_rows = in_dep->stmt_target_ptr->domain->nb_rows;
 int s_acc_rows = in_dep->ref_source_access_ptr->nb_rows - 1;
 int depth = in_dep->depth;

 //
 rows = s_dom_rows+t_dom_rows+
      (s_acc_rows==0? 1: s_acc_rows)  //special case for 0-dimention array(scalar)
        +depth;
 cols = s_dom_output_dims+t_dom_output_dims+nb_pars+2; //cols: 2 => eq + const

 PlutoConstraints *cst;

 cst = pluto_constraints_alloc(rows, cols-1);
 cst->nrows = rows;
 cst->ncols = cols-1;

 int i=0;
 int j=0;
 int osl_constraint = 0;
 int pl_constraint = 0;
 int osl_index=0;
 int pl_index=0;


 // copy source domain
 osl_relation_p s_domain = in_dep->stmt_source_ptr->domain;
 for(i=0; i< s_domain->nb_rows; i++){

   //copy first column
   if (osl_int_zero(in_dep->domain->precision, in_dep->domain->m[osl_constraint][0])) {
     cst->is_eq[pl_constraint] = 1;
   }else{
     cst->is_eq[pl_constraint] = 0;
   }

   //start of matrix
   osl_index = 1; //start of src_stmt_domain_output_dims
   pl_index = 1-1; // -1 for pluto
   for (j=0;j<s_dom_output_dims; j++)
     cst->val[pl_constraint][pl_index+j] = osl_int_get_si(in_dep->domain->precision,
                                     in_dep->domain->m[osl_constraint][osl_index+j]);
     
   // copy localdims - not supprted by converter
   if(s_domain->nb_local_dims){
     fprintf(stderr, "local dimensions in domain not supported\n");
     exit(1);
   }

   // copy params + constant
   osl_index = osl_ind_params;
   pl_index = pl_ind_params-1;  // -1 for pluto
   for (j=0; j<nb_pars+1; j++)
     cst->val[pl_constraint][pl_index+j] = osl_int_get_si(in_dep->domain->precision,
                               in_dep->domain->m[osl_constraint][osl_index+j]);

   osl_constraint++;
   pl_constraint++;
 }


 // copy target domain
 osl_relation_p t_domain = in_dep->stmt_target_ptr->domain;
 for(i=0; i< t_domain->nb_rows; i++){

   //copy first column
   if (osl_int_zero(in_dep->domain->precision, in_dep->domain->m[osl_constraint][0])) {
     cst->is_eq[pl_constraint] = 1;
   }else{
     cst->is_eq[pl_constraint] = 0;
   }

   //start of matrix
   osl_index = 1 + nb_output_dims;
   pl_index = pl_ind_target_domain-1; // -1 for pluto
   for (j=0;j<t_dom_output_dims; j++)
     cst->val[pl_constraint][pl_index+j] = osl_int_get_si(in_dep->domain->precision,
                               in_dep->domain->m[osl_constraint][osl_index+j]);
     
   // copy local dims - not supported in converter
   if(t_domain->nb_local_dims){
     fprintf(stderr,"local dimensions in domain not supproted\n");
     exit(1);
   }

   // copy params + constant
   osl_index = osl_ind_params;
   pl_index = pl_ind_params-1; // -1 for pluto
   for (j=0; j<nb_pars+1; j++)
     cst->val[pl_constraint][pl_index+j] = osl_int_get_si(in_dep->domain->precision,
                               in_dep->domain->m[osl_constraint][osl_index+j]);

   pl_constraint++;
   osl_constraint++;
 }


 // copy source as well as target access
 int osl_s_index     = 0;
 int osl_t_index     = 0;
 int pl_s_index = 0;
 int pl_t_index = 0;

 osl_relation_p s_access = in_dep->ref_source_access_ptr;
 osl_relation_p t_access = in_dep->ref_target_access_ptr;

 osl_constraint++; //skip the array_id line

 for(i=0; i < s_acc_rows; i++){

   //copy first column
   if (osl_int_zero(in_dep->domain->precision, in_dep->domain->m[osl_constraint][0])) {
     cst->is_eq[pl_constraint] = 1;
   }else{
     cst->is_eq[pl_constraint] = 0;
   }

   osl_s_index     = 1;
   osl_t_index     = 1 + nb_output_dims;
   pl_s_index = 1-1; // -1 for pluto
   pl_t_index = pl_ind_target_domain-1; // -1 for pluto

   for (j=0; j<s_access->nb_input_dims; j++){
     cst->val[pl_constraint][pl_s_index+j] = osl_int_get_si(in_dep->domain->precision,
                              in_dep->domain->m[osl_constraint][osl_s_index+j]);
   }

   for (j=0; j<t_access->nb_input_dims; j++){ //t_acc_dims==s_acc_dims
     cst->val[pl_constraint][pl_t_index+j] = osl_int_get_si(in_dep->domain->precision,
          in_dep->domain->m[osl_constraint+s_access->nb_rows][osl_t_index+j]);
   }

   //copy local dimensions - not supported by converter
   if(s_access->nb_local_dims || t_access->nb_local_dims){
     fprintf(stderr, "local dimensions in Access not supproted\n");
     exit(1);
   }

   // copy params + constant
   osl_index = osl_ind_params;
   pl_index = pl_ind_params-1; // -1 for pluto
   for (j=0; j<nb_pars+1; j++){
     //get src params
     int src_param = osl_int_get_si(in_dep->domain->precision,
                              in_dep->domain->m[osl_constraint][osl_index+j]);
     //get tgt params
     int tgt_param = osl_int_get_si(in_dep->domain->precision,
             in_dep->domain->m[osl_constraint+s_access->nb_rows][osl_index+j]);

     tgt_param = -tgt_param; //oppose

     cst->val[pl_constraint][pl_index+j] = src_param - tgt_param;

   }

   pl_constraint++;
   osl_constraint++;
 }


 // copy access equalities
 // skip min_depth
 int min_depth = OSL_min(s_access->nb_output_dims, 
                         t_access->nb_output_dims);
 osl_constraint += s_access->nb_rows + min_depth; 
                   
 //s_acc_rows calculated by subtracting 1 from acc.nb_rows
 //in case of a scalar this results in 0, still add a constraint for pluto
 if(s_acc_rows==0) pl_constraint++;

 
 // copy depth
 osl_s_index = 1;
 osl_t_index = 1 + nb_output_dims;
 pl_s_index = 1-1; // -1 for pluto
 pl_t_index = pl_ind_target_domain-1; // -1 for pluto
 for(i=0; i< depth; i++){
   // copy first column
   if (osl_int_zero(in_dep->domain->precision, in_dep->domain->m[osl_constraint][0])) {
     cst->is_eq[pl_constraint] = 1;
   }else{
     cst->is_eq[pl_constraint] = 0;
   }

   // copy subscript equalities
   cst->val[pl_constraint][pl_s_index+i] = osl_int_get_si(in_dep->domain->precision,
                             in_dep->domain->m[osl_constraint][osl_s_index+i]);
   cst->val[pl_constraint][pl_t_index+i] = osl_int_get_si(in_dep->domain->precision,
                             in_dep->domain->m[osl_constraint][osl_t_index+i]);

   // copy params -> not applicable here

   // copy const == last column
   cst->val[pl_constraint][cst->ncols-1] = osl_int_get_si(in_dep->domain->precision,
         in_dep->domain->m[osl_constraint][in_dep->domain->nb_columns-1]);

   osl_constraint++;
   pl_constraint++;
 }

 // return new domain
 return cst;
}



/* Get the position of this access given a CandlStmt access matrix
 * (concatenated)
 * ref: starting row for a particular access in concatenated rows of
 * access functions
 * Return the position of this access in the list  */
/*static int get_access_position(CandlMatrix *accesses, int ref)
{
    int num, i;

    num = -1;
    for (i=0; i<=ref; i++)  {
        if (accesses->p[i][0] != 0)   {
            num++;
        }
    }
    assert(num >= 0);
    return num;
}*/


/* Read dependences from candl structures */
static Dep **deps_read(osl_dependence_p candlDeps, PlutoProg *prog)
{
    int i, j, ndeps;
    int spos, tpos;
    Dep **deps;
    int npar = prog->npar;
    Stmt **stmts = prog->stmts;

    ndeps = osl_nb_dependences(candlDeps);

    deps = (Dep **) malloc(ndeps*sizeof(Dep *));

    for (i=0; i<ndeps; i++) {
        deps[i] = pluto_dep_alloc();
    }

    osl_dependence_p candl_dep = candlDeps;

    candl_dep = candlDeps;

    IF_DEBUG(candl_dependence_pprint(stdout, candl_dep));

    /* Dependence polyhedra information */
    for (i=0; i<ndeps; i++)  {
        Dep *dep = deps[i];
        dep->id = i;
        dep->type = candl_dep->type;
        dep->src = candl_dep->label_source;
        dep->dest = candl_dep->label_target;

        //candl_matrix_print(stdout, candl_dep->domain);
        dep->dpolytope = osl_dep_domain_to_pluto_constraints(candl_dep);

        pluto_constraints_set_names_range(dep->dpolytope,
               stmts[dep->src]->iterators, 0, 0, stmts[dep->src]->dim);
        /* suffix the destination iterators with a '*/
        char **dnames = malloc(stmts[dep->dest]->dim*sizeof(char *));
        for (j=0; j<stmts[dep->dest]->dim; j++) {
            dnames[j] = malloc(strlen(stmts[dep->dest]->iterators[j])+2);
            strcpy(dnames[j], stmts[dep->dest]->iterators[j]);
            strcat(dnames[j], "'");
        }
        pluto_constraints_set_names_range(dep->dpolytope,
                dnames, stmts[dep->src]->dim, 0, stmts[dep->dest]->dim);
        for (j=0; j<stmts[dep->dest]->dim; j++) {
            free(dnames[j]);
        }
        free(dnames);

        pluto_constraints_set_names_range(dep->dpolytope, prog->params,
                stmts[dep->src]->dim + stmts[dep->dest]->dim, 0, npar);

        switch (dep->type) {
            case OSL_DEPENDENCE_RAW: 
                spos = get_osl_write_access_position(
                        candl_dep->stmt_source_ptr->access,
                        candl_dep->ref_source_access_ptr);
                dep->src_acc = stmts[dep->src]->writes[spos];
                tpos = get_osl_read_access_position(
                        candl_dep->stmt_target_ptr->access,
                        candl_dep->ref_target_access_ptr);
                dep->dest_acc = stmts[dep->dest]->reads[tpos];

                break;
            case OSL_DEPENDENCE_WAW: 
                spos = get_osl_write_access_position(
                        candl_dep->stmt_source_ptr->access,
                        candl_dep->ref_source_access_ptr);
                dep->src_acc = stmts[dep->src]->writes[spos];
                tpos = get_osl_write_access_position(
                        candl_dep->stmt_target_ptr->access,
                        candl_dep->ref_target_access_ptr);
                dep->dest_acc = stmts[dep->dest]->writes[tpos];
                break;
            case OSL_DEPENDENCE_WAR: 
                spos = get_osl_read_access_position(
                        candl_dep->stmt_source_ptr->access,
                        candl_dep->ref_source_access_ptr);
                dep->src_acc = stmts[dep->src]->reads[spos];
                tpos = get_osl_write_access_position(
                        candl_dep->stmt_target_ptr->access,
                        candl_dep->ref_target_access_ptr);
                dep->dest_acc = stmts[dep->dest]->writes[tpos];
                break;
            case OSL_DEPENDENCE_RAR: 
                spos = get_osl_read_access_position(
                        candl_dep->stmt_source_ptr->access,
                        candl_dep->ref_source_access_ptr);
                dep->src_acc = stmts[dep->src]->reads[spos];
                tpos = get_osl_read_access_position(
                        candl_dep->stmt_target_ptr->access,
                        candl_dep->ref_target_access_ptr);
                dep->dest_acc = stmts[dep->dest]->reads[tpos];
                break;
            default:
                assert(0);
        }

        /* Get rid of rows that are all zero */
        int r, c;
        bool *remove = (bool *) malloc(sizeof(bool)*dep->dpolytope->nrows);
        for (r=0; r<dep->dpolytope->nrows; r++) {
            for (c=0; c<dep->dpolytope->ncols; c++) {
                if (dep->dpolytope->val[r][c] != 0) {
                    break;
                }
            }
            if (c == dep->dpolytope->ncols) {
                remove[r] = true;
            }else{
                remove[r] = false;
            }
        }
        int orig_nrows = dep->dpolytope->nrows;
        int del_count = 0;
        for (r=0; r<orig_nrows; r++) {
            if (remove[r])  {
                pluto_constraints_remove_row(dep->dpolytope, r-del_count);
                del_count++;
            }
        }
        free(remove);

        int src_dim = stmts[dep->src]->dim;
        int target_dim = stmts[dep->dest]->dim;

        assert(candl_dep->source_nb_output_dims_domain + 
                candl_dep->target_nb_output_dims_domain +
                candl_dep->stmt_source_ptr->domain->nb_parameters + 1
                == src_dim+target_dim+npar+1);

        candl_dep = candl_dep->next;
    }

    return deps;
}

void pluto_dep_print(FILE *fp, Dep *dep)
{
    fprintf(fp, "--- Dep %d from S%d to S%d; satisfied: %d, sat level: %d; Type: ",
            dep->id+1, dep->src+1, dep->dest+1, dep->satisfied, dep->satisfaction_level);

    switch (dep->type) {
        case OSL_UNDEFINED : fprintf(fp, "UNSET"); break;
        case OSL_DEPENDENCE_RAW   : fprintf(fp, "RAW")  ; break;
        case OSL_DEPENDENCE_WAR   : fprintf(fp, "WAR")  ; break;
        case OSL_DEPENDENCE_WAW   : fprintf(fp, "WAW")  ; break;
        case OSL_DEPENDENCE_RAR   : fprintf(fp, "RAR")  ; break;
        default : fprintf(fp, "unknown"); break;
    }

    fprintf(fp, "\n");
    if (dep->src_acc) {
        fprintf(fp, "on variable: %s\n", dep->src_acc->name);
    }

    fprintf(fp, "Dependence polyhedron\n");
    pluto_constraints_compact_print(fp, dep->dpolytope);
    fprintf(fp, "\n");
}


void pluto_deps_print(FILE *fp, PlutoProg *prog)
{
    int i;
    if (prog->ndeps == 0)  printf("** No dependences **\n\n");
    for (i=0; i<prog->ndeps; i++) {
        pluto_dep_print(fp, prog->deps[i]);
    }
}

/* Read statement info from openscop structures (nvar: max domain dim) */
static Stmt **osl_to_pluto_stmts(const osl_scop_p scop)
{
    int i, j, k;
    Stmt **stmts;
    int npar, nvar, nstmts, max_sched_rows;
    osl_statement_p scop_stmt;

    npar = scop->context->nb_parameters;
    nstmts = osl_statement_number(scop->statement);

    if (nstmts == 0)    return NULL;

    /* Max dom dimensionality */
    nvar = -1;
    max_sched_rows = 0;
    scop_stmt = scop->statement;
    for (i=0; i<nstmts; i++) {
        nvar = PLMAX(nvar, osl_statement_get_nb_iterators(scop_stmt));
        max_sched_rows = PLMAX(max_sched_rows, scop_stmt->scattering->nb_rows);
        scop_stmt = scop_stmt->next;
    }

    /* Allocate more to account for unroll/jamming later on */
    stmts = (Stmt **) malloc(nstmts*sizeof(Stmt *));

    scop_stmt = scop->statement;

    for(i=0; i<nstmts; i++)  {
        PlutoConstraints *domain = 
            osl_relation_to_pluto_constraints(scop_stmt->domain);
        PlutoMatrix *trans = osl_scattering_to_pluto_trans(scop_stmt->scattering);

        int nb_iter = osl_statement_get_nb_iterators(scop_stmt);

        stmts[i] = pluto_stmt_alloc(nb_iter, domain, trans);

        /* Pad with all zero rows */
        int curr_sched_rows = stmts[i]->trans->nrows;
        for (j=curr_sched_rows; j<max_sched_rows; j++) {
            pluto_stmt_add_hyperplane(stmts[i], H_SCALAR, j);
        }

        pluto_constraints_free(domain);
        pluto_matrix_free(trans);

        Stmt *stmt = stmts[i];

        stmt->id = i;
        stmt->type = ORIG;

        assert(scop_stmt->domain->nb_columns-1 == stmt->dim + npar + 1);

        for (j=0; j<stmt->dim; j++)  {
            stmt->is_orig_loop[j] = true;
        }

        /* Tile it if it's tilable unless turned off by .fst/.precut file */
        stmt->tile = 1;

        osl_body_p stmt_body = osl_generic_lookup(scop_stmt->extension, OSL_URI_BODY);

        for (j=0; j<stmt->dim; j++)    {
            stmt->iterators[j] = strdup(stmt_body->iterators->string[j]);
        }
        /* Set names for domain dimensions */
        char **names = malloc((stmt->domain->ncols-1)*sizeof(char *));
        for (k=0; k<stmt->dim; k++) {
            names[k] = stmt->iterators[k];
        }
        osl_strings_p osl_scop_params = NULL;
        if(scop->context->nb_parameters){
            osl_scop_params = (osl_strings_p)scop->parameters->data;
            for (k=0; k<npar; k++) {
                names[stmt->dim+k] = osl_scop_params->string[k];
            }
        }
        pluto_constraints_set_names(stmt->domain, names);
        free(names);

        /* Statement text */
        stmt->text = osl_strings_sprint(stmt_body->expression); //appends \n
        stmt->text[strlen(stmt->text)-1] = '\0';  //remove the \n from end


        /* Read/write accesses */
        osl_relation_list_p wlist  = osl_access_list_filter_write(scop_stmt->access);
        osl_relation_list_p rlist  = osl_access_list_filter_read(scop_stmt->access);

        osl_relation_list_p rlist_t, wlist_t;
        rlist_t = rlist;
        wlist_t = wlist;

        stmt->nwrites = osl_relation_list_count(wlist);
        stmt->writes = (PlutoAccess **) malloc(stmt->nwrites*sizeof(PlutoAccess *));

        stmt->nreads =  osl_relation_list_count(rlist);
        stmt->reads = (PlutoAccess **) malloc(stmt->nreads*sizeof(PlutoAccess *));

        osl_arrays_p arrays = osl_generic_lookup(scop->extension, OSL_URI_ARRAYS);

        int count = 0;
        while (wlist != NULL)   {
            PlutoMatrix *wmat = osl_access_relation_to_pluto_matrix(wlist->elt);
            stmt->writes[count] = (PlutoAccess *) malloc(sizeof(PlutoAccess));
            stmt->writes[count]->mat = wmat;

            //stmt->writes[count]->symbol = NULL;
            if(arrays){
                int id = osl_relation_get_array_id(wlist->elt);
                stmt->writes[count]->name = strdup(arrays->names[id-1]);
            }
            else{
                stmt->writes[count]->name = NULL;
            }

            count++;
            wlist = wlist->next;
        }

        count = 0;
        while (rlist != NULL)   {

            PlutoMatrix *rmat = osl_access_relation_to_pluto_matrix(rlist->elt);
            stmt->reads[count] = (PlutoAccess *) malloc(sizeof(PlutoAccess));
            stmt->reads[count]->mat = rmat;

            //stmt->reads[count]->symbol = NULL;
            if(arrays){
                int id = osl_relation_get_array_id(rlist->elt);
                stmt->reads[count]->name = strdup(arrays->names[id-1]);
            }
            else{
                stmt->reads[count]->name = NULL;
            }

            count++;
            rlist = rlist->next;
        }

        osl_relation_list_free(wlist_t);
        osl_relation_list_free(rlist_t);

        scop_stmt = scop_stmt->next;
    }

    return stmts;
}

void pluto_access_print(FILE *fp, const PlutoAccess *acc, const Stmt *stmt)
{
    int i, j, npar;

    if (!acc) {
        fprintf(fp, "access is NULL\n");
        return;
    }

    npar = acc->mat->ncols - stmt->dim - 1;

    fprintf(fp, "%s", acc->name);
    for (i=0; i<acc->mat->nrows; i++) {
        fprintf(fp, "[");
        char **vars = malloc((stmt->dim+npar)*sizeof(char *));
        for (j=0; j<stmt->dim; j++) {
            vars[j] = stmt->iterators[j];
        }
        for (j=0; j<npar; j++) {
            if (stmt->domain->names && stmt->domain->names[stmt->dim+j]) {
                vars[stmt->dim+j] = stmt->domain->names[stmt->dim+j];
            }else{
                vars[stmt->dim+j] = "p?";
            }
        }
        pluto_affine_function_print(stdout, acc->mat->val[i], 
                stmt->dim+npar, vars);
        fprintf(fp, "]");
        free(vars);
    }
    fprintf(fp, "\n");
}

void pluto_stmt_print(FILE *fp, const Stmt *stmt)
{
    int i;

    fprintf(fp, "S%d \"%s\"\n",
            stmt->id+1, stmt->text);
    fprintf(fp, "ndims: %d; orig_depth: %d\n",
            stmt->dim, stmt->dim_orig);
    fprintf(fp, "Index set\n");
    pluto_constraints_compact_print(fp, stmt->domain);
    pluto_stmt_transformation_print(stmt);

    if (stmt->nreads==0) {
        fprintf(fp, "No Read accesses\n");
    }else{
        fprintf(fp, "Read accesses\n");
        for (i=0; i<stmt->nreads; i++)  {
            pluto_access_print(fp, stmt->reads[i], stmt);
        }
    }

    if (stmt->nwrites==0) {
        fprintf(fp, "No write access\n");
    }else{
        fprintf(fp, "Write accesses\n");
        for (i=0; i<stmt->nwrites; i++)  {
            pluto_access_print(fp, stmt->writes[i], stmt);
        }
    }

    for (i=0; i<stmt->dim; i++) {
        printf("Original loop: %d -> %s\n", i, stmt->is_orig_loop[i]?"yes":"no");
    }

    fprintf(fp, "\n");
}


void pluto_stmts_print(FILE *fp, Stmt **stmts, int nstmts)
{
    int i;

    for(i=0; i<nstmts; i++)  {
        pluto_stmt_print(fp, stmts[i]);
    }
}


void pluto_prog_print(FILE *fp, PlutoProg *prog)
{
    fprintf(fp, "nvar = %d, npar = %d\n", prog->nvar, prog->npar);

    pluto_stmts_print(fp, prog->stmts, prog->nstmts);
    pluto_deps_print(fp, prog);
    pluto_transformations_pretty_print(prog);
}


void pluto_dep_free(Dep *dep)
{
    pluto_constraints_free(dep->dpolytope);
    pluto_constraints_free(dep->depsat_poly);
    if (dep->dirvec) {
        free(dep->dirvec);
    }
    if (dep->dirvec) {
        free(dep->satvec);
    }
    pluto_constraints_free(dep->valid_cst);
    pluto_constraints_free(dep->bounding_cst);
    free(dep);
}


/* Set the dimension names of type "type" according to the elements
 * in the array "names".
 */
static __isl_give isl_dim *set_names(__isl_take isl_dim *dim,
        enum isl_dim_type type, char **names)
{
    int i;

    for (i = 0; i < isl_dim_size(dim, type); ++i)
        dim = isl_dim_set_name(dim, type, i, names[i]);

    return dim;
}


/* Convert a osl_relation_p containing the constraints of a domain
 * to an isl_set.
 * One shot only; does not take into account the next ptr.
 */
static __isl_give isl_set *osl_relation_to_isl_set(osl_relation_p relation,
        __isl_take isl_dim *dim)
{
    int i, j;
    int n_eq = 0, n_ineq = 0;
    isl_ctx *ctx;
    isl_mat *eq, *ineq;
    isl_basic_set *bset;

    ctx = isl_dim_get_ctx(dim);

    for (i = 0; i < relation->nb_rows; ++i)
        if (osl_int_zero(relation->precision, relation->m[i][0]))
            n_eq++;
        else
            n_ineq++;

    eq = isl_mat_alloc(ctx, n_eq, relation->nb_columns - 1);
    ineq = isl_mat_alloc(ctx, n_ineq, relation->nb_columns - 1);

    n_eq = n_ineq = 0;
    for (i = 0; i < relation->nb_rows; ++i) {
        isl_mat **m;
        int row;

        if (osl_int_zero(relation->precision, relation->m[i][0])) {
            m = &eq;
            row = n_eq++;
        } else {
            m = &ineq;
            row = n_ineq++;
        }

        for (j = 0; j < relation->nb_columns - 1; ++j) {
            int t = osl_int_get_si(relation->precision, relation->m[i][1 + j]);
            *m = isl_mat_set_element_si(*m, row, j, t);
        }
    }

    bset = isl_basic_set_from_constraint_matrices(dim, eq, ineq,
            isl_dim_set, isl_dim_div, isl_dim_param, isl_dim_cst);
    return isl_set_from_basic_set(bset);
}

/* Convert a osl_relation_p describing a union of domains
 * to an isl_set.
 */
static __isl_give isl_set *osl_relation_list_to_isl_set(
        osl_relation_p list, __isl_take isl_dim *dim)
{
    isl_set *set;

    set = isl_set_empty(isl_dim_copy(dim));
    for (; list; list = list->next) {
        isl_set *set_i;
        set_i = osl_relation_to_isl_set(list, isl_dim_copy(dim));
        set = isl_set_union(set, set_i);
    }

    isl_dim_free(dim);
    return set;
}

/* Convert an m x ( n + 1) pluto access_matrix_p [d A c]
 * to an m x (m + n + 1) isl_mat [-I A c].
 */
static __isl_give isl_mat *pluto_extract_equalities(isl_ctx *ctx,
        PlutoMatrix *matrix)
{
    int i, j;
    int n_col, n;
    isl_mat *eq;

    n_col = matrix->ncols;
    n = matrix->nrows;

    eq = isl_mat_alloc(ctx, n, n + n_col);

    for (i = 0; i < n; ++i) {
        for (j = 0; j < n; ++j)
            eq = isl_mat_set_element_si(eq, i, j, 0);
        eq = isl_mat_set_element_si(eq, i, i, -1);
        for (j = 0; j < n_col ; ++j) {
            eq = isl_mat_set_element_si(eq, i, n + j, matrix->val[i][j]);
        }
    }

    return eq;
}

/* Convert an m x (1 + m + n + 1) osl_relation_p [d -I A c]
 * to an m x (m + n + 1) isl_mat [-I A c].
 */
static __isl_give isl_mat *extract_equalities_osl(isl_ctx *ctx,
        osl_relation_p relation)
{
    int i, j;
    int n_col, n_row;
    isl_int v;
    isl_mat *eq;

    n_col = relation->nb_columns;
    n_row = relation->nb_rows;

    isl_int_init(v);
    eq = isl_mat_alloc(ctx, n_row, n_col - 1);

    for (i = 0; i < n_row; ++i) {
        for (j = 0; j < n_col - 1; ++j) {
            int row = osl_relation_get_row_id_for_nth_dimension(relation, i+1);
            int t = osl_int_get_si(relation->precision, relation->m[row][1 + j]);
            isl_int_set_si(v, t);
            eq = isl_mat_set_element(eq, i, j, v);
        }
    }

    isl_int_clear(v);

    return eq;
}



/* Convert an m x (1 + m + n + 1) osl_relation_p [d -I A c]
 * to an m x (m + n + 1) isl_mat [-I A c].
 */
static __isl_give isl_mat *extract_equalities_osl_access(isl_ctx *ctx,
        osl_relation_p relation)
{
    int i, j;
    int n_col, n_row;
    isl_int v;
    isl_mat *eq;

    n_row = relation->nb_rows==1?1:relation->nb_rows-1;
    n_col = relation->nb_columns - (relation->nb_rows==1?1:2);

    isl_int_init(v);
    eq = isl_mat_alloc(ctx, n_row, n_col);

    if(relation->nb_rows==1){
        isl_int_set_si(v, -1);
        eq = isl_mat_set_element(eq, 0, 0, v);
        for (j = 1; j < n_col; ++j) {
            isl_int_set_si(v, 0);
            eq = isl_mat_set_element(eq, 0, j, v);
        }
    }
    else{
        for (i = 1; i < relation->nb_rows; ++i) {
            for (j = 2; j < relation->nb_columns; ++j) {
                int row = osl_relation_get_row_id_for_nth_dimension(relation, i+1);
                int t = osl_int_get_si(relation->precision, relation->m[row][j]);
                isl_int_set_si(v, t);
                eq = isl_mat_set_element(eq, i-1, j-2, v);
            }
        }
    }

    isl_int_clear(v);

    return eq;
}

/* Convert an m x (1 + n + 1) scoplib_matrix_p [d A c]
 * to an m x (m + n + 1) isl_mat [-I A c].
 */
static __isl_give isl_mat *extract_equalities(isl_ctx *ctx,
        PlutoMatrix *matrix, int first, int n)
{
    int i, j;
    int n_col;
    isl_int v;
    isl_mat *eq;

    n_col = matrix->ncols;

    isl_int_init(v);
    eq = isl_mat_alloc(ctx, n, n + n_col);

    for (i = 0; i < n; ++i) {
        isl_int_set_si(v, 0);
        for (j = 0; j < n; ++j)
            eq = isl_mat_set_element(eq, i, j, v);
        isl_int_set_si(v, -1);
        eq = isl_mat_set_element(eq, i, i, v);
        for (j = 0; j < n_col - 1; ++j) {
            int t = matrix->val[first + i][j];
            isl_int_set_si(v, t);
            eq = isl_mat_set_element(eq, i, n + j, v);
        }
    }

    isl_int_clear(v);

    return eq;
}


/* Convert a pluto matrix schedule [ A c] to
 * the isl_map { i -> A i + c } in the space prescribed by "dim".
 */
static __isl_give isl_map *pluto_matrix_schedule_to_isl_map(
        PlutoMatrix *schedule, __isl_take isl_dim *dim)
{
    int n_row, n_col;
    isl_ctx *ctx;
    isl_mat *eq, *ineq;
    isl_basic_map *bmap;

    ctx = isl_dim_get_ctx(dim);
    n_row = schedule->nrows;
    n_col = schedule->ncols;

    ineq = isl_mat_alloc(ctx, 0, n_row + n_col);
    eq = extract_equalities(ctx, schedule, 0, n_row);

    bmap = isl_basic_map_from_constraint_matrices(dim, eq, ineq,
            isl_dim_out, isl_dim_in, isl_dim_div, isl_dim_param, isl_dim_cst);
    return isl_map_from_basic_map(bmap);
}


/* Convert a osl_relation_p scattering [0 M A c] to
 * the isl_map { i -> A i + c } in the space prescribed by "dim".
 */
static __isl_give isl_map *osl_scattering_to_isl_map(
        osl_relation_p scattering, __isl_take isl_dim *dim)
{
    int n_col;
    isl_ctx *ctx;
    isl_mat *eq, *ineq;
    isl_basic_map *bmap;

    ctx = isl_dim_get_ctx(dim);
    n_col = scattering->nb_columns;

    ineq = isl_mat_alloc(ctx, 0, n_col - 1);
    eq = extract_equalities_osl(ctx, scattering);

    bmap = isl_basic_map_from_constraint_matrices(dim, eq, ineq,
            isl_dim_out, isl_dim_in, isl_dim_div, isl_dim_param, isl_dim_cst);

    return isl_map_from_basic_map(bmap);
}



/* Convert a osl_relation_list_p describing a series of accesses [eq -I B c]
 * to an isl_union_map with domain "dom" (in space "D").
 * The -I columns identify the output dimensions of the access, the first
 * of them being the identity of the array being accessed.  The remaining
 * output dimensions identiy the array subscripts.
 *
 * Let "A" be array identified by the first entry.
 * The input dimension columns have the form [B c].
 * Each such access is converted to a map { D[i] -> A[B i + c] } * dom.
 *
 */
static __isl_give isl_union_map *osl_access_list_to_isl_union_map(
        osl_relation_list_p list, __isl_take isl_set *dom, char **arrays)
{
    int len, n_col;
    isl_ctx *ctx;
    isl_dim *dim;
    isl_mat *eq, *ineq;
    isl_union_map *res;

    ctx = isl_set_get_ctx(dom);

    dim = isl_set_get_dim(dom);
    dim = isl_dim_drop(dim, isl_dim_set, 0, isl_dim_size(dim, isl_dim_set));
    res = isl_union_map_empty(dim);

    for ( ; list; list = list->next) {

        n_col = list->elt->nb_columns - (list->elt->nb_rows==1?1:2);
        len   = list->elt->nb_rows==1?1:list->elt->nb_rows-1;

        isl_basic_map *bmap;
        isl_map *map;
        int arr = osl_relation_get_array_id(list->elt) - 1;

        dim = isl_set_get_dim(dom);
        dim = isl_dim_from_domain(dim);
        dim = isl_dim_add(dim, isl_dim_out, len);
        dim = isl_dim_set_tuple_name(dim, isl_dim_out, arrays[arr]);

        ineq = isl_mat_alloc(ctx, 0, n_col);
        eq = extract_equalities_osl_access(ctx, list->elt);

        bmap = isl_basic_map_from_constraint_matrices(dim, eq, ineq,
                isl_dim_out, isl_dim_in, isl_dim_div, isl_dim_param, isl_dim_cst);
        map = isl_map_from_basic_map(bmap);
        map = isl_map_intersect_domain(map, isl_set_copy(dom));
        res = isl_union_map_union(res, isl_union_map_from_map(map));
    }

    isl_set_free(dom);

    return res;
}

/*
 * Like osl_access_list_to_isl_union_map, but just for a single osl access
 * (read or write)
 */
static __isl_give isl_map *osl_basic_access_to_isl_union_map(
        osl_relation_p access, __isl_take isl_set *dom, 
        char **arrays)
{
    int len, n_col;
    isl_ctx *ctx;
    isl_dim *dim;
    isl_mat *eq, *ineq;

    ctx = isl_set_get_ctx(dom);

    n_col = access->nb_columns - (access->nb_rows==1?1:2);
    len   = access->nb_rows==1?1:access->nb_rows-1;


    isl_basic_map *bmap;
    isl_map *map;
    int arr = osl_relation_get_array_id(access) - 1;

    dim = isl_set_get_dim(dom);
    dim = isl_dim_from_domain(dim);
    dim = isl_dim_add(dim, isl_dim_out, len);
    dim = isl_dim_set_tuple_name(dim, isl_dim_out, arrays[arr]);

    ineq = isl_mat_alloc(ctx, 0, n_col);
    eq = extract_equalities_osl_access(ctx, access);

    bmap = isl_basic_map_from_constraint_matrices(dim, eq, ineq,
            isl_dim_out, isl_dim_in, isl_dim_div, isl_dim_param, isl_dim_cst);
    map = isl_map_from_basic_map(bmap);
    map = isl_map_intersect_domain(map, dom);

    return map;
}

/*
 * Like osl_access_list_to_isl_union_map, but just for a single pluto access
 * (read or write)
 * pos: position (starting row) of the access in 'access'
 */
static __isl_give isl_map *pluto_basic_access_to_isl_union_map(
        PlutoMatrix  *mat, char* access_name,  __isl_take isl_set *dom)
{
    int len, n_col;
    isl_ctx *ctx;
    isl_dim *dim;
    isl_mat *eq, *ineq;

    ctx = isl_set_get_ctx(dom);

    dim = isl_set_get_dim(dom);
    dim = isl_dim_drop(dim, isl_dim_set, 0, isl_dim_size(dim, isl_dim_set));

    n_col = mat->ncols;

    isl_basic_map *bmap;
    isl_map *map;
    //int arr = SCOPVAL_get_si(access->p[pos][0]) - 1;

    len = mat->nrows;

    dim = isl_set_get_dim(dom);
    dim = isl_dim_from_domain(dim);
    dim = isl_dim_add(dim, isl_dim_out, len);
    dim = isl_dim_set_tuple_name(dim, isl_dim_out, access_name);

    ineq = isl_mat_alloc(ctx, 0, len + n_col);
    eq = pluto_extract_equalities(ctx, mat);

    bmap = isl_basic_map_from_constraint_matrices(dim, eq, ineq,
            isl_dim_out, isl_dim_in, isl_dim_div, isl_dim_param, isl_dim_cst);
    map = isl_map_from_basic_map(bmap);
    map = isl_map_intersect_domain(map, dom);

    return map;
}





/* Temporary data structure used inside extract_deps.
 *
 * deps points to the array of Deps being constructed
 * type is the type of the next Dep
 * index is the index of the next Dep in the array.
 */
struct pluto_extra_dep_info {
    Dep **deps;
    Stmt **stmts;
    int type;
    int index;
};


/* Convert an isl_basic_map describing part of a dependence to a Dep.
 * The names of the input and output spaces are of the form S_d or S_d_e
 * with d an integer identifying the statement, e identifying the access
 * (relative to the statement). If it's of the form S_d_e and read/write
 * accesses for the statement are available, source and target accesses 
 * are set for the dependence, otherwise not.
 */
static int basic_map_extract_dep(__isl_take isl_basic_map *bmap, void *user)
{
    int j;
    Stmt **stmts;
    Dep *dep;
    struct pluto_extra_dep_info *info;
    info = (struct pluto_extra_dep_info *)user;

    stmts = info->stmts;

    bmap = isl_basic_map_remove_divs(bmap);

    dep = info->deps[info->index];

    dep->id = info->index;
    dep->dpolytope = isl_basic_map_to_pluto_constraints(bmap);
    dep->dirvec = NULL;
    dep->type = info->type;
    dep->src = atoi(isl_basic_map_get_tuple_name(bmap, isl_dim_in) + 2);
    dep->dest = atoi(isl_basic_map_get_tuple_name(bmap, isl_dim_out) + 2);

    pluto_constraints_set_names_range(dep->dpolytope,
            stmts[dep->src]->iterators, 0, 0, stmts[dep->src]->dim);

    /* suffix the destination iterators with a '*/
    char **dnames = malloc(stmts[dep->dest]->dim*sizeof(char *));
    for (j=0; j<stmts[dep->dest]->dim; j++) {
        dnames[j] = malloc(strlen(stmts[dep->dest]->iterators[j])+2);
        strcpy(dnames[j], stmts[dep->dest]->iterators[j]);
        strcat(dnames[j], "'");
    }
    pluto_constraints_set_names_range(dep->dpolytope,
            dnames, stmts[dep->src]->dim, 0, stmts[dep->dest]->dim);
    for (j=0; j<stmts[dep->dest]->dim; j++) {
        free(dnames[j]);
    }
    free(dnames);

    /* parameters */
    pluto_constraints_set_names_range(dep->dpolytope,
            stmts[dep->dest]->domain->names,
            stmts[dep->src]->dim + stmts[dep->dest]->dim,
            stmts[dep->dest]->dim,
            stmts[dep->dest]->domain->ncols-stmts[dep->dest]->dim-1);

    // pluto_stmt_print(stdout, stmts[dep->src]);
    // pluto_stmt_print(stdout, stmts[dep->dest]);
    // printf("Src acc: %d dest acc: %d\n", src_acc_num, dest_acc_num);

    if (!options->isldepcompact && (stmts[dep->src]->reads != NULL && stmts[dep->dest]->reads != NULL)) {
        /* Extract access function information */
        int src_acc_num, dest_acc_num;
        const char *name;
        name = isl_basic_map_get_tuple_name(bmap, isl_dim_in) + 2;
        while (*name != '\0' && *(name++) != '_');
        if (*name != '\0') src_acc_num = atoi(name+1);
        else assert(0); // access function num not encoded in dependence

        name = isl_basic_map_get_tuple_name(bmap, isl_dim_out) + 2;
        while (*name != '\0' && *(name++) != '_');
        if (*name != '\0') dest_acc_num = atoi(name+1);
        else assert(0); // access function num not encoded in dependence

        switch (info->type) {
            case OSL_DEPENDENCE_RAW: 
                dep->src_acc = stmts[dep->src]->writes[src_acc_num];
                dep->dest_acc = stmts[dep->dest]->reads[dest_acc_num];
                break;
            case OSL_DEPENDENCE_WAW: 
                dep->src_acc = stmts[dep->src]->writes[src_acc_num];
                dep->dest_acc = stmts[dep->dest]->writes[dest_acc_num];
                break;
            case OSL_DEPENDENCE_WAR: 
                dep->src_acc = stmts[dep->src]->reads[src_acc_num];
                dep->dest_acc = stmts[dep->dest]->writes[dest_acc_num];
                break;
            case OSL_DEPENDENCE_RAR: 
                dep->src_acc = stmts[dep->src]->reads[src_acc_num];
                dep->dest_acc = stmts[dep->dest]->reads[dest_acc_num];
                break;
            default:
                assert(0);
        }
    }else{
        dep->src_acc = NULL;
        dep->dest_acc = NULL;
    }

    info->index++;
    isl_basic_map_free(bmap);
    return 0;
}

/* Extract Pluto dependences from an isl_map */
static int map_extract_dep(__isl_take isl_map *map, void *user)
{
    int r;

    r = isl_map_foreach_basic_map(map, &basic_map_extract_dep, user);
    isl_map_free(map);
    return r;
}


struct pluto_access_meta_info {
    /* Pointer to an array of accesses */
    PlutoAccess ***accs;
    int index;
    int stmt_dim;
    int npar;
};

/* Extract Pluto access functions from isl_map */
static int isl_basic_map_extract_access_func(__isl_take isl_basic_map *bmap, void *user)
{
    int i;

    isl_map *map;

    // isl_basic_map_dump(bmap);

    map = isl_map_from_basic_map(bmap);

    int dim = isl_map_dim(map, isl_dim_out);
    int ncols = isl_map_dim(map, isl_dim_in)
        + isl_map_dim(map, isl_dim_param) + 1;

    PlutoMatrix *func = pluto_matrix_alloc(0, ncols);

    for (i=0; i<dim; i++) {
        PlutoMatrix *func_onedim = NULL;
        if (isl_map_dim_is_single_valued(map, i)) {
            isl_pw_aff *pw_aff = isl_pw_aff_from_map_dim(map, i);
            // isl_pw_aff_dump(pw_aff);
            /* Best effort: Gets it from the last piece */
            isl_pw_aff_foreach_piece(pw_aff, isl_aff_to_pluto_func, &func_onedim);
            pluto_matrix_add(func, func_onedim);
            pluto_matrix_free(func_onedim);
            isl_pw_aff_free(pw_aff);
        }else{
            pluto_matrix_add_row(func, 0);
            pluto_matrix_zero_row(func, 0);
        }
    }
    struct pluto_access_meta_info *info = (struct pluto_access_meta_info *) user;

    (*info->accs)[info->index] = (PlutoAccess *) malloc(sizeof(PlutoAccess));
    PlutoAccess *acc = (*info->accs)[info->index];
    acc->name = strdup(isl_basic_map_get_tuple_name(bmap, isl_dim_out));
    acc->mat = func;

    info->index++;

    isl_map_free(map);

    return 0;
}

/* Extract Pluto access functions from isl_map */
static int isl_map_extract_access_func(__isl_take isl_map *map, void *user)
{
    int r;

    /* Extract a PlutoAccess from every isl_basic_map */
    r = isl_map_foreach_basic_map(map, &isl_basic_map_extract_access_func, user);

    isl_map_free(map);

    return r;
}


int extract_deps(Dep **deps, int first, Stmt **stmts,
        __isl_keep isl_union_map *umap, int type)
{
    struct pluto_extra_dep_info info = {deps, stmts, type, first};

    isl_union_map_foreach_map(umap, &map_extract_dep, &info);

    return info.index - first;
}


osl_names_p get_scop_names(osl_scop_p scop){

    //generate temp names
    osl_names_p names = osl_scop_names(scop);

    //if scop has names substitute them for temp names
    if(scop->context->nb_parameters){
        osl_strings_free(names->parameters);
        names->parameters = osl_strings_clone((osl_strings_p)scop->parameters->data);
    }

    osl_arrays_p arrays = osl_generic_lookup(scop->extension, OSL_URI_ARRAYS);
    if(arrays){
        osl_strings_free(names->arrays);
        names->arrays = osl_arrays_to_strings(arrays);
    }

    return names;
}


/* Compute dependences based on the iteration domain and access
 * information in "scop" and put the result in "prog".
 *
 * If options->lastwriter is false, then
 *      RAW deps are those from any earlier write to a read
 *      WAW deps are those from any earlier write to a write
 *      WAR deps are those from any earlier read to a write
 *      RAR deps are those from any earlier read to a read
 * If options->lastwriter is true, then
 *      RAW deps are those from the last write to a read
 *      WAW deps are those from the last write to a write
 *      WAR deps are those from any earlier read not masked by an intermediate
 *      write to a write
 *      RAR deps are those from the last read to a read
 *
 * The RAR deps are only computed if options->rar is set.
 */
static void compute_deps(osl_scop_p scop, PlutoProg *prog,
        PlutoOptions *options)
{
    int i, racc_num, wacc_num;
    int nstmts = osl_statement_number(scop->statement);
    isl_ctx *ctx;
    isl_dim *dim;
    isl_space *param_space;
    isl_set *context;
    isl_union_map *empty;
    isl_union_map *write;
    isl_union_map *read;
    isl_union_map *schedule;
    isl_union_map *dep_raw, *dep_war, *dep_waw, *dep_rar, *trans_dep_war;
    isl_union_map *trans_dep_waw;
    osl_statement_p stmt;
    osl_strings_p scop_params = NULL;

    IF_DEBUG(printf("[pluto] compute_deps (isl)\n"););

    ctx = isl_ctx_alloc();
    assert(ctx);

    osl_names_p names = get_scop_names(scop);

    dim = isl_dim_set_alloc(ctx, scop->context->nb_parameters, 0);
    if(scop->context->nb_parameters){
        scop_params = (osl_strings_p)scop->parameters->data;
        dim = set_names(dim, isl_dim_param, scop_params->string);
    }
    param_space = isl_space_params(isl_space_copy(dim));
    context = osl_relation_to_isl_set(scop->context, param_space);

    if (!options->rar) dep_rar = isl_union_map_empty(isl_dim_copy(dim));
    empty = isl_union_map_empty(isl_dim_copy(dim));
    write = isl_union_map_empty(isl_dim_copy(dim));
    read = isl_union_map_empty(isl_dim_copy(dim));
    schedule = isl_union_map_empty(dim);

    if (options->isldepcompact) {
        /* Leads to fewer dependences. Each dependence may not have a unique
         * source/target access relating to it, since a union is taken
         * across all reads for a statement (and writes) for a particualr
         * array. Relationship between a dependence and associated dependent
         * data / array elements is lost, and some analyses may not work with
         * such a representation
         */
        for (i = 0, stmt = scop->statement; i < nstmts; ++i, stmt = stmt->next) {
            isl_set *dom;
            isl_map *schedule_i;
            isl_union_map *read_i;
            isl_union_map *write_i;
            char name[20];

            snprintf(name, sizeof(name), "S_%d", i);

            int niter = osl_statement_get_nb_iterators(stmt);
            dim = isl_dim_set_alloc(ctx, scop->context->nb_parameters, niter);
            if(scop->context->nb_parameters){
                scop_params = (osl_strings_p)scop->parameters->data;
                dim = set_names(dim, isl_dim_param, scop_params->string);
            }
            if(niter){
                osl_body_p stmt_body = osl_generic_lookup(stmt->extension, OSL_URI_BODY);
                dim = set_names(dim, isl_dim_set, stmt_body->iterators->string);
            }
            dim = isl_dim_set_tuple_name(dim, isl_dim_set, name);
            dom = osl_relation_list_to_isl_set(stmt->domain, dim);
            dom = isl_set_intersect_params(dom, isl_set_copy(context));

            dim = isl_dim_alloc(ctx, scop->context->nb_parameters, niter,
                    2 * niter + 1);
            if(scop->context->nb_parameters){
                scop_params = (osl_strings_p)scop->parameters->data;
                dim = set_names(dim, isl_dim_param, scop_params->string);
            }
            if(niter){
                osl_body_p stmt_body = osl_generic_lookup(stmt->extension, OSL_URI_BODY);
                dim = set_names(dim, isl_dim_in, stmt_body->iterators->string);
            }
            dim = isl_dim_set_tuple_name(dim, isl_dim_in, name);
            schedule_i = osl_scattering_to_isl_map(stmt->scattering, dim);

            osl_relation_list_p rlist  = osl_access_list_filter_read(stmt->access);
            osl_relation_list_p wlist  = osl_access_list_filter_write(stmt->access);

            osl_arrays_p arrays = osl_generic_lookup(scop->extension, OSL_URI_ARRAYS);
            if(arrays){
                osl_strings_free(names->arrays);
                names->arrays = osl_arrays_to_strings(arrays);
            }

            read_i = osl_access_list_to_isl_union_map(rlist, isl_set_copy(dom),
                    names->arrays->string);
            write_i = osl_access_list_to_isl_union_map(wlist, isl_set_copy(dom),
                    names->arrays->string);

            read = isl_union_map_union(read, read_i);
            write = isl_union_map_union(write, write_i);
            schedule = isl_union_map_union(schedule,
                    isl_union_map_from_map(schedule_i));

            osl_relation_list_free(rlist);
            osl_relation_list_free(wlist);
        }
    }else{
        /* Each dependence is for a particular source and target access. Use
         * <stmt, access> pair while relating to accessed data so each
         * dependence can be associated to a unique source and target access
         */

        for (i = 0, stmt = scop->statement; i < nstmts; ++i, stmt = stmt->next) {
            isl_set *dom;

            racc_num = 0;
            wacc_num = 0;

            osl_relation_list_p access = stmt->access;
            for( ; access; access = access->next) {
                isl_map *read_pos;
                isl_map *write_pos;
                isl_map *schedule_i;

                char name[20];

                if (access->elt->type == OSL_TYPE_READ) {
                    snprintf(name, sizeof(name), "S_%d_r%d", i, racc_num);
                }else{
                    snprintf(name, sizeof(name), "S_%d_w%d", i, wacc_num);
                }

                int niter = osl_statement_get_nb_iterators(stmt);
                dim = isl_dim_set_alloc(ctx, scop->context->nb_parameters, niter);
                if(scop->context->nb_parameters){
                    scop_params = (osl_strings_p)scop->parameters->data;
                    dim = set_names(dim, isl_dim_param, scop_params->string);

                    osl_strings_free(names->parameters);
                    names->parameters = osl_strings_clone(scop_params);
                }
                if(niter){
                    osl_body_p stmt_body = osl_generic_lookup(stmt->extension, OSL_URI_BODY);
                    dim = set_names(dim, isl_dim_set, stmt_body->iterators->string);

                    osl_strings_free(names->iterators);
                    names->iterators = osl_strings_clone(stmt_body->iterators);
                }
                dim = isl_dim_set_tuple_name(dim, isl_dim_set, name);
                dom = osl_relation_list_to_isl_set(stmt->domain, dim);
                dom = isl_set_intersect_params(dom, isl_set_copy(context));

                dim = isl_dim_alloc(ctx, scop->context->nb_parameters, niter,
                        2 * niter + 1);
                if(scop->context->nb_parameters){
                    scop_params = (osl_strings_p)scop->parameters->data;
                    dim = set_names(dim, isl_dim_param, scop_params->string);
                }
                if(niter){
                    osl_body_p stmt_body = osl_generic_lookup(stmt->extension, OSL_URI_BODY);
                    dim = set_names(dim, isl_dim_in, stmt_body->iterators->string);
                }
                dim = isl_dim_set_tuple_name(dim, isl_dim_in, name);

                schedule_i = osl_scattering_to_isl_map(stmt->scattering, dim);

                osl_arrays_p arrays = osl_generic_lookup(scop->extension, OSL_URI_ARRAYS);
                if(arrays){
                    osl_strings_free(names->arrays);
                    names->arrays = osl_arrays_to_strings(arrays);
                }

                if (access->elt->type == OSL_TYPE_READ) {
                    read_pos = osl_basic_access_to_isl_union_map(access->elt, 
                            dom, names->arrays->string);
                    read = isl_union_map_union(read, isl_union_map_from_map(read_pos));
                }else{
                    write_pos = osl_basic_access_to_isl_union_map(access->elt, 
                            dom, names->arrays->string);
                    write = isl_union_map_union(write, isl_union_map_from_map(write_pos));
                }

                schedule = isl_union_map_union(schedule,
                        isl_union_map_from_map(schedule_i));

                if (access->elt->type == OSL_TYPE_READ) {
                    racc_num++;
                }else{
                    wacc_num++;
                }
            }
        }
    }
    // isl_union_map_dump(read);
    // isl_union_map_dump(write);
    // isl_union_map_dump(schedule);

    if (options->lastwriter) {
        // compute RAW dependences which do not contain transitive dependences
        isl_union_map_compute_flow(isl_union_map_copy(read),
                isl_union_map_copy(write),
                isl_union_map_copy(empty),
                isl_union_map_copy(schedule),
                &dep_raw, NULL, NULL, NULL);
        // isl_union_map_dump(dep_raw);
        // compute WAW and WAR dependences which do not contain transitive dependences
        isl_union_map_compute_flow(isl_union_map_copy(write),
                isl_union_map_copy(write),
                isl_union_map_copy(read),
                isl_union_map_copy(schedule),
                &dep_waw, &dep_war, NULL, NULL);
        // compute WAR dependences which may contain transitive dependences
        isl_union_map_compute_flow(isl_union_map_copy(write),
                isl_union_map_copy(empty),
                isl_union_map_copy(read),
                isl_union_map_copy(schedule),
                NULL, &trans_dep_war, NULL, NULL);
        isl_union_map_compute_flow(isl_union_map_copy(write),
                isl_union_map_copy(empty),
                isl_union_map_copy(write),
                isl_union_map_copy(schedule),
                NULL, &trans_dep_waw, NULL, NULL);
        if (options->rar) {
            // compute RAR dependences which do not contain transitive dependences
            isl_union_map_compute_flow(isl_union_map_copy(read),
                    isl_union_map_copy(read),
                    isl_union_map_copy(empty),
                    isl_union_map_copy(schedule),
                    &dep_rar, NULL, NULL, NULL);
        }
    }else{
        // compute RAW dependences which may contain transitive dependences
        isl_union_map_compute_flow(isl_union_map_copy(read),
                isl_union_map_copy(empty),
                isl_union_map_copy(write),
                isl_union_map_copy(schedule),
                NULL, &dep_raw, NULL, NULL);
        // compute WAR dependences which may contain transitive dependences
        isl_union_map_compute_flow(isl_union_map_copy(write),
                isl_union_map_copy(empty),
                isl_union_map_copy(read),
                isl_union_map_copy(schedule),
                NULL, &dep_war, NULL, NULL);
        // compute WAW dependences which may contain transitive dependences
        isl_union_map_compute_flow(isl_union_map_copy(write),
                isl_union_map_copy(empty),
                isl_union_map_copy(write),
                isl_union_map_copy(schedule),
                NULL, &dep_waw, NULL, NULL);
        if (options->rar) {
            // compute RAR dependences which may contain transitive dependences
            isl_union_map_compute_flow(isl_union_map_copy(read),
                    isl_union_map_copy(empty),
                    isl_union_map_copy(read),
                    isl_union_map_copy(schedule),
                    NULL, &dep_rar, NULL, NULL);
        }
    }

    dep_raw = isl_union_map_coalesce(dep_raw);
    dep_war = isl_union_map_coalesce(dep_war);
    dep_waw = isl_union_map_coalesce(dep_waw);
    dep_rar = isl_union_map_coalesce(dep_rar);

    prog->ndeps = 0;
    isl_union_map_foreach_map(dep_raw, &isl_map_count, &prog->ndeps);
    isl_union_map_foreach_map(dep_war, &isl_map_count, &prog->ndeps);
    isl_union_map_foreach_map(dep_waw, &isl_map_count, &prog->ndeps);
    isl_union_map_foreach_map(dep_rar, &isl_map_count, &prog->ndeps);

    prog->deps = (Dep **)malloc(prog->ndeps * sizeof(Dep *));
    for (i=0; i<prog->ndeps; i++) {
        prog->deps[i] = pluto_dep_alloc();
    }
    prog->ndeps = 0;
    prog->ndeps += extract_deps(prog->deps, prog->ndeps, prog->stmts, dep_raw, OSL_DEPENDENCE_RAW);
    prog->ndeps += extract_deps(prog->deps, prog->ndeps, prog->stmts, dep_war, OSL_DEPENDENCE_WAR);
    prog->ndeps += extract_deps(prog->deps, prog->ndeps, prog->stmts, dep_waw, OSL_DEPENDENCE_WAW);
    prog->ndeps += extract_deps(prog->deps, prog->ndeps, prog->stmts, dep_rar, OSL_DEPENDENCE_RAR);

    if (options->lastwriter) {
        trans_dep_war = isl_union_map_coalesce(trans_dep_war);
        trans_dep_waw = isl_union_map_coalesce(trans_dep_waw);

        prog->ntransdeps = 0;
        isl_union_map_foreach_map(dep_raw, &isl_map_count, &prog->ntransdeps);
        isl_union_map_foreach_map(trans_dep_war, &isl_map_count, &prog->ntransdeps);
        isl_union_map_foreach_map(trans_dep_waw, &isl_map_count, &prog->ntransdeps);
        isl_union_map_foreach_map(dep_rar, &isl_map_count, &prog->ntransdeps);

        if (prog->ntransdeps >= 1) {
            prog->transdeps = (Dep **)malloc(prog->ntransdeps * sizeof(Dep *));
            for (i=0; i<prog->ntransdeps; i++) {
                prog->transdeps[i] = pluto_dep_alloc();
            }
            prog->ntransdeps = 0;
            prog->ntransdeps += extract_deps(prog->transdeps, prog->ntransdeps, prog->stmts, dep_raw, OSL_DEPENDENCE_RAW);
            prog->ntransdeps += extract_deps(prog->transdeps, prog->ntransdeps, prog->stmts, trans_dep_war, OSL_DEPENDENCE_WAR);
            prog->ntransdeps += extract_deps(prog->transdeps, prog->ntransdeps, prog->stmts, trans_dep_waw, OSL_DEPENDENCE_WAW);
            prog->ntransdeps += extract_deps(prog->transdeps, prog->ntransdeps, prog->stmts, dep_rar, OSL_DEPENDENCE_RAR);
        }

        isl_union_map_free(trans_dep_war);
        isl_union_map_free(trans_dep_waw);
    }

    isl_union_map_free(dep_raw);
    isl_union_map_free(dep_war);
    isl_union_map_free(dep_waw);
    isl_union_map_free(dep_rar);

    isl_union_map_free(empty);
    isl_union_map_free(write);
    isl_union_map_free(read);
    isl_union_map_free(schedule);
    isl_set_free(context);

    if(names) osl_names_free(names);

    isl_ctx_free(ctx);
}

/*scoplib_matrix_p get_identity_schedule(int dim, int npar){
  scoplib_matrix_p smat = scoplib_matrix_malloc(2*dim+1, dim+npar+1+1);

  int i, j;
  for(i =0; i<2*dim+1; i++)
  for(j=0; j<dim+1+npar+1; j++)
  smat->p[i][j] = 0;

  for(i=1; i<dim; i++)
  smat->p[2*i-1][i] = 1;

  return smat;

  }*/
//
//void print_isl_map( __isl_keep isl_basic_map *bmap, int ncols){
//
//	int i, j;
//	for(i=0;i<bmap->n_eq;i++){
//		for(j=0;j<ncols;j++){
//			printf("%d\t", bmap->eq[i][j]);
//		}
//		printf("\n");
//	}
//
//}

PlutoMatrix *get_identity_schedule_new(int dim, int npar){
    PlutoMatrix *smat = pluto_matrix_alloc(2*dim+1, dim+npar+1);

    int i, j;
    for(i =0; i<2*dim+1; i++)
        for(j=0; j<dim+1+npar; j++)
            smat->val[i][j] = 0;

    for(i=0; i<dim; i++)
        smat->val[i][i] = 1;

    return smat;

}

/* 
 * Extract necessary information from clan_scop to create PlutoProg - a
 * representation of the program sufficient to be used throughout Pluto. 
 * PlutoProg also includes dependences; so candl is run here.
 */
PlutoProg *scop_to_pluto_prog(osl_scop_p scop, PlutoOptions *options)
{
    int i, max_sched_rows, npar;

    PlutoProg *prog = pluto_prog_alloc();

    /* Program parameters */
    npar = scop->context->nb_parameters;

    osl_strings_p osl_scop_params = NULL;
    if (npar >= 1)  osl_scop_params = (osl_strings_p)scop->parameters->data;

    for (i=0; i<npar; i++)  {
        pluto_prog_add_param(prog, osl_scop_params->string[i], prog->npar);
    }

    pluto_constraints_free(prog->context);
    prog->context = osl_relation_to_pluto_constraints(scop->context);

    if (options->codegen_context != -1)	{
      for (i=0; i<prog->npar; i++)  {
        pluto_constraints_add_inequality(prog->codegen_context);
        prog->codegen_context->val[i][i] = 1;
        prog->codegen_context->val[i][prog->codegen_context->ncols-1] = -options->codegen_context;
      }
    }

    prog->nstmts = osl_statement_number(scop->statement);
    prog->options = options;

    /* Data variables in the program */
    osl_arrays_p arrays = osl_generic_lookup(scop->extension, OSL_URI_ARRAYS);
    if(arrays==NULL){
        prog->num_data = 0;
        fprintf(stderr, "warning: arrays extension not found\n");
    }else{
        prog->num_data = arrays->nb_names;
        prog->data_names = (char **) malloc (prog->num_data * sizeof(char *));
        for(i=0; i< prog->num_data; i++) {
            prog->data_names[i] = strdup(arrays->names[i]);
        }
    }

    osl_statement_p scop_stmt = scop->statement;

    prog->nvar = osl_statement_get_nb_iterators(scop_stmt);
    max_sched_rows = 0;
    for (i=0; i<prog->nstmts; i++) {
        int stmt_num_iter = osl_statement_get_nb_iterators(scop_stmt); 
        prog->nvar = PLMAX(prog->nvar, stmt_num_iter);
        max_sched_rows = PLMAX(max_sched_rows, scop_stmt->scattering->nb_rows);
        scop_stmt = scop_stmt->next;
    }

    prog->stmts = osl_to_pluto_stmts(scop);
    prog->scop = scop;

    /* Compute dependences */
    if (options->isldep) {
        compute_deps(scop, prog, options);
    }else{
        /*  Using Candl */
        candl_options_p candlOptions = candl_options_malloc();
        if (options->rar)   {
            candlOptions->rar = 1;
        }
        /* No longer supported */
        candlOptions->lastwriter = options->lastwriter;
        candlOptions->scalar_privatization = options->scalpriv;
        // candlOptions->verbose = 1;

        /* Add more infos (depth, label, ...) */
        /* Needed by Candl */
        candl_scop_usr_init(scop);

        osl_dependence_p candl_deps = candl_dependence(scop, candlOptions);
        prog->deps = deps_read(candl_deps, prog);
        prog->ndeps = osl_nb_dependences(candl_deps);
        candl_options_free(candlOptions);
        osl_dependence_free(candl_deps);

        candl_scop_usr_cleanup(scop); //undo candl_scop_user_init

        prog->transdeps = NULL;
        prog->ntransdeps = 0;
    }

    /* Add hyperplanes */
    if (prog->nstmts >= 1) {
        for (i=0; i<max_sched_rows; i++) {
            pluto_prog_add_hyperplane(prog,prog->num_hyperplanes,H_UNKNOWN);
            prog->hProps[prog->num_hyperplanes-1].type = 
                (i%2)? H_LOOP: H_SCALAR;
        }
    }

    /* Hack for linearized accesses */
    FILE *lfp = fopen(".linearized", "r");
    FILE *nlfp = fopen(".nonlinearized", "r");
    char tmpstr[256];
    char linearized[256];
    if (lfp && nlfp) {
        for (i=0; i<prog->nstmts; i++)    {
            rewind(lfp);
            rewind(nlfp);
            while (!feof(lfp) && !feof(nlfp))      {
                fgets(tmpstr, 256, nlfp);
                fgets(linearized, 256, lfp);
                if (strstr(tmpstr, prog->stmts[i]->text))        {
                    prog->stmts[i]->text = (char *) realloc(prog->stmts[i]->text, sizeof(char)*(strlen(linearized)+1));
                    strcpy(prog->stmts[i]->text, linearized);
                }
            }
        }
        fclose(lfp);
        fclose(nlfp);
    }

    return prog;
}

/* Get an upper bound for transformation coefficients to prevent spurious
 * transformations that represent shifts or skews proportional to trip counts:
 * this happens when loop bounds are constants
 */
int pluto_prog_get_largest_const_in_domains(const PlutoProg *prog)
{
    int max, i, r;

    max = 0;
    for (i=0; i<prog->nstmts; i++)  {
        Stmt *stmt = prog->stmts[i];
        for (r=0; r<stmt->domain->nrows; r++) {
            max  = PLMAX(max,stmt->domain->val[r][stmt->domain->ncols-1]);
        }
    }

    return max-1;
}


PlutoProg *pluto_prog_alloc()
{
    PlutoProg *prog = (PlutoProg *) malloc(sizeof(PlutoProg));

    prog->nstmts = 0;
    prog->stmts = NULL;
    prog->npar = 0;
    prog->nvar = 0;
    prog->params = NULL;
    prog->context = pluto_constraints_alloc(1, prog->npar+1);
    prog->codegen_context = pluto_constraints_alloc(1, prog->npar+1);
    prog->deps = NULL;
    prog->ndeps = 0;
    prog->transdeps = NULL;
    prog->ntransdeps = 0;
    prog->ddg = NULL;
    prog->hProps = NULL;
    prog->num_hyperplanes = 0;
    prog->decls = malloc(16384*9);

    strcpy(prog->decls, "");

    prog->globcst = NULL;

    prog->num_parameterized_loops = -1;

    return prog;
}



void pluto_prog_free(PlutoProg *prog)
{
    int i;

    /* Free dependences */
    for (i=0; i<prog->ndeps; i++) {
        pluto_dep_free(prog->deps[i]);
    }
    free(prog->deps);

    for (i=0; i<prog->ntransdeps; i++) {
        pluto_dep_free(prog->transdeps[i]);
    }
    free(prog->transdeps);

    /* Free DDG */
    if (prog->ddg != NULL)  {
        graph_free(prog->ddg);
    }

    if (prog->hProps != NULL)   {
        free(prog->hProps);
    }

    for (i=0; i<prog->npar; i++)  {
        free(prog->params[i]);
    }
    if (prog->npar >= 1)    {
        free(prog->params);
    }

    /* Statements */
    for (i=0; i<prog->nstmts; i++) {
        pluto_stmt_free(prog->stmts[i]);
    }
    if (prog->nstmts >= 1)  {
        free(prog->stmts);
    }

    pluto_constraints_free(prog->context);
    pluto_constraints_free(prog->codegen_context);

    pluto_constraints_free(prog->globcst);

    free(prog->decls);

    free(prog);
}


PlutoOptions *pluto_options_alloc()
{
    PlutoOptions *options;

    options  = (PlutoOptions *) malloc(sizeof(PlutoOptions));

    /* Initialize to default */
    options->tile = 0;
    options->intratileopt = 1;
    options->dynschedule = 0;
    options->dynschedule_graph = 0;
    options->dynschedule_graph_old = 0;
    options->dyn_trans_deps_tasks = 0;
    options->debug = 0;
    options->moredebug = 0;
    options->scancount = 0;
    options->parallel = 0;
    options->innerpar = 0;
    options->identity = 0;

    options->lbtile = 0;
<<<<<<< HEAD
    options->pet= 0;
=======
    options->pet = 0;
>>>>>>> 7d1234bb
    options->partlbtile = 0;

    options->iss = 0;
    options->unroll = 0;

    /* Unroll/jam factor */
    options->ufactor = 8;

    /* Ignore input deps */
    options->rar = 0;

    /* Override for first and last levels to tile */
    options->ft = -1;
    options->lt = -1;

    /* Override for first and last cloog options */
    options->cloogf = -1;
    options->cloogl = -1;

    options->cloogsh = 0;

    options->cloogbacktrack = 1;

    options->multipipe = 0;
    options->l2tile = 0;
    options->prevector = 1;
    options->fuse = SMART_FUSE;

    /* Experimental */
    options->polyunroll = 0;

    /* Default context is no context */
    options->codegen_context = -1;

    options->coeff_bound = COEFF_BOUND;

    options->forceparallel = 0;

    options->bee = 0;

    options->isldep = 0;
    options->isldepcompact = 0;

    options->candldep = 0;

    options->islsolve = 0;

    options->glpksolve = 0;

    options->readscop = 0;

    options->lastwriter = 0;

    options->nodepbound = 0;

    options->scalpriv = 0;

    options->silent = 0;

    options->out_file = NULL;

    options->time = 1;

    options->disable_param_coeffs = 0;
    options->disable_neg_coeffs = 0;

    return options;
}


/* Add global/program parameter at position 'pos' */
void pluto_prog_add_param(PlutoProg *prog, const char *param, int pos)
{
    int i, j;

    for (i=0; i<prog->nstmts; i++) {
        Stmt *stmt = prog->stmts[i];
        pluto_constraints_add_dim(stmt->domain, stmt->domain->ncols-1-prog->npar+pos, param);
        pluto_matrix_add_col(stmt->trans, stmt->trans->ncols-1-prog->npar+pos);

        for (j=0; j<stmt->nwrites; j++)  {
            pluto_matrix_add_col(stmt->writes[j]->mat, stmt->dim+pos);
        }
        for (j=0; j<stmt->nreads; j++)  {
            pluto_matrix_add_col(stmt->reads[j]->mat, stmt->dim+pos);
        }
    }
    for (i=0; i<prog->ndeps; i++)   {
        pluto_constraints_add_dim(prog->deps[i]->dpolytope, 
                prog->deps[i]->dpolytope->ncols-1-prog->npar+pos, NULL);
    }
    pluto_constraints_add_dim(prog->context, prog->context->ncols-1-prog->npar+pos, param);
    pluto_constraints_add_dim(prog->codegen_context, 
            prog->codegen_context->ncols-1-prog->npar+pos, param);

    prog->params = (char **) realloc(prog->params, sizeof(char *)*(prog->npar+1));

    for (i=prog->npar-1; i>=pos; i--)    {
        prog->params[i+1] = prog->params[i];
    }

    prog->params[pos] = strdup(param);
    prog->npar++;
}


void pluto_options_free(PlutoOptions *options)
{
    if (options->out_file != NULL)  {
        free(options->out_file);
    }
    free(options);
}


/* pos: position of domain iterator 
 * time_pos: position of time iterator; iter: domain iterator; supply -1
 * if you don't want a scattering function row added for it */
void pluto_stmt_add_dim(Stmt *stmt, int pos, int time_pos, const char *iter,
        PlutoHypType hyp_type, PlutoProg *prog)
{
    int i, npar;

    npar = stmt->domain->ncols - stmt->dim - 1;

    assert(pos <= stmt->dim);
    assert(time_pos <= stmt->trans->nrows);
    assert(stmt->dim + npar + 1 == stmt->domain->ncols);

    pluto_constraints_add_dim(stmt->domain, pos, NULL);
    stmt->dim++;
    stmt->iterators = (char **) realloc(stmt->iterators, stmt->dim*sizeof(char *));
    for (i=stmt->dim-2; i>=pos; i--) {
        stmt->iterators[i+1] = stmt->iterators[i];
    }
    stmt->iterators[pos] = strdup(iter);

    /* Stmt should always have a transformation */
    assert(stmt->trans != NULL);
    pluto_matrix_add_col(stmt->trans, pos);

    if (time_pos != -1) {
        pluto_matrix_add_row(stmt->trans, time_pos);
        stmt->trans->val[time_pos][pos] = 1;


        stmt->hyp_types = realloc(stmt->hyp_types, 
                sizeof(int)*stmt->trans->nrows);
        for (i=stmt->trans->nrows-2; i>=time_pos; i--) {
            stmt->hyp_types[i+1] = stmt->hyp_types[i];
        }
        stmt->hyp_types[time_pos] = hyp_type;
    }

    /* Update is_orig_loop */
    stmt->is_orig_loop = realloc(stmt->is_orig_loop, sizeof(bool)*stmt->dim);
    for (i=stmt->dim-2; i>=pos; i--) {
        stmt->is_orig_loop[i+1] = stmt->is_orig_loop[i];
    }
    stmt->is_orig_loop[pos] = true;

    for (i=0; i<stmt->nwrites; i++)   {
        pluto_matrix_add_col(stmt->writes[i]->mat, pos);
    }
    for (i=0; i<stmt->nreads; i++)   {
        pluto_matrix_add_col(stmt->reads[i]->mat, pos);
    }

    for (i=0; i<prog->ndeps; i++) {
        if (prog->deps[i]->src == stmt->id) {
            pluto_constraints_add_dim(prog->deps[i]->dpolytope, pos, NULL);
        }
        if (prog->deps[i]->dest == stmt->id) {
            pluto_constraints_add_dim(prog->deps[i]->dpolytope, 
                    prog->stmts[prog->deps[i]->src]->dim+pos, NULL);
        }
    }

    for (i=0; i<prog->ntransdeps; i++) {
        assert(prog->transdeps[i] != NULL);
        if (prog->transdeps[i]->src == stmt->id) {
            pluto_constraints_add_dim(prog->transdeps[i]->dpolytope, pos, NULL);
        }
        if (prog->transdeps[i]->dest == stmt->id) {
            pluto_constraints_add_dim(prog->transdeps[i]->dpolytope, 
                    prog->stmts[prog->transdeps[i]->src]->dim+pos, NULL);
        }
    }
}

/* Warning: use it only to knock off a dummy dimension (unrelated to 
 * anything else */
void pluto_stmt_remove_dim(Stmt *stmt, int pos, PlutoProg *prog)
{
    int i, npar;

    npar = stmt->domain->ncols - stmt->dim - 1;

    assert(pos <= stmt->dim);
    assert(stmt->dim + npar + 1 == stmt->domain->ncols);

    pluto_constraints_remove_dim(stmt->domain, pos);
    stmt->dim--;

    if (stmt->iterators != NULL) {
        free(stmt->iterators[pos]);
        for (i=pos; i<=stmt->dim-1; i++) {
            stmt->iterators[i] = stmt->iterators[i+1];
        }
        stmt->iterators = (char **) realloc(stmt->iterators,
                stmt->dim*sizeof(char *));
    }

    pluto_matrix_remove_col(stmt->trans, pos);

    /* Update is_orig_loop */
    for (i=pos; i<=stmt->dim-1; i++) {
        stmt->is_orig_loop[i] = stmt->is_orig_loop[i+1];
    }
    stmt->is_orig_loop = realloc(stmt->is_orig_loop, sizeof(bool)*stmt->dim);

    for (i=0; i<stmt->nwrites; i++)   {
        pluto_matrix_remove_col(stmt->writes[i]->mat, pos);
    }

    for (i=0; i<stmt->nreads; i++)   {
        pluto_matrix_remove_col(stmt->reads[i]->mat, pos);
    }

    /* Update deps */
    for (i=0; i<prog->ndeps; i++) {
        if (prog->deps[i]->src == stmt->id) {
            pluto_constraints_remove_dim(prog->deps[i]->dpolytope, pos);
        }
        if (prog->deps[i]->dest == stmt->id) {
            pluto_constraints_remove_dim(prog->deps[i]->dpolytope, 
                    prog->stmts[prog->deps[i]->src]->dim+pos);
        }
    }

    for (i=0; i<prog->ntransdeps; i++) {
        assert(prog->transdeps[i] != NULL);
        if (prog->transdeps[i]->src == stmt->id) {
            pluto_constraints_remove_dim(prog->transdeps[i]->dpolytope, pos);
        }
        if (prog->transdeps[i]->dest == stmt->id) {
            pluto_constraints_remove_dim(prog->transdeps[i]->dpolytope,
                    prog->stmts[prog->transdeps[i]->src]->dim+pos);
        }
    }
}

void pluto_stmt_add_hyperplane(Stmt *stmt, PlutoHypType type, int pos)
{
    int i;

    assert(pos <= stmt->trans->nrows);

    pluto_matrix_add_row(stmt->trans, pos);

    stmt->hyp_types = realloc(stmt->hyp_types, 
            sizeof(int)*stmt->trans->nrows);
    for (i=stmt->trans->nrows-2; i>=pos; i--) {
        stmt->hyp_types[i+1] = stmt->hyp_types[i];
    }
    stmt->hyp_types[pos] = type;

    if (stmt->first_tile_dim >= pos) stmt->first_tile_dim++;
    if (stmt->last_tile_dim >= pos) stmt->last_tile_dim++;
}


void pluto_prog_add_hyperplane(PlutoProg *prog, int pos, PlutoHypType hyp_type)
{
    int i;

    prog->num_hyperplanes++;
    prog->hProps = (HyperplaneProperties *) realloc(prog->hProps, 
            prog->num_hyperplanes*sizeof(HyperplaneProperties));

    for (i=prog->num_hyperplanes-2; i>=pos; i--) {
        prog->hProps[i+1] = prog->hProps[i];
    }
    /* Initialize some */
    prog->hProps[pos].unroll = NO_UNROLL;
    prog->hProps[pos].prevec = 0;
    prog->hProps[pos].band_num = -1;
    prog->hProps[pos].dep_prop = UNKNOWN;
    prog->hProps[pos].type = hyp_type;
}

/*
 * Create a new statement (see also pluto_stmt_dup)
 */
Stmt *pluto_create_stmt(int dim, const PlutoConstraints *domain, const PlutoMatrix *trans,
        char **iterators, const char *text, PlutoStmtType type)
{
    int i;

    Stmt *stmt = pluto_stmt_alloc(dim, domain, trans);

    stmt->type = type;

    stmt->text = strdup(text);

    for (i=0; i<stmt->dim; i++) {
        stmt->iterators[i] = strdup(iterators[i]);
    }

    pluto_constraints_set_names_range(stmt->domain, stmt->iterators, 0, 0, stmt->dim);

    /* TODO: Set names for parameters */

    return stmt;
}

        
/* Pad statement transformations so that they all equal number
 * of rows */
void pluto_pad_stmt_transformations(PlutoProg *prog)
{
    int max_nrows, i, j, nstmts;

    nstmts = prog->nstmts;
    Stmt **stmts = prog->stmts;

    /* Pad all trans if necessary with zeros */
    max_nrows = 0;
    for (i=0; i<nstmts; i++)    {
        if (stmts[i]->trans != NULL)    {
            max_nrows = PLMAX(max_nrows, stmts[i]->trans->nrows);
        }
    }

    if (max_nrows >= 1) {
        for (i=0; i<nstmts; i++)    {
            if (stmts[i]->trans == NULL)    {
                stmts[i]->trans = pluto_matrix_alloc(max_nrows, 
                        stmts[i]->dim+prog->npar+1);
                stmts[i]->trans->nrows = 0;
            }

            int curr_rows = stmts[i]->trans->nrows;

            /* Add all zero rows */
            for (j=curr_rows; j<max_nrows; j++)    {
                pluto_stmt_add_hyperplane(stmts[i], H_SCALAR, stmts[i]->trans->nrows);
            }
        }

        int old_hyp_num = prog->num_hyperplanes;
        for (i=old_hyp_num; i<max_nrows; i++) {
            /* This is not really H_SCALAR, but this is the best we can do */
            pluto_prog_add_hyperplane(prog, prog->num_hyperplanes, H_SCALAR);
        }
    }
}


/* Add statement to program; can't reuse arg stmt pointer any more */
void pluto_add_given_stmt(PlutoProg *prog, Stmt *stmt)
{
    prog->stmts = (Stmt **) realloc(prog->stmts, ((prog->nstmts+1)*sizeof(Stmt *)));

    stmt->id = prog->nstmts;

    prog->nvar = PLMAX(prog->nvar, stmt->dim);
    prog->stmts[prog->nstmts] = stmt;
    prog->nstmts++;

    pluto_pad_stmt_transformations(prog);
}


/* Create a statement and add it to the program
 * iterators: domain iterators
 * trans: schedule/transformation
 * domain: domain
 * text: statement text
 */
void pluto_add_stmt(PlutoProg *prog, 
        const PlutoConstraints *domain,
        const PlutoMatrix *trans,
        char ** iterators,
        const char *text,
        PlutoStmtType type)
{
    int nstmts;

    assert(trans != NULL);
    assert(trans->ncols == domain->ncols);

    nstmts = prog->nstmts;

    prog->stmts = (Stmt **) realloc(prog->stmts, ((nstmts+1)*sizeof(Stmt *)));

    Stmt *stmt = pluto_create_stmt(domain->ncols-prog->npar-1, domain, trans, iterators, text, type);
    stmt->id = nstmts;

    prog->nvar = PLMAX(prog->nvar, stmt->dim);

    prog->stmts[nstmts] = stmt;
    prog->nstmts++;

    pluto_pad_stmt_transformations(prog);
}


Dep *pluto_dep_alloc()
{
    Dep *dep = malloc(sizeof(Dep));

    dep->id = -1;
    dep->satvec = NULL;
    dep->dpolytope = NULL;
    dep->depsat_poly = NULL;
    dep->satisfied = false;
    dep->satisfaction_level = -1;
    dep->dirvec = NULL;
    dep->src_acc = NULL;
    dep->dest_acc = NULL;
    dep->valid_cst = NULL;
    dep->bounding_cst = NULL;
    dep->src_unique_dpolytope = NULL;

    return dep;
}


Dep *pluto_dep_dup(Dep *d)
{
    Dep *dep = malloc(sizeof(Dep));

    dep->id = d->id;
    dep->src = d->src;
    dep->dest = d->dest;
    dep->src_acc = d->src_acc;
    dep->dest_acc = d->dest_acc;
    dep->dpolytope = pluto_constraints_dup(d->dpolytope);

    dep->src_unique_dpolytope = 
        d->src_unique_dpolytope? pluto_constraints_dup(
                d->src_unique_dpolytope):NULL;

    dep->depsat_poly =  d->depsat_poly? 
        pluto_constraints_dup(d->depsat_poly):NULL;
    dep->satvec = NULL; // TODO
    dep->type = d->type;
    dep->satisfied = d->satisfied;
    dep->satisfaction_level = d->satisfaction_level;
    dep->dirvec = NULL; // TODO
    dep->valid_cst = d->valid_cst? pluto_constraints_dup(d->valid_cst): NULL;
    dep->bounding_cst = d->bounding_cst? pluto_constraints_dup(d->bounding_cst): NULL;

    return dep;
}




/*
 * Only very essential information is needed to allocate; rest can be
 * populated as needed
 */
Stmt *pluto_stmt_alloc(int dim,
        const PlutoConstraints *domain,
        const PlutoMatrix *trans)
{
    int i;

    /* Have to provide a transformation */
    assert(trans != NULL);

    Stmt *stmt = (Stmt *) malloc(sizeof(Stmt));

    /* id will be assigned when added to PlutoProg */
    stmt->id = -1;
    stmt->dim = dim;
    stmt->dim_orig = dim;
    if (domain != NULL) {
        stmt->domain = pluto_constraints_dup(domain);
    }else{
        stmt->domain = NULL;
    }

    stmt->trans = pluto_matrix_dup(trans);

    stmt->hyp_types = malloc(stmt->trans->nrows*sizeof(int));
    for (i=0; i<stmt->trans->nrows; i++) {
        stmt->hyp_types[i] = H_LOOP;
    }

    stmt->text = NULL;
    stmt->tile =  1;
    stmt->num_tiled_loops = 0;
    stmt->reads = NULL;
    stmt->writes = NULL;
    stmt->nreads = 0;
    stmt->nwrites = 0;

    /* For diamond tiling */
    stmt->evicted_hyp = NULL;

    stmt->first_tile_dim = 0;
    stmt->last_tile_dim = -1;

    stmt->type = STMT_UNKNOWN;
    stmt->ploop_id = -1;

    if (dim >= 1)   {
        stmt->is_orig_loop = (bool *) malloc(dim*sizeof(bool));
        stmt->iterators = (char **) malloc(sizeof(char *)*dim);
        for (i=0; i<stmt->dim; i++) {
            stmt->iterators[i] = NULL;
        }
    }else{
        stmt->is_orig_loop = NULL;
        stmt->iterators = NULL;
    }

    return stmt;
}

PlutoAccess *pluto_access_dup(const PlutoAccess *acc)
{
    assert(acc);

    PlutoAccess *nacc = malloc(sizeof(PlutoAccess));
    nacc->mat = pluto_matrix_dup(acc->mat);
    nacc->name = strdup(acc->name);
    nacc->sym_id = acc->sym_id;

    return nacc;
}

void pluto_access_free(PlutoAccess *acc)
{
    if (acc) {
        pluto_matrix_free(acc->mat);
        free(acc->name);
        free(acc);
    }
}

void pluto_stmt_free(Stmt *stmt)
{
    int i, j;

    pluto_constraints_free(stmt->domain);

    pluto_matrix_free(stmt->trans);

    free(stmt->hyp_types);

    if (stmt->text != NULL) {
        free(stmt->text);
    }

    for (j=0; j<stmt->dim; j++)    {
        if (stmt->iterators[j] != NULL) {
            free(stmt->iterators[j]);
        }
    }

    /* If dim is zero, iterators, is_orig_loop are NULL */
    if (stmt->iterators != NULL)    {
        free(stmt->iterators);
        free(stmt->is_orig_loop);
    }

    PlutoAccess **writes = stmt->writes;
    PlutoAccess **reads = stmt->reads;

    if (writes != NULL) {
        for (i=0; i<stmt->nwrites; i++)   {
            pluto_access_free(writes[i]);
        }
        free(writes);
    }
    if (reads != NULL) {
        for (i=0; i<stmt->nreads; i++)   {
            pluto_access_free(reads[i]);
        }
        free(reads);
    }

    free(stmt);
}


/* Get transformed domain */
PlutoConstraints *pluto_get_new_domain(const Stmt *stmt)
{
    int i;
    PlutoConstraints *sched;

    PlutoConstraints *newdom = pluto_constraints_dup(stmt->domain);
    for (i=0; i<stmt->trans->nrows; i++)  {
        pluto_constraints_add_dim(newdom, 0, NULL);
    }

    sched = pluto_stmt_get_schedule(stmt);

    pluto_constraints_intersect(newdom, sched);

    // IF_DEBUG(printf("New pre-domain is \n"););
    // IF_DEBUG(pluto_constraints_print(stdout, newdom););

    pluto_constraints_project_out(newdom, 
            stmt->trans->nrows, stmt->dim);

    // IF_DEBUG(printf("New domain is \n"););
    // IF_DEBUG(pluto_constraints_print(stdout, newdom););

    pluto_constraints_free(sched);

    return newdom;
}


/* 
 * Checks if the range of the variable at depth 'depth' can be bound by a
 * constant; returns the constant of -1 if it can't be
 *
 * WARNING: If cnst is a list, looks at just the first element
 *
 * TODO: Not general now: difference being constant can be implied through
 * other inequalities 
 *
 * */
int get_const_bound_difference(const PlutoConstraints *cnst, int depth)
{
    int constdiff, r, r1, c, _lcm;

    assert(cnst != NULL);
    PlutoConstraints *cst = pluto_constraints_dup(cnst);

    pluto_constraints_project_out(cst, depth+1, cst->ncols-1-depth-1);
    assert(depth >= 0 && depth <= cst->ncols-2);

    // printf("Const bound diff at depth: %d\n", depth);
    // pluto_constraints_print(stdout, cst);

    constdiff = INT_MAX;

    for (r=0; r<cst->nrows; r++) {
        if (cst->val[r][depth] != 0)  break;
    }
    /* Variable doesn't appear */
    if (r==cst->nrows) return -1;

    /* Scale rows so that the coefficient of depth var is the same */
    _lcm = 1;
    for (r=0; r<cst->nrows; r++) {
        if (cst->val[r][depth] != 0) _lcm = lcm(_lcm, abs(cst->val[r][depth]));
    }
    for (r=0; r<cst->nrows; r++) {
        if (cst->val[r][depth] != 0) {
            for (c=0; c<cst->ncols; c++) {
                cst->val[r][c] = cst->val[r][c]*(_lcm/abs(cst->val[r][depth]));
            }
        }
    }

    /* Equality to a function of parameters/constant implies single point */
    for (r=0; r<cst->nrows; r++) {
        if (cst->is_eq[r] && cst->val[r][depth] != 0)  {
            for (c=depth+1; c<cst->ncols-1; c++)  { 
                if (cst->val[r][c] != 0)    {
                    break;
                }
            }
            if (c==cst->ncols-1) {
                constdiff = 1;
                //printf("constdiff is 1\n");
            }
        }
    }

    for (r=0; r<cst->nrows; r++) {
        if (cst->is_eq[r])  continue;
        if (cst->val[r][depth] <= -1)  {
            /* Find a lower bound with constant difference */
            for (r1=0; r1<cst->nrows; r1++) {
                if (cst->is_eq[r1])  continue;
                if (cst->val[r1][depth] >= 1) {
                    for (c=0; c<cst->ncols-1; c++)  { 
                        if (cst->val[r1][c] + cst->val[r][c] != 0)    {
                            break;
                        }
                    }
                    if (c==cst->ncols-1) {
                        constdiff = PLMIN(constdiff, 
                                floorf(cst->val[r][c]/(float)-cst->val[r][depth]) 
                                + ceilf(cst->val[r1][c]/(float)cst->val[r1][depth])
                                +1);
                    }
                }
            }
        }
    }
    pluto_constraints_free(cst);

    if (constdiff == INT_MAX)   {
        return -1;
    }

    /* Sometimes empty sets imply negative difference */
    /* It basically means zero points */
    if (constdiff <= -1) constdiff = 0;
    //printf("constdiff is %d\n", constdiff);

    return constdiff;
}

#define MINF 0
#define MAXF 1

/* Get expression for pos^{th} constraint in cst;
 * Returned string should be freed with 'free' */
char *get_expr(PlutoConstraints *cst, int pos, const char **params,
        int bound_type)
{
    int c, sum;

    char *expr = malloc(512);
    strcpy(expr, "");

    // printf("Get expr\n");
    // pluto_constraints_print(stdout, cst);

    if (bound_type == MINF) assert(cst->val[pos][0] <= -1);
    else assert(cst->val[pos][0] >= 1);

    sum = 0;
    for (c=1; c<cst->ncols-1; c++)    {
        sum += abs(cst->val[pos][c]);
    }

    if (sum == 0)   {
        /* constant */
        if (bound_type == MINF) {
            sprintf(expr+strlen(expr), "%d", 
                    (int)floorf(cst->val[pos][cst->ncols-1]/-(float)cst->val[pos][0]));
        }else{
            sprintf(expr+strlen(expr), "%d", 
                    (int)ceilf(-cst->val[pos][cst->ncols-1]/(float)cst->val[pos][0]));
        }
    }else{
        /* if it's being divided by 1, make it better by not putting
         * floor/ceil */
        if (abs(cst->val[pos][0]) != 1) {
            if (bound_type == MINF) {
                sprintf(expr+strlen(expr), "floorf((");
            }else{
                sprintf(expr+strlen(expr), "ceilf((");
            }
        }


        for (c=1; c<cst->ncols-1; c++)    {
            if (cst->val[pos][c] != 0) {
                if (bound_type == MINF) {
                    sprintf(expr+strlen(expr), (cst->val[pos][c] >= 1)? "+%lld*%s": "%lld*%s", 
                            cst->val[pos][c], params[c-1]);
                }else{
                    sprintf(expr+strlen(expr), (cst->val[pos][c] <= -1)? "+%lld*%s": "%lld*%s", 
                            -cst->val[pos][c], params[c-1]);
                }
            }
        }

        if (cst->val[pos][c] != 0) {
            if (bound_type == MINF) {
                sprintf(expr+strlen(expr), (cst->val[pos][c] >= 1)? "+%lld": "%lld", 
                        cst->val[pos][c]);
            }else{
                sprintf(expr+strlen(expr), (cst->val[pos][c] <= -1)? "+%lld": "%lld", 
                        -cst->val[pos][c]);
            }
        }

        /* if it's being divided by 1, make it better by not putting
         * floor/ceil */
        if (abs(cst->val[pos][0]) != 1) {
            sprintf(expr+strlen(expr), ")/(float)%lld)",
                    (bound_type==MINF)? -cst->val[pos][0]: cst->val[pos][0]);
        }
    }

    return expr;
}

/*
 * Get min or max of all upper or lower bounds (resp).
 * Returned string should be freed with free
 */
char *get_func_of_expr(PlutoConstraints *cst, int offset, int bound_type,
        const char **params)
{
    char *fexpr;
    char *expr, *expr1;

    fexpr = malloc(512);

    strcpy(fexpr, "");

    char func[5];
    if (bound_type == MINF)  strcpy(func, "min(");
    else strcpy(func, "max(");

    if (cst->nrows - offset == 1) {
        expr = get_expr(cst, offset, params, bound_type);
        strcat(fexpr, expr);
    }else{
        /* cst->nrows >= 2 */
        expr = get_expr(cst, offset, params, bound_type);
        strcat(fexpr, func);
        strcat(fexpr, expr);
        expr1 = get_func_of_expr(cst, offset+1,bound_type,params);
        strcat(fexpr, ",");
        strcat(fexpr, expr1);
        strcat(fexpr, ")");
        free(expr1);
    }
    free(expr);

    return fexpr;
}

/* Return the size of the parametric bounding box for a (contiguous) 
 * block of dimensions
 * start: position of start of block
 * num: number of dimensions in block
 * npar: number of parameters in terms of which expression will be computed;
 * these are assumed to be the last 'npar' variables of cst
 * parmas: strings for 'npar' parameters
 * Return: expression describing the maximum number of points 'block' 
 * vars traverse for any value of '0..start-1' variables
 *
 * This function is constant-aware, i.e., if possible, it will exploit the
 * fact that the range of a variable is bounded by a constant. The underlying
 * call to get_parametric_extent_const for each of the 'num' dimensions
 * achieves this.
 */
char *get_parametric_bounding_box(const PlutoConstraints *cst, int start, 
        int num, int npar, const char **params)
{
    int k;
    char *buf_size;

    buf_size = malloc(2048 * 8);
    strcpy(buf_size, "(");

    const PlutoConstraints *cst_tmp = cst;
    while (cst_tmp != NULL) {
        sprintf(buf_size+strlen(buf_size), "+1");
        for (k=0; k<num; k++) {
            char *extent;
            get_parametric_extent_const(cst_tmp, start+k, npar,
                    params, &extent, NULL);
            sprintf(buf_size+strlen(buf_size), "*(%s)", extent);
            free(extent);
        }
        cst_tmp = cst_tmp->next;
    }
    sprintf(buf_size+strlen(buf_size), ")");

    return buf_size;
}


/*  Parametric extent of the pos^th variable in cst
 *  Extent computation is constant-aware, i.e., look when it can be 
 *  bounded by a constant; if not, just a difference of max and min 
 *  expressions of parameters is returned;  last 'npar'  ones are 
 *  treated as parameters; *extent should be freed by 'free' 
 */
void get_parametric_extent_const(const PlutoConstraints *cst, int pos,
        int npar, const char **params, char **extent, char **p_lbexpr)
{
    int constdiff;

    // printf("Parametric/const bounds at pos: %d\n", pos);
    //pluto_constraints_print(stdout, cst);

    constdiff = get_const_bound_difference(cst, pos);

    if ((p_lbexpr == NULL) && (constdiff != -1))    {
        *extent = malloc(sizeof(int)*8);
        sprintf(*extent, "%d", constdiff);
    }else{
        get_parametric_extent(cst, pos, npar, params, extent, p_lbexpr);
    }
}


/* Get lower and upper bound expression as a function of parameters for pos^th
 * variable; last npar in cst are treated as parameters 
 * lbexpr and ubexpr should be freed with free
 * */
void get_lb_ub_expr(const PlutoConstraints *cst, int pos,
        int npar, const char **params, char **lbexpr, char **ubexpr)
{
    int i;
    PlutoConstraints *lb, *ub, *lbs, *ubs;
    char *lbe, *ube;

    PlutoConstraints *dup = pluto_constraints_dup(cst);

    pluto_constraints_project_out(dup, 0, pos);
    pluto_constraints_project_out(dup, 1, dup->ncols-npar-1-1);

    // printf("Parametric bounds at 0th pos\n");
    // pluto_constraints_print(stdout, dup);

    //pluto_constraints_simplify(dup);
    //pluto_constraints_print(stdout, dup);

    lbs = pluto_constraints_alloc(dup->nrows, dup->ncols);
    ubs = pluto_constraints_alloc(dup->nrows, dup->ncols);

    for (i=0; i<dup->nrows; i++)    {
        if (dup->is_eq[i] && dup->val[i][0] != 0) {
            lb = pluto_constraints_select_row(dup, i);
            pluto_constraints_add(lbs, lb);
            pluto_constraints_free(lb);

            ub = pluto_constraints_select_row(dup, i);
            pluto_constraints_negate_row(ub, 0);
            pluto_constraints_add(ubs, ub);
            pluto_constraints_free(ub);
        }
        if (dup->val[i][0] >= 1)    {
            /* Lower bound */
            lb = pluto_constraints_select_row(dup, i);
            pluto_constraints_add(lbs, lb);
            pluto_constraints_free(lb);
        }else if (dup->val[i][0] <= -1) {
            /* Upper bound */
            ub = pluto_constraints_select_row(dup, i);
            pluto_constraints_add(ubs, ub);
            pluto_constraints_free(ub);
        }
    }

    assert(lbs->nrows >= 1);
    assert(ubs->nrows >= 1);
    pluto_constraints_free(dup);

    lbe = get_func_of_expr(lbs, 0, MAXF, params);
    ube = get_func_of_expr(ubs, 0, MINF, params);

    *lbexpr = lbe;
    *ubexpr = ube;

    // printf("lbexpr: %s\n", lbe);
    // printf("ubexpr: %s\n", ube);

    pluto_constraints_free(lbs);
    pluto_constraints_free(ubs);
}


/* 
 * Get expression for difference of upper and lower bound of pos^th variable
 * in cst in terms of parameters;  last 'npar' dimensions of cst are treated 
 * as parameters; *extent should be freed by 'free'
 */
void get_parametric_extent(const PlutoConstraints *cst, int pos,
        int npar, const char **params, char **extent, char **p_lbexpr)
{
    char *lbexpr, *ubexpr;

    get_lb_ub_expr(cst, pos, npar, params, &lbexpr, &ubexpr);

    if (!strcmp(lbexpr, ubexpr)) {
        *extent = strdup("1");
    }else{
        *extent = malloc(strlen(lbexpr) + strlen(ubexpr) + strlen(" -  + 1")+1);
        sprintf(*extent, "%s - %s + 1", ubexpr, lbexpr);
    }
    if (p_lbexpr != NULL) {
        *p_lbexpr = malloc(strlen(lbexpr) + 1);
        strcpy(*p_lbexpr, lbexpr);
    }

#if 0
    if (cst->next != NULL)  {
        char *extent_next;
        get_parametric_extent(cst->next, pos, npar, params, &extent_next);
        *extent = realloc(*extent, strlen(*extent)+strlen(extent_next) + strlen(" + "));
        sprintf(*extent+strlen(*extent), " + %s", extent_next);
        free(extent_next);
    }
#endif

    // printf("Extent: %s\n", *extent);

    free(lbexpr);
    free(ubexpr);
}


/*char *get_data_extent(PlutoAccess *acc, char **params, int npars, int dim)
{
return scoplib_symbol_table_get_bound(acc->symbol, dim, params, npars);
}*/

/* Get Alpha matrix (A matrix - INRIA transformation representation */
PlutoMatrix *get_alpha(const Stmt *stmt, const PlutoProg *prog)
{
    int r, c, i;

    PlutoMatrix *a;
    a = pluto_matrix_alloc(stmt->dim, stmt->dim);

    r=0;
    for (i=0; i<stmt->trans->nrows; i++)    {
        if (stmt->hyp_types[i] == H_LOOP || 
                stmt->hyp_types[i] == H_TILE_SPACE_LOOP) {
            for (c=0; c<stmt->dim; c++) {
                a->val[r][c] = stmt->trans->val[i][c];
            }
            r++;
            if (r==stmt->dim)   break;
        }
    }

    assert(r==stmt->dim);

    return a;
}


int pluto_is_hyperplane_scalar(const Stmt *stmt, int level)
{
    int j;

    assert(level <= stmt->trans->nrows-1);

    for (j=0; j<stmt->dim; j++) {
        if (stmt->trans->val[level][j] != 0) return 0;
    }

    return 1;
}


int pluto_is_hyperplane_loop(const Stmt *stmt, int level)
{
    return !pluto_is_hyperplane_scalar(stmt, level);
}

/* Get the remapping matrix: maps time iterators back to the domain 
 * iterators; divs: divisors for the rows */
PlutoMatrix *pluto_stmt_get_remapping(const Stmt *stmt, int **divs)
{
    int i, j, k, _lcm, factor1, npar;

    PlutoMatrix *remap, *trans;

    trans = stmt->trans;
    remap = pluto_matrix_dup(trans);

    npar = stmt->domain->ncols - stmt->dim - 1;

    *divs = malloc(sizeof(int)*(stmt->dim+npar+1));

    for (i=0; i<remap->nrows; i++)  {
        pluto_matrix_negate_row(remap, remap->nrows-1-i);
        pluto_matrix_add_col(remap, 0);
        remap->val[trans->nrows-1-i][0] = 1;
    }

    /* Bring the stmt iterators to the left */
    for (i=0; i<stmt->dim; i++)  {
        pluto_matrix_move_col(remap, remap->nrows+i, i);
    }

    assert(stmt->dim <= remap->nrows);

    for (i=0; i<stmt->dim; i++)  {
        // pluto_matrix_print(stdout, remap);
        if (remap->val[i][i] == 0) {
            for (k=i+1; k<remap->nrows; k++) {
                if (remap->val[k][i] != 0) break;
            }
            if (k<remap->nrows)    {
                pluto_matrix_interchange_rows(remap, i, k);
            }else{
                /* Can't associate domain iterator with time iterator */
                /* Shouldn't happen with a full-ranked transformation */
                printf("Can't associate domain iterator #%d with time iterators\n", i+1);
                pluto_matrix_print(stdout, remap);
                assert(0);
            }
        }
        //printf("after interchange %d\n", i); 
        //pluto_matrix_print(stdout, remap);
        assert(remap->val[i][i] != 0);
        for (k=i+1; k<remap->nrows; k++) {
            if (remap->val[k][i] == 0) continue;
            _lcm = lcm(remap->val[k][i], remap->val[i][i]);
            factor1 = _lcm/remap->val[k][i];
            for (j=i; j<remap->ncols; j++) {
                remap->val[k][j] = remap->val[k][j]*factor1
                    - remap->val[i][j]*(_lcm/remap->val[i][i]);
            }

        }
        //printf("after iteration %d\n", i); 
        //pluto_matrix_print(stdout, remap);
    }

    //pluto_matrix_print(stdout, remap);

    /* Solve upper triangular system now */
    for (i=stmt->dim-1; i>=0; i--)  {
        assert(remap->val[i][i] != 0);
        for (k=i-1; k>=0; k--) {
            if (remap->val[k][i] == 0) continue;
            _lcm = lcm(remap->val[k][i], remap->val[i][i]);
            factor1 = _lcm/remap->val[k][i];
            for (j=0; j<remap->ncols; j++) {
                remap->val[k][j] = remap->val[k][j]*(factor1) 
                    - remap->val[i][j]*(_lcm/remap->val[i][i]);
            }
        }
    }

    assert(remap->nrows >= stmt->dim);
    for (i=remap->nrows-1; i>=stmt->dim; i--) {
        pluto_matrix_remove_row(remap, remap->nrows-1);
    }
    // pluto_matrix_print(stdout, remap);

    for (i=0; i<stmt->dim; i++) {
        assert(remap->val[i][i] != 0);
        if (remap->val[i][i] <= -1) {
            pluto_matrix_negate_row(remap, i);
        }
        (*divs)[i] = abs(remap->val[i][i]);
    }
    // pluto_matrix_print(stdout, remap);

    for (i=0; i<stmt->dim; i++) {
        pluto_matrix_remove_col(remap, 0);
    }

    for (i=0; i<stmt->dim; i++) {
        pluto_matrix_negate_row(remap, i);
    }

    /* Identity for the parameter and constant part */
    for (i=0; i<npar+1; i++) {
        pluto_matrix_add_row(remap, remap->nrows);
        remap->val[remap->nrows-1][remap->ncols-npar-1+i] = 1;
        (*divs)[stmt->dim+i] = 1;
    }

    // printf("Remapping using new technique is\n");
    // pluto_matrix_print(stdout, remap);

    return remap;
}


void pluto_prog_params_print(const PlutoProg *prog)
{
    int i;
    for (i=0; i<prog->npar; i++) {
        printf("%s\n", prog->params[i]);
    }
}


/* Get new access function */
PlutoMatrix *pluto_get_new_access_func(const Stmt *stmt, 
        const PlutoMatrix *acc, int **divs) 
{
    PlutoMatrix *remap, *newacc;
    int r, c, npar, *remap_divs;

    npar = stmt->domain->ncols - stmt->dim - 1;
    *divs = malloc(sizeof(int)*acc->nrows);

    // printf("Old access function is \n");;
    // pluto_matrix_print(stdout, acc);;

    // printf("Stmt trans\n");
    // pluto_matrix_print(stdout, stmt->trans);

    remap = pluto_stmt_get_remapping(stmt, &remap_divs);
    // printf("Remapping matrix\n");
    // pluto_matrix_print(stdout, remap);
    

    int _lcm = 1;
    for (r=0; r<remap->nrows; r++) {
        assert(remap_divs[r] != 0);
        _lcm = lcm(_lcm,remap_divs[r]);
    }
    for (r=0; r<remap->nrows; r++) {
        for (c=0; c<remap->ncols; c++) {
            remap->val[r][c] = (remap->val[r][c]*_lcm)/remap_divs[r];
        }
    }

    newacc = pluto_matrix_product(acc, remap);
    // printf("New access function is \n");
    // pluto_matrix_print(stdout, newacc);

    // printf("New access function is \n");
    // pluto_matrix_print(stdout, newacc);

    for (r=0; r<newacc->nrows; r++) {
        (*divs)[r] = _lcm;
    }

    // IF_DEBUG2(printf("New access function is \n"));
    // IF_DEBUG2(pluto_matrix_print(stdout, newacc));

    assert(newacc->ncols = stmt->trans->nrows+npar+1);

    pluto_matrix_free(remap);
    free(remap_divs);

    return newacc;
}


/* Separates a list of statements at level 'level' */
void pluto_separate_stmts(PlutoProg *prog, Stmt **stmts, int num, int level, int offset)
{
    int i, nstmts, k;

    nstmts = prog->nstmts;

    // pluto_matrix_print(stdout, stmt->trans);
    for (i=0; i<nstmts; i++)    {
        pluto_stmt_add_hyperplane(prog->stmts[i], H_SCALAR, level);
    }
    // pluto_matrix_print(stdout, stmt->trans);
    for (k=0; k<num; k++)   {
        stmts[k]->trans->val[level][stmts[k]->trans->ncols-1] = offset+1+k;
    }

    pluto_prog_add_hyperplane(prog, level, H_SCALAR);
    prog->hProps[level].dep_prop = SEQ;
}


/* Separates a statement from the rest (places it later) at level 'level';
 * this is done by inserting a scalar dimension separating them */
void pluto_separate_stmt(PlutoProg *prog, const Stmt *stmt, int level)
{
    int i, nstmts;

    nstmts = prog->nstmts;

    // pluto_matrix_print(stdout, stmt->trans);
    for (i=0; i<nstmts; i++)    {
        pluto_stmt_add_hyperplane(prog->stmts[i], H_SCALAR, level);
    }
    // pluto_matrix_print(stdout, stmt->trans);
    stmt->trans->val[level][stmt->trans->ncols-1] = 1;

    pluto_prog_add_hyperplane(prog, level, H_SCALAR);
    prog->hProps[level].dep_prop = SEQ;
}

int pluto_stmt_is_member_of(int stmt_id, Stmt **slist, int len)
{
    int i;
    for (i=0; i<len; i++) {
        if (stmt_id == slist[i]->id) return 1;
    }
    return 0;
}


int pluto_stmt_is_subset_of(Stmt **s1, int n1, Stmt **s2, int n2)
{
    int i;

    for (i=0; i<n1; i++) {
        if (!pluto_stmt_is_member_of(s1[i]->id, s2, n2)) return 0;
    }

    return 1;
}

/* Add new to accs if it's an access to a variable not already contained in
 * accs */
void add_if_new_var(PlutoAccess ***accs, int *num, PlutoAccess *new)
{
    int i;

    for (i=0; i<*num; i++) {
        if (!strcmp((*accs)[i]->name, new->name)) {
            break;
        }
    }

    if (i==*num) {
        *accs = realloc(*accs, (*num+1)*sizeof(PlutoAccess *));
        (*accs)[*num] = new;
        (*num)++;
    }
}


/* Get all write accesses in the program */
PlutoAccess **pluto_get_all_waccs(const PlutoProg *prog, int *num)
{
    int i;

    PlutoAccess **accs = NULL;
    *num = 0;

    for (i=0; i<prog->nstmts; i++) {
        assert(prog->stmts[i]->nwrites == 1);
        add_if_new_var(&accs, num, prog->stmts[i]->writes[0]);
    }
    return accs;
}

/* Temporary data structure used inside extra_stmt_domains
 *
 * stmts points to the array of Stmts being constructed
 * index is the index of the next stmt in the array
 */
struct pluto_extra_stmt_info {
    Stmt **stmts;
    int index;
};

static int extract_basic_set(__isl_take isl_basic_set *bset, void *user)
{
    Stmt **stmts;
    Stmt *stmt;
    PlutoConstraints *bcst;
    struct pluto_extra_stmt_info *info;

    info = (struct pluto_extra_stmt_info *)user;

    stmts = info->stmts;
    stmt = stmts[info->index];

    bcst = isl_basic_set_to_pluto_constraints(bset);
    if (stmt->domain) {
        stmt->domain = pluto_constraints_unionize_simple(stmt->domain, bcst);
        pluto_constraints_free(bcst);
    }else{
        stmt->domain = bcst;
    }

    isl_basic_set_free(bset);
    return 0;
}

static int extract_stmt(__isl_take isl_set *set, void *user)
{
    int r;
    Stmt **stmts;
    int id;

    stmts = (Stmt **) user;

    int dim = isl_set_dim(set, isl_dim_all);
    int npar = isl_set_dim(set, isl_dim_param);
    PlutoMatrix *trans = pluto_matrix_alloc(dim-npar, dim+1);
    pluto_matrix_set(trans, 0);
    trans->nrows = 0;

    id = atoi(isl_set_get_tuple_name(set)+2);

    stmts[id] = pluto_stmt_alloc(dim-npar, NULL, trans);

    Stmt *stmt = stmts[id];
    stmt->type = ORIG;
    stmt->id = id;

    struct pluto_extra_stmt_info info = {stmts, id};
    r = isl_set_foreach_basic_set(set, &extract_basic_set, &info);

    pluto_matrix_free(trans);

    int j;
    for (j=0; j<stmt->dim; j++)  {
        stmt->is_orig_loop[j] = true;
    }

    isl_set_free(set);

    return r;
}

int extract_stmts(__isl_keep isl_union_set *domains, Stmt **stmts)
{
    isl_union_set_foreach_set(domains, &extract_stmt, stmts);

    return 0;
}

int pluto_get_max_ind_hyps_non_scalar(const PlutoProg *prog)
{
    int max, i;

    max = 0;

    for (i=0; i<prog->nstmts; i++) {
        max = PLMAX(max, pluto_stmt_get_num_ind_hyps_non_scalar(prog->stmts[i]));
    }

    return max;
}

int pluto_get_max_ind_hyps(const PlutoProg *prog)
{
    int max, i;

    max = 0;

    for (i=0; i<prog->nstmts; i++) {
        max = PLMAX(max, pluto_stmt_get_num_ind_hyps(prog->stmts[i]));
    }

    return max;
}

int pluto_stmt_get_num_ind_hyps_non_scalar(const Stmt *stmt)
{
    int isols, i,j=0;

    PlutoMatrix *tprime = pluto_matrix_dup(stmt->trans);

    /* Ignore padding dimensions, params, and constant part */
    for (i=stmt->dim_orig; i<stmt->trans->ncols; i++) {
        pluto_matrix_remove_col(tprime, stmt->dim_orig);
    }
    for (i=0; i<stmt->trans->nrows; i++) {
        if (stmt->hyp_types[i]==H_SCALAR) {   
            pluto_matrix_remove_row(tprime, i-j); 
            j++; 
        }
    }

    isols = pluto_matrix_get_rank(tprime);
    pluto_matrix_free(tprime);

    return isols;
}

int pluto_stmt_get_num_ind_hyps(const Stmt *stmt)
{
    int isols, i;

    PlutoMatrix *tprime = pluto_matrix_dup(stmt->trans);

    /* Ignore padding dimensions, params, and constant part */
    for (i=stmt->dim_orig; i<stmt->trans->ncols; i++) {
        pluto_matrix_remove_col(tprime, stmt->dim_orig);
    }

    isols = pluto_matrix_get_rank(tprime);
    pluto_matrix_free(tprime);

    return isols;
}

/*
 * Are all transformations full column-ranked?
 */
int pluto_transformations_full_ranked(PlutoProg *prog)
{
    int i;

    for (i=0; i<prog->nstmts; i++) {
        if (pluto_stmt_get_num_ind_hyps(prog->stmts[i]) < prog->stmts[i]->dim_orig) {
            return 0;
        }
    }

    return 1;
}

struct acc_info{
    char *prefix;
    int acc_num;
    isl_union_map **new_maps;
    isl_union_map **schedule;
    isl_map *base_schedule;
};

static int set_tuple_name(__isl_take isl_map *map, void *usr)
{
    char *name;

    struct acc_info *info = (struct acc_info *) usr;
    name = malloc(strlen(info->prefix)+4);
    sprintf(name, "%s%d", info->prefix, info->acc_num);
    // printf("%s\n", name);
    map = isl_map_set_tuple_name(map, isl_dim_in, name);
    info->acc_num++;

    *info->new_maps = isl_union_map_union(*info->new_maps, 
            isl_union_map_from_map(map));
    isl_map *schedule_i = isl_map_copy(info->base_schedule);
    schedule_i = isl_map_set_tuple_name(schedule_i, isl_dim_in, name);
    *info->schedule = isl_union_map_union(*info->schedule,
            isl_union_map_from_map(schedule_i));
    free(name);

    return 0;
}

/* Compute dependences based on the domain, scheduling, and access
 * information in "pscop", and put the result in "prog".
 */
static void compute_deps_pet(struct pet_scop *pscop, PlutoProg *prog,
        PlutoOptions *options)
{
    int i;
    isl_union_map *empty;
    isl_union_map *writes;
    isl_union_map *reads;
    isl_union_map *schedule;
    isl_union_map *dep_raw, *dep_war, *dep_waw, *dep_rar;

    IF_DEBUG(printf("[pluto] compute deps (isl)\n"););

    isl_space *space = isl_set_get_space(pscop->context);
    empty = isl_union_map_empty(isl_space_copy(space));
    // writes = pet_scop_collect_may_writes(pscop);
    // schedule = pet_scop_collect_schedule(pscop);
    // reads = pet_scop_collect_may_reads(pscop);

    reads = isl_union_map_copy(empty);
    writes = isl_union_map_copy(empty);
    schedule = isl_union_map_copy(empty);

    for (i=0; i<prog->nstmts; i++) {
    	struct pet_stmt *pstmt = pscop->stmts[i];
        Stmt *stmt = prog->stmts[i];

        /* The schedule's parameters are not aligned by pet to its context and
         * domain (the latter two are consistent */
        //pstmt->schedule = isl_map_align_params(pstmt->schedule, isl_set_get_space(pscop->context));

        isl_union_map *lreads =	pet_stmt_collect_accesses(pstmt, 1, 0, 
                0, 0, 0, isl_space_copy(space));
        isl_union_map *lwrites = pet_stmt_collect_accesses(pstmt, 0, 1, 
                0, 0, 0, isl_space_copy(space));

        char name[20];
        sprintf(name, "S_%d_r", stmt->id);
        struct acc_info rinfo = {name, 0, &reads, &schedule, pstmt->schedule};
        isl_union_map_foreach_map(lreads, &set_tuple_name, &rinfo);
        sprintf(name, "S_%d_w", stmt->id);
        struct acc_info winfo = {name, 0, &writes, &schedule, pstmt->schedule};
        isl_union_map_foreach_map(lwrites, &set_tuple_name, &winfo);

        isl_union_map_free(lreads);
        isl_union_map_free(lwrites);
    }

    isl_space_free(space);

    // isl_union_map_dump(reads);
    // isl_union_map_dump(writes);
    // isl_union_map_dump(schedule);

    if (options->lastwriter) {
        // compute RAW dependences which do not contain transitive dependences
        isl_union_map_compute_flow(isl_union_map_copy(reads),
                isl_union_map_copy(writes),
                isl_union_map_copy(empty),
                isl_union_map_copy(schedule),
                &dep_raw, NULL, NULL, NULL);
        // isl_union_map_dump(dep_raw);
        // compute WAW and WAR dependences which do not contain transitive dependences
        isl_union_map_compute_flow(isl_union_map_copy(writes),
                isl_union_map_copy(writes),
                isl_union_map_copy(reads),
                isl_union_map_copy(schedule),
                &dep_waw, &dep_war, NULL, NULL);
        if (options->rar) {
            // compute RAR dependences which do not contain transitive dependences
            isl_union_map_compute_flow(isl_union_map_copy(reads),
                    isl_union_map_copy(reads),
                    isl_union_map_copy(empty),
                    isl_union_map_copy(schedule),
                    &dep_rar, NULL, NULL, NULL);
        }
    }else{
        // compute RAW dependences which may contain transitive dependences
        isl_union_map_compute_flow(isl_union_map_copy(reads),
                isl_union_map_copy(empty),
                isl_union_map_copy(writes),
                isl_union_map_copy(schedule),
                NULL, &dep_raw, NULL, NULL);
        // compute WAR dependences which may contain transitive dependences
        isl_union_map_compute_flow(isl_union_map_copy(writes),
                isl_union_map_copy(empty),
                isl_union_map_copy(reads),
                isl_union_map_copy(schedule),
                NULL, &dep_war, NULL, NULL);
        // compute WAW dependences which may contain transitive dependences
        isl_union_map_compute_flow(isl_union_map_copy(writes),
                isl_union_map_copy(empty),
                isl_union_map_copy(writes),
                isl_union_map_copy(schedule),
                NULL, &dep_waw, NULL, NULL);
        if (options->rar) {
            // compute RAR dependences which may contain transitive dependences
            isl_union_map_compute_flow(isl_union_map_copy(reads),
                    isl_union_map_copy(empty),
                    isl_union_map_copy(reads),
                    isl_union_map_copy(schedule),
                    NULL, &dep_rar, NULL, NULL);
        }
    }

    dep_raw = isl_union_map_coalesce(dep_raw);
    dep_war = isl_union_map_coalesce(dep_war);
    dep_waw = isl_union_map_coalesce(dep_waw);

    prog->ndeps = 0;
    isl_union_map_foreach_map(dep_raw, &isl_map_count, &prog->ndeps);
    isl_union_map_foreach_map(dep_war, &isl_map_count, &prog->ndeps);
    isl_union_map_foreach_map(dep_waw, &isl_map_count, &prog->ndeps);

    prog->deps = (Dep **)malloc(prog->ndeps * sizeof(Dep *));
    for (i=0; i<prog->ndeps; i++) {
        prog->deps[i] = pluto_dep_alloc();
    }
    prog->ndeps = 0;
    prog->ndeps += extract_deps(prog->deps, prog->ndeps, prog->stmts, dep_raw, OSL_DEPENDENCE_RAW);
    prog->ndeps += extract_deps(prog->deps, prog->ndeps, prog->stmts, dep_war, OSL_DEPENDENCE_WAR);
    prog->ndeps += extract_deps(prog->deps, prog->ndeps, prog->stmts, dep_waw, OSL_DEPENDENCE_WAW);
    prog->transdeps = NULL;
    prog->ntransdeps = 0;

    isl_union_map_free(dep_raw);
    isl_union_map_free(dep_war);
    isl_union_map_free(dep_waw);

    isl_union_map_free(empty);
    isl_union_map_free(writes);
    isl_union_map_free(reads);
    isl_union_map_free(schedule);
}

/* Read statement info from pet structures (nvar: max domain dim) */
static Stmt **pet_to_pluto_stmts(struct pet_scop * pscop)
{
    int i, j, s;
    Stmt **stmts;
    int nvar, npar, nstmts, max_sched_rows;
    char **params;

    IF_DEBUG(printf("[pluto] Pet to Pluto stmts\n"););

    npar = isl_set_dim(pscop->context, isl_dim_all);
    nstmts = pscop->n_stmt;

    if (nstmts == 0)    return NULL;

    IF_DEBUG(printf("[pluto] Pet SCoP context\n"););
    IF_DEBUG(isl_set_dump(pscop->context););

    params = NULL;
    if (npar >= 1)    {
        params = (char **) malloc(sizeof(char *)*npar);
    }
    isl_space *cspace = isl_set_get_space(pscop->context);
    for (i=0; i<npar; i++)  {
        params[i] = strdup(isl_space_get_dim_name(cspace, isl_dim_param, i));
    }
    isl_space_free(cspace);

    /* Max dom dimensionality */
    nvar = -1;
    max_sched_rows = 0;

    for (s=0; s<nstmts; s++) {
    	struct pet_stmt * pstmt = pscop->stmts[s];
    	int stmt_dim = isl_set_dim(pstmt->domain, isl_dim_set);
        nvar = PLMAX(nvar, stmt_dim);

        int nrows = isl_map_dim(pstmt->schedule, isl_dim_out);
        max_sched_rows = PLMAX(max_sched_rows, nrows);
    }

    /* Allocate more to account for unroll/jamming later on */
    stmts = (Stmt **) malloc(nstmts*sizeof(Stmt *));

    for(s=0; s<nstmts; s++)  {
    	struct pet_stmt *pstmt = pscop->stmts[s];
        PlutoConstraints *domain = isl_set_to_pluto_constraints(pstmt->domain);

        PlutoMatrix *trans = isl_map_to_pluto_func(pstmt->schedule,
                isl_set_dim(pstmt->domain, isl_dim_set), npar);

        stmts[s] = pluto_stmt_alloc(isl_set_dim(pstmt->domain, isl_dim_set), 
                domain, trans);

        /* Pad with all zero rows */
        int curr_sched_rows = stmts[s]->trans->nrows;
        for (j=curr_sched_rows; j<max_sched_rows; j++) {
            pluto_stmt_add_hyperplane(stmts[s], H_SCALAR, j);
        }

        pluto_constraints_free(domain);
        pluto_matrix_free(trans);

        Stmt *stmt = stmts[s];

        stmt->id = s;
        stmt->type = ORIG;

        // assert(scop_stmt->domain->elt->NbColumns-1 == stmt->dim + npar + 1);

        for (j=0; j<stmt->dim; j++)  {
            stmt->is_orig_loop[j] = true;
        }

        /* Tile it if it's tilable unless turned off by .fst/.precut file */
        stmt->tile = 1;

        /* Store the iterator names*/
        isl_space *dspace = isl_set_get_space(pstmt->domain);
        for (j=0; j<stmt->dim; j++)    {
            stmt->iterators[j] = strdup(
                    isl_space_get_dim_name(dspace, isl_dim_set, j));
        }
        isl_space_free(dspace);

        pluto_constraints_set_names_range(stmt->domain, stmt->iterators, 0, 0, stmt->dim);
        pluto_constraints_set_names_range(stmt->domain, params, stmt->dim, 0, npar);


        /*
         * Copy the body of the statement found by print_user. Remove 
         * the newline character at the end to make it compatible to ClooG 
         * format.
         */
        if (pstmt->stmt_text) {
            int len=(strlen(pstmt->stmt_text));
            stmt->text = (char *) malloc(len+1);
            strcpy(stmt->text, pstmt->stmt_text);
            stmt->text[len-1]='\0'; 
            free(pstmt->stmt_text);
            pstmt->stmt_text = NULL;
        }else stmt->text = strdup("/* unknown - failure constructing stmt body */");

        isl_space *space = isl_set_get_space(pscop->context);
        isl_union_map *reads =	pet_stmt_collect_accesses(pstmt, 
                1, 0, 0, 0, 0, isl_space_copy(space));
        isl_union_map *writes = pet_stmt_collect_accesses(pstmt, 0, 1, 
                0, 0, 0, space);
        isl_union_map_foreach_map(reads, &isl_map_count, &stmt->nreads);
        isl_union_map_foreach_map(writes, &isl_map_count, &stmt->nwrites);

        struct pluto_access_meta_info e_reads = {&stmt->reads, 0, stmt->dim, npar};
        struct pluto_access_meta_info e_writes = {&stmt->writes, 0, stmt->dim, npar};

        //printf("Num reads: %d\n", stmt->nreads);
        //isl_union_map_dump(reads);
        //printf("Num writes: %d\n", stmt->nwrites);
        //isl_union_map_dump(writes);

        if (stmt->nreads >= 1) {
            stmt->reads = (PlutoAccess **) malloc(stmt->nreads*sizeof(PlutoAccess *));
        }
        if (stmt->nwrites >= 1) {
            stmt->writes = (PlutoAccess **) malloc(stmt->nwrites*sizeof(PlutoAccess *));
        }
        for (j=0; j<stmt->nreads; j++) {
            stmt->reads[j] = NULL;
        }
        for (j=0; j<stmt->nwrites; j++) {
            stmt->writes[j] = NULL;
        }

        isl_union_map_foreach_map(reads, &isl_map_extract_access_func, &e_reads);
        isl_union_map_foreach_map(writes, &isl_map_extract_access_func, &e_writes);

        isl_union_map_free(reads);
        isl_union_map_free(writes);
    }

    for (j=0; j<npar; j++) {
        free(params[j]);
    }
    free(params);

    // pluto_stmts_print(stdout, stmts, nstmts);

    return stmts;
}


/* Find the element in scop->stmts that has the given "name".
 *  */
static struct pet_stmt *find_stmt(struct pet_scop *scop, const char *name)
{
    int i;

    for (i = 0; i < scop->n_stmt; ++i) {
        struct pet_stmt *stmt = scop->stmts[i];
        const char *name_i;

        name_i = isl_set_get_tuple_name(stmt->domain);
        if (!strcmp(name, name_i))
            return stmt;
    }
    return NULL;
}

static __isl_give void free_isl_id_to_ast_expr(void *user)
{
        isl_id_to_ast_expr_free((isl_id_to_ast_expr *) user);
}

/* Find the element in scop->stmts that the same name
 *  * as the function call by the given user node.
 *   * These names are determined by the names of the domains
 *    * of the schedule constructed in transform().
 *     */
static struct pet_stmt *extract_pet_stmt(__isl_keep isl_ast_node *node,
        struct pet_scop *scop)
{
    isl_ast_expr *expr, *arg;
    isl_id *id;
    struct pet_stmt *stmt;

    expr = isl_ast_node_user_get_expr(node);
    arg = isl_ast_expr_get_op_arg(expr, 0);
    isl_ast_expr_free(expr);
    id = isl_ast_expr_get_id(arg);
    isl_ast_expr_free(arg);
    stmt = find_stmt(scop, isl_id_get_name(id));
    isl_id_free(id);

    return stmt;
}

/* Index transformation callback for pet_stmt_build_ast_exprs.
 * "index" expresses the array indices in terms of statement iterators
 * "iterator_map" expresses the statement iterators in terms of
 * AST loop iterators.
 * 
 * The result expresses the array indices in terms of
 * AST loop iterators.
 */
static __isl_give isl_multi_pw_aff *pullback_index(
        __isl_take isl_multi_pw_aff *index, __isl_keep isl_id *id, void *user)
{
    isl_pw_multi_aff *iterator_map = (isl_pw_multi_aff *) user;

    iterator_map = isl_pw_multi_aff_copy(iterator_map);
    return isl_multi_pw_aff_pullback_pw_multi_aff(index, iterator_map);
}


#if 0
/* Return a list of isl_ids of the form "prefix%d".
*/
static __isl_give isl_id_list *generate_names_(isl_ctx * ctx)
{
    isl_id_list *names;

    names = isl_id_list_alloc(ctx, 7);
        isl_id *id;

        id = isl_id_alloc(ctx, "0", NULL);
        names = isl_id_list_add(names, id);
        id = isl_id_alloc(ctx, "t", NULL);
        names = isl_id_list_add(names, id);
        id = isl_id_alloc(ctx, "0", NULL);
        names = isl_id_list_add(names, id);
        id = isl_id_alloc(ctx, "i", NULL);
        names = isl_id_list_add(names, id);
        id = isl_id_alloc(ctx, "0", NULL);
        names = isl_id_list_add(names, id);
        id = isl_id_alloc(ctx, "j", NULL);
        names = isl_id_list_add(names, id);
        id = isl_id_alloc(ctx, "0", NULL);
        names = isl_id_list_add(names, id);

    return names;
}
#endif

/* Set the iterator names using schedule map of the statement*/
static __isl_give isl_id_list *generate_names(isl_ctx * ctx, struct pet_stmt * stmt)
{
    isl_id_list *names;
    isl_id *id;
    isl_printer *k;

    char buffer[10];
    int local = 0;

    names = isl_id_list_alloc(ctx, 20);

    k = isl_printer_to_str(ctx);
    k = isl_printer_print_map(k, stmt->schedule);
    char *map_text= isl_printer_get_str(k);
    isl_printer_free(k);
    char *cur;

    /* Read from the map text and populate the id list*/

    cur=map_text;
    while ( *cur != '{') cur ++;
    while ( *cur != '>') cur ++;
    while ( *cur != '[') cur ++;
    while ( *cur != ']' )
    { 
        if ( *cur == ',')  
        {
            buffer[local]='\0'; 
            id = isl_id_alloc(ctx, buffer, NULL);
            names = isl_id_list_add(names, id);
            local=0;
        }
        else{
            buffer[local]=*cur;
            local++;
        }
        cur ++;
    }
    buffer[local]='\0'; 
    id = isl_id_alloc(ctx, buffer, NULL);
    names = isl_id_list_add(names, id);
    //printf("map_text: %s", map_text);
    free(map_text);

    return names;
}

/* Transform the accesses in the statement associated to the domain
 * called by "node" to refer to the AST loop iterators, construct
 * corresponding AST expressions using "build" and attach them
 * to the node.
 */
static __isl_give isl_ast_node *at_each_domain(__isl_take isl_ast_node *node,
        __isl_keep isl_ast_build *build, void *user)
{
        struct pet_stmt *stmt;
        isl_ctx *ctx;
        isl_id *id;
        isl_map *map;
        isl_pw_multi_aff *iterator_map;
        isl_id_to_ast_expr *ref2expr;
        struct pet_scop *scop = (struct pet_scop *) user;

        ctx = isl_ast_node_get_ctx(node);

        stmt = extract_pet_stmt(node, scop);
        if (!stmt)
                isl_die(ctx, isl_error_internal, "cannot find statement",
                        isl_ast_node_free(node); node = NULL);

        map = isl_map_from_union_map(isl_ast_build_get_schedule(build));
        map = isl_map_reverse(map);
        iterator_map = isl_pw_multi_aff_from_map(map);

        isl_id_list * iterators = generate_names(ctx, stmt);
        build = isl_ast_build_set_iterators(build, iterators);
        //isl_ast_build_dump(build);

        ref2expr = pet_stmt_build_ast_exprs(stmt, build,
                                    &pullback_index, iterator_map, NULL, NULL);
        isl_pw_multi_aff_free(iterator_map);

        id = isl_id_alloc(ctx, NULL, ref2expr);
        id = isl_id_set_free_user(id, &free_isl_id_to_ast_expr);

        return isl_ast_node_set_annotation(node, id);
}

/* Print the statement corresponding to "node" to "p".
 *  We look for the statement in the pet_scop passed through "user".
 *  The AST expressions for all references in the statement
 *  have been attached to the node by at_each_domain().
 */
static __isl_give isl_printer *print_user(__isl_take isl_printer *p,
        __isl_take isl_ast_print_options *print_options,
        __isl_keep isl_ast_node *node, void *user)
{
    isl_id_to_ast_expr *ref2expr;
    isl_id *id;
    struct pet_stmt *stmt;
    struct pet_scop *scop = (struct pet_scop *) user;

    isl_ctx *ctx = isl_printer_get_ctx(p);
    isl_printer *k;
    k = isl_printer_to_str(ctx);

    stmt = extract_pet_stmt(node, scop);

    id = isl_ast_node_get_annotation(node);
    ref2expr = (isl_id_to_ast_expr *) isl_id_get_user(id);
    isl_id_free(id);

    k = pet_stmt_print_body(stmt, k, ref2expr);
    stmt->stmt_text = isl_printer_get_str(k);
    isl_printer_free(k);

    isl_ast_print_options_free(print_options);

    return p;
}
/* Is "stmt" a kill statement?
 */
static int is_kill(struct pet_stmt *stmt)
{
	if (stmt->body->type != pet_expr_unary)
		return 0;
	return stmt->body->op == pet_op_kill;
}

/* Is "stmt" not a kill statement?
 */
static int is_not_kill(struct pet_stmt *stmt)
{
	return !is_kill(stmt);
}

static __isl_give isl_union_set *collect_domains(struct pet_scop *scop,
	int (*pred)(struct pet_stmt *stmt))
{
	int i;
	isl_set *domain_i;
	isl_union_set *domain;

	if (!scop)
		return NULL;

	domain = isl_union_set_empty(isl_set_get_space(scop->context));

	for (i = 0; i < scop->n_stmt; ++i) {
		struct pet_stmt *stmt = scop->stmts[i];

		if (!pred(stmt))
			continue;

		if (stmt->n_arg > 0)
			isl_die(isl_union_set_get_ctx(domain),
				isl_error_unsupported,
				"data dependent conditions not supported",
				return isl_union_set_free(domain));

		domain_i = isl_set_copy(scop->stmts[i]->domain);
		domain = isl_union_set_add_set(domain, domain_i);
	}

	return domain;
}

/* Collect the iteration domains of the statements in "scop",
 * skipping kill statements.
 */
static __isl_give isl_union_set *collect_non_kill_domains(struct pet_scop *scop)
{
	return collect_domains(scop, &is_not_kill);
}


/* Code generate the scop 'scop' and print the corresponding C code to 'p'.
 */
static __isl_give isl_printer *construct_stmt_body(struct pet_scop *scop,
	__isl_take isl_printer *p)
{
	isl_ctx *ctx = isl_printer_get_ctx(p);
	isl_union_set *domain_set;
	isl_union_map *schedule_map;
	isl_ast_build *build;
	isl_ast_print_options *print_options;
	isl_ast_node *tree;

    domain_set = collect_non_kill_domains(scop);
    schedule_map = pet_scop_collect_schedule(scop);
	schedule_map = isl_union_map_intersect_domain(schedule_map, domain_set);

	build = isl_ast_build_from_context(isl_set_copy(scop->context));
	build = isl_ast_build_set_at_each_domain(build, &at_each_domain, scop);

	tree = isl_ast_build_ast_from_schedule(build, schedule_map);

	isl_ast_build_free(build);

	print_options = isl_ast_print_options_alloc(ctx);
	print_options = isl_ast_print_options_set_print_user(print_options,
							&print_user, scop);
	p = isl_ast_node_print(tree, p, print_options);

	isl_ast_node_free(tree);

	return p;
}

/* 
 * Extract necessary information from pet_scop to create PlutoProg - a
 * representation of the program sufficient to be used throughout Pluto. 
 * PlutoProg also includes dependences; uses isl.
 */
PlutoProg *pet_to_pluto_prog(struct pet_scop *pscop, isl_ctx *ctx, PlutoOptions *options)
{
    int i, max_sched_rows, npar;

    if (pscop == NULL) return NULL;

    pet_scop_align_params(pscop);

    PlutoProg *prog = pluto_prog_alloc();

    /* Program parameters */
    npar = isl_set_dim(pscop->context, isl_dim_all);

    isl_space *cspace = isl_set_get_space(pscop->context);
    for (i=0; i<npar; i++) {
        pluto_prog_add_param(prog, 
                isl_space_get_dim_name(cspace, isl_dim_param, i),
                prog->npar);
    }
    isl_space_free(cspace);

    pluto_constraints_free(prog->context);
    prog->context = isl_set_to_pluto_constraints(pscop->context);

    // isl_set_dump(pscop->context);

    if (options->codegen_context != -1)	{
        for (i=0; i<prog->npar; i++)  {
            pluto_constraints_add_inequality(prog->codegen_context);
            prog->codegen_context->val[i][i] = 1;
            prog->codegen_context->val[i][prog->codegen_context->ncols-1] = -options->codegen_context;
        }
    }

    prog->options = options;
    prog->nstmts = pscop->n_stmt;

    prog->nvar = -1;
    max_sched_rows = 0;

    for (i=0; i<prog->nstmts; i++) {
    	struct pet_stmt * pstmt = pscop->stmts[i];

    	int stmt_dim = isl_set_dim(pstmt->domain, isl_dim_set);
        prog->nvar = PLMAX(prog->nvar, stmt_dim);

        int nrows = isl_map_dim(pstmt->schedule, isl_dim_out);
        max_sched_rows = PLMAX(max_sched_rows, nrows);
    }

    FILE *text_dump = fopen(".dumpstmttxt", "w");
    isl_printer *p = isl_printer_to_file(ctx , text_dump);
    p = construct_stmt_body(pscop,p);
    isl_printer_free(p);
    fclose(text_dump);

    prog->stmts = pet_to_pluto_stmts(pscop);

    /* Compute dependences */
    compute_deps_pet(pscop, prog, options);

    /* Add hyperplanes */
    if (prog->nstmts >= 1) {
        for (i=0; i<max_sched_rows; i++) {
            pluto_prog_add_hyperplane(prog,prog->num_hyperplanes,H_UNKNOWN);
            prog->hProps[prog->num_hyperplanes-1].type =
                (i%2)? H_LOOP: H_SCALAR;
        }
    }

    /* Hack for linearized accesses */
    FILE *lfp = fopen(".linearized", "r");
    FILE *nlfp = fopen(".nonlinearized", "r");
    char tmpstr[256];
    char linearized[256];
    if (lfp && nlfp) {
        for (i=0; i<prog->nstmts; i++)    {
            rewind(lfp);
            rewind(nlfp);
            while (!feof(lfp) && !feof(nlfp))      {
                fgets(tmpstr, 256, nlfp);
                fgets(linearized, 256, lfp);
                if (strstr(tmpstr, prog->stmts[i]->text))        {
                    prog->stmts[i]->text = (char *) realloc(prog->stmts[i]->text, sizeof(char)*(strlen(linearized)+1));
                    strcpy(prog->stmts[i]->text, linearized);
                }
            }
        }
        fclose(lfp);
        fclose(nlfp);
    }

    return prog;
}



osl_relation_p get_identity_schedule(int dim, int npar)
{

    int i, j;
    osl_relation_p rln = osl_relation_pmalloc(PLUTO_OSL_PRECISION, 2*dim + 1,
            dim+npar+1+1);

    //copy matrix values
    for(i=0; i < rln->nb_rows; i++){
        osl_int_set_si(rln->precision, &rln->m[i][0], 0);
        for(j=0; j < rln->nb_columns; j++){
            osl_int_set_si(rln->precision, &rln->m[i][j], 0);
        }
    }

    for(i=1; i < dim ; i++){
        osl_int_set_si(rln->precision, &rln->m[2*i-1][i], 1);
    }

    rln->type = OSL_TYPE_SCATTERING;
    rln->nb_parameters = npar;
    rln->nb_output_dims = dim;
    rln->nb_input_dims = 0;
    rln->nb_local_dims  = 0;

    return rln;
}


/*
 * Return clone of a statement
 */
Stmt *pluto_stmt_dup(const Stmt *stmt)
{
    int i;

    Stmt *nstmt = pluto_stmt_alloc(stmt->dim, stmt->domain, stmt->trans);

    nstmt->dim_orig = stmt->dim_orig;
    nstmt->type = stmt->type;

    for (i=0; i<stmt->dim; i++) {
        nstmt->iterators[i] = strdup(stmt->iterators[i]);
        nstmt->is_orig_loop[i] = stmt->is_orig_loop[i];
    }
    if (stmt->text) nstmt->text = strdup(stmt->text);

    nstmt->nreads = stmt->nreads;
    nstmt->nwrites = stmt->nwrites;

    nstmt->reads = malloc(nstmt->nreads*sizeof(PlutoAccess *));
    nstmt->writes = malloc(nstmt->nwrites*sizeof(PlutoAccess *));

    for (i=0; i<stmt->nreads; i++) {
        nstmt->reads[i] = pluto_access_dup(stmt->reads[i]);
    }

    for (i=0; i<stmt->nwrites; i++) {
        nstmt->writes[i] = pluto_access_dup(stmt->reads[i]);
    }

    return nstmt;
}

static void decrement_stmt_id(PlutoProg *prog, int id)
{
    int i;

    prog->stmts[id]->id--;

    for (i=0; i<prog->ndeps; i++) {
        Dep *dep = prog->deps[i];
        if (dep->src == id) {
            dep->src--;
        }
        if (dep->dest == id) {
            dep->dest--;
        }
    }
}


/* Add statement to program; can't reuse arg stmt pointer any more */
void pluto_remove_stmt(PlutoProg *prog, int stmt_id)
{
    int i;

    pluto_stmt_free(prog->stmts[stmt_id]);

    for (i=stmt_id; i<prog->nstmts-1; i++) {
        prog->stmts[i] = prog->stmts[i+1];
        decrement_stmt_id(prog, prog->stmts[i]->id);
    }

    prog->nstmts--;

    prog->stmts = (Stmt **) realloc(prog->stmts, ((prog->nstmts)*sizeof(Stmt *)));

    for (i=0; i<prog->nstmts; i++) {
        prog->nvar = PLMAX(prog->nvar, prog->stmts[i]->dim);
    }
}

void pluto_transformations_pretty_print(const PlutoProg *prog)
{
    int nstmts, i;

    nstmts = prog->nstmts;

    for (i=0; i<nstmts; i++) {
        pluto_stmt_transformation_print(prog->stmts[i]);
    }
}


/* List properties of newly found hyperplanes */
void pluto_print_hyperplane_properties(const PlutoProg *prog)
{
    int j, numH;
    HyperplaneProperties *hProps;

    hProps = prog->hProps;
    numH = prog->num_hyperplanes;

    if (numH == 0)  {
        fprintf(stdout, "No hyperplanes\n");
    }

    /* Note that loop properties are calculated for each dimension in the
     * transformed space (common for all statements) */
    for (j=0; j<numH; j++)  {
        fprintf(stdout, "t%d --> ", j+1);
        switch (hProps[j].dep_prop)    {
            case PARALLEL:
                fprintf(stdout, "parallel ");
                break;
            case SEQ:
                fprintf(stdout, "serial   ");
                break;
            case PIPE_PARALLEL:
                fprintf(stdout, "fwd_dep  ");
                break;
            default:
                fprintf(stdout, "unknown  ");
                break;
        }
        switch (hProps[j].type) {
            case H_LOOP:
                fprintf(stdout, "loop  ");
                break;
            case H_SCALAR:
                fprintf(stdout, "scalar");
                break;
            case H_TILE_SPACE_LOOP:
                fprintf(stdout, "tLoop ");
                break;
            default:
                fprintf(stdout, "unknown  ");
                // assert(0);
                break;
        }
        fprintf(stdout, " (band %d)", hProps[j].band_num);
        fprintf(stdout, hProps[j].unroll? "ujam":"no-ujam"); 
        fprintf(stdout, "\n");
    }
    fprintf(stdout, "\n");
}



void pluto_transformations_print(const PlutoProg *prog)
{
    int i;

    for (i=0; i<prog->nstmts; i++)    {
        printf("T_(S%d) \n", prog->stmts[i]->id+1);
        pluto_matrix_print(stdout, prog->stmts[i]->trans);
    }
}


void pluto_stmt_transformation_print(const Stmt *stmt)
{
    int j;

    int npar = stmt->domain->ncols-stmt->dim-1;

    fprintf(stdout, "T(S%d): ", stmt->id+1);
    int level;
    printf("(");
    for (level=0; level<stmt->trans->nrows; level++) {
        char **vars = malloc((stmt->dim+npar)*sizeof(char *));
        for (j=0; j<stmt->dim; j++) {
            vars[j] = stmt->iterators[j];
        }
        for (j=0; j<npar; j++) {
            if (stmt->domain->names && stmt->domain->names[stmt->dim+j]) {
                vars[stmt->dim+j] = stmt->domain->names[stmt->dim+j];
            }else{
                vars[stmt->dim+j] = "p?";
            }
        }
        if (level > 0) printf(", ");
        pluto_affine_function_print(stdout, stmt->trans->val[level], 
                stmt->dim+npar, vars);
        free(vars);
    }
    printf(")\n");

    printf("loop types (");
    for (level=0; level<stmt->trans->nrows; level++) {
        if (level > 0) printf(", ");
        if (stmt->hyp_types[level] == H_SCALAR) printf("scalar");
        else if (stmt->hyp_types[level] == H_LOOP) printf("loop");
        else if (stmt->hyp_types[level] == H_TILE_SPACE_LOOP) printf("tloop");
        else printf("unknown");
    }
    printf(")\n\n");
}

/*
 * Computes the dependence polyhedron between the source iterators of dep1 and dep2
 * domain1:  source iterators of dep1
 * domain2:  source iterators of dep2
 * dep1: first dependence
 * dep2: second dependence
 * access_matrix: access function matrix for source iterators of dep2. pass NULL to use access function in dep2
 * returns dependence polyhedron
 */

PlutoConstraints* pluto_find_dependence(PlutoConstraints *domain1, PlutoConstraints *domain2, Dep *dep1, Dep *dep2,
        PlutoProg *prog, PlutoMatrix *access_matrix)
{
    int i, *divs;
    isl_ctx *ctx;
    isl_dim *dim;
    isl_space *param_space;
    isl_set *context;
    isl_union_map *empty;
    isl_union_map *write;
    isl_union_map *read;
    isl_union_map *schedule;
    isl_union_map *dep_raw;

    ctx = isl_ctx_alloc();
    assert(ctx);

    dim = isl_dim_set_alloc(ctx, prog->npar , 0);
    dim = set_names(dim, isl_dim_param,prog->params );
    param_space = isl_space_params(isl_space_copy(dim));
    context = osl_relation_list_to_isl_set(
            pluto_constraints_to_osl_domain(prog->context, prog->npar), 
            param_space);


    empty = isl_union_map_empty(isl_dim_copy(dim));
    write = isl_union_map_empty(isl_dim_copy(dim));
    read = isl_union_map_empty(isl_dim_copy(dim));
    schedule = isl_union_map_empty(dim);

    isl_set *dom;

    //Add the source iterators of dep1 and corresponding access function to isl
    PlutoConstraints *source_iterators = domain2;
    PlutoAccess *access = dep2->src_acc;
    Stmt *s = prog->stmts[dep2->src];
    int domain_dim = source_iterators->ncols - prog->npar -1;
    char **iter = (char**)malloc(domain_dim*sizeof(char*));

    for (i=0; i < domain_dim; i++) {
        iter[i] = malloc(10 * sizeof(char));
        sprintf(iter[i], "d%d", i+1);
    }

    //assert(domain_dim <= s->dim);
    isl_map *read_pos;
    isl_map *write_pos;
    isl_map *schedule_i;

    char name[20];

    snprintf(name, sizeof(name), "S_%d_r%d", 0, 0);

    dim = isl_dim_set_alloc(ctx,prog->npar ,domain_dim );
    dim = set_names(dim, isl_dim_param,prog->params);
    dim = set_names(dim, isl_dim_set,iter);
    dim = isl_dim_set_tuple_name(dim, isl_dim_set, name);

    dom = osl_relation_list_to_isl_set(
            pluto_constraints_list_to_osl_domain(source_iterators, prog->npar),
            dim);


    dom = isl_set_intersect_params(dom, isl_set_copy(context));


    dim = isl_dim_alloc(ctx,prog->npar ,domain_dim,
            2*domain_dim +1);
    dim = set_names(dim, isl_dim_param, prog->params);
    dim = set_names(dim, isl_dim_in,iter );
    dim = isl_dim_set_tuple_name(dim, isl_dim_in, name);


    PlutoMatrix *i_schedule = get_identity_schedule_new(domain_dim, prog->npar);
    schedule_i = pluto_matrix_schedule_to_isl_map(i_schedule, dim);

    if(access_matrix == NULL)
        read_pos = pluto_basic_access_to_isl_union_map(pluto_get_new_access_func(s, access->mat, &divs), access->name,  dom);
    else
        read_pos = pluto_basic_access_to_isl_union_map(access_matrix,access->name,  dom);
    read = isl_union_map_union(read, isl_union_map_from_map(read_pos));
    free(divs);

    schedule = isl_union_map_union(schedule,
            isl_union_map_from_map(schedule_i));


    for(i=0;i<domain_dim; i++){
        free(iter[i]);
    }

    free(iter);


    //Add the source iterators of dep2 and corresponding access function to isl
    source_iterators = domain1;
    access = dep1->src_acc;
    s = prog->stmts[dep1->src];
    domain_dim = source_iterators->ncols - prog->npar -1;

    iter = (char**)malloc(domain_dim*sizeof(char*));

    for (i=0; i < domain_dim; i++) {
        iter[i] = malloc(10 * sizeof(char));
        sprintf(iter[i], "d%d", i+1);
    }

    snprintf(name, sizeof(name), "S_%d_w%d", 0, 0);

    dim = isl_dim_set_alloc(ctx,prog->npar , domain_dim );
    dim = set_names(dim, isl_dim_param,prog->params);
    dim = set_names(dim, isl_dim_set,iter);
    dim = isl_dim_set_tuple_name(dim, isl_dim_set, name);

    dom = osl_relation_list_to_isl_set(
            pluto_constraints_list_to_osl_domain(source_iterators, prog->npar),
            dim);

    dom = isl_set_intersect_params(dom, isl_set_copy(context));

    dim = isl_dim_alloc(ctx,prog->npar ,domain_dim,
            2*domain_dim +1);
    dim = set_names(dim, isl_dim_param, prog->params);
    dim = set_names(dim, isl_dim_in,iter);
    dim = isl_dim_set_tuple_name(dim, isl_dim_in, name);

    //osl_relation_free(smat);
   i_schedule = get_identity_schedule_new(domain_dim, prog->npar);
    schedule_i = pluto_matrix_schedule_to_isl_map(i_schedule, dim);

    write_pos = pluto_basic_access_to_isl_union_map(pluto_get_new_access_func(s, access->mat, &divs), access->name,  dom);
    //write_pos = pluto_basic_access_to_isl_union_map(access_matrix,access->name,  dom);
    write = isl_union_map_union(write, isl_union_map_from_map(write_pos));

    schedule = isl_union_map_union(schedule,
            isl_union_map_from_map(schedule_i));


    isl_union_map_compute_flow(isl_union_map_copy(read),
            isl_union_map_copy(empty),
            isl_union_map_copy(write),
            isl_union_map_copy(schedule),
            NULL, &dep_raw, NULL, NULL);


    /*
    //Find dep with last writer option
    isl_union_map_compute_flow(isl_union_map_copy(read),
    isl_union_map_copy(write),
    isl_union_map_copy(empty),
    isl_union_map_copy(schedule),
    &dep_raw, NULL, NULL, NULL);
    */

    dep_raw = isl_union_map_coalesce(dep_raw);

    int ndeps = 0;
    isl_union_map_foreach_map(dep_raw, &isl_map_count, &ndeps);

    if(ndeps == 0) {
        return NULL;
    }

    Dep **deps = (Dep **)malloc(ndeps * sizeof(Dep *));
    for (i=0; i<ndeps; i++) {
        deps[i] = pluto_dep_alloc();
    }
    ndeps = 0;
    ndeps += extract_deps(deps, ndeps, prog->stmts, dep_raw, OSL_DEPENDENCE_RAW);

    PlutoConstraints *tdpoly = NULL;
    for(i=0; i<ndeps; i++){
        if(tdpoly == NULL)
            tdpoly = pluto_constraints_dup(deps[i]->dpolytope);
        else
            pluto_constraints_unionize(tdpoly, deps[i]->dpolytope);
    }



    //TODO: Free deps

    isl_union_map_free(dep_raw);

    isl_union_map_free(empty);
    isl_union_map_free(write);
    isl_union_map_free(read);
    isl_union_map_free(schedule);
    isl_set_free(context);

    isl_ctx_free(ctx);

    for(i=0;i<domain_dim; i++){
        free(iter[i]);
    }

    free(iter);

    return tdpoly;
}<|MERGE_RESOLUTION|>--- conflicted
+++ resolved
@@ -2680,11 +2680,7 @@
     options->identity = 0;
 
     options->lbtile = 0;
-<<<<<<< HEAD
-    options->pet= 0;
-=======
     options->pet = 0;
->>>>>>> 7d1234bb
     options->partlbtile = 0;
 
     options->iss = 0;
