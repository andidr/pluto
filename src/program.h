--- conflicted
+++ resolved
@@ -27,10 +27,6 @@
 
 #include "osl/scop.h"
 #include "pet.h"
-<<<<<<< HEAD
-
-Stmt *pluto_stmt_alloc(int dim, const PlutoConstraints *domain,
-=======
 
 #if defined(__cplusplus)
 extern "C" {
@@ -45,7 +41,6 @@
 };
 
 Stmt *pluto_stmt_alloc(unsigned dim, const PlutoConstraints *domain,
->>>>>>> c87e3623
                        const PlutoMatrix *mat);
 void pluto_stmt_free(Stmt *stmt);
 Stmt *pluto_stmt_dup(const Stmt *src);
@@ -73,15 +68,9 @@
                            char **iterators, const char *text, int level,
                            PlutoStmtType type);
 
-<<<<<<< HEAD
-void pluto_stmt_add_dim(Stmt *stmt, int pos, int time_pos, const char *iter,
-                        PlutoHypType type, PlutoProg *prog);
-void pluto_stmt_remove_dim(Stmt *stmt, int pos, PlutoProg *prog);
-=======
 void pluto_stmt_add_dim(Stmt *stmt, unsigned pos, int time_pos,
                         const char *iter, PlutoHypType type, PlutoProg *prog);
 void pluto_stmt_remove_dim(Stmt *stmt, unsigned pos, PlutoProg *prog);
->>>>>>> c87e3623
 void pluto_prog_add_hyperplane(PlutoProg *prog, int pos, PlutoHypType type);
 
 int get_const_bound_difference(const PlutoConstraints *cst, int depth);
@@ -106,20 +95,12 @@
 int pluto_stmt_is_member_of(int stmt_id, Stmt **slist, int len);
 PlutoAccess **pluto_get_all_waccs(const PlutoProg *prog, int *num);
 int pluto_stmt_is_subset_of(Stmt **s1, int n1, Stmt **s2, int n2);
-<<<<<<< HEAD
-void pluto_stmt_add_hyperplane(Stmt *stmt, PlutoHypType type, int pos);
-=======
 void pluto_stmt_add_hyperplane(Stmt *stmt, PlutoHypType type, unsigned pos);
->>>>>>> c87e3623
 PlutoMatrix *pluto_get_new_access_func(const Stmt *stmt, const PlutoMatrix *acc,
                                        int **divs);
 
 int extract_deps(Dep **deps, int first, Stmt **stmts,
                  __isl_keep isl_union_map *umap, int type);
-<<<<<<< HEAD
-int isl_map_count(__isl_take isl_map *map, void *user);
-=======
->>>>>>> c87e3623
 
 int pluto_get_max_ind_hyps(const PlutoProg *prog);
 int pluto_get_max_ind_hyps_non_scalar(const PlutoProg *prog);
