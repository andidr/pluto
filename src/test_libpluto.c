--- conflicted
+++ resolved
@@ -9,7 +9,7 @@
  */
 int test2() 
 {
-    printf("TEST 2\n");
+    printf("\n\n*** TEST CASE 2 ***\n\n");
     isl_ctx *ctx = isl_ctx_alloc();
     isl_union_set *domains = isl_union_set_read_from_str(ctx,
             "[p_0, p_1, p_2, p_3, p_4, p_5, p_7] -> { S_1[i0, i1] : i0 >= 0 and i0 <= p_0 and i1 >= 0 and i1 <= p_3 and p_2 >= 0; S_0[i0] : i0 >= 0 and i0 <= p_0}");
@@ -39,9 +39,14 @@
 void test1()
 {
     isl_ctx *ctx = isl_ctx_alloc();
-    isl_union_set *domains = isl_union_set_read_from_str(ctx,
+    isl_union_set *domains;
+    isl_union_map *deps; 
+
+    printf("\n\n*** TEST CASE 1 ***\n\n");
+  
+    domains = isl_union_set_read_from_str(ctx,
             "[n] -> {S_1[i0, i1] : i0 >= 0 and i0 <= 99 and i1 >= 0 and i1 <= 99; S_0[i0] : i0 >= 0 and i0 <= 99; S_2[i0] : i0 >= 0 and i0 <= 99 }");
-    isl_union_map *deps = isl_union_map_read_from_str(ctx, "[n] -> {S_1[i0, 99] -> S_0[1 + i0] : i0 >= 0 and i0 <= 98; S_1[i0, i1] -> S_1[i0, 1 + i1] : i0 >= 0 and i0 <= 99 and i1 >= 0 and i1 <= 98; S_1[i0, 99] -> S_1[1 + i0, 0] : i0 >= 0 and i0 <= 98; S_0[i0] -> S_1[i0, 0] : i0 >= 0 and i0 <= 99; S_2[i0] -> S_1[1 + i0, 0] : i0 >= 0 and i0 <= 98; S_0[i0] -> S_2[i0] : i0 >= 0 and i0 <= 99; S_1[i0, 99] -> S_2[i0] : i0 >= 0 and i0 <= 99 }");
+    deps = isl_union_map_read_from_str(ctx, "[n] -> {S_1[i0, 99] -> S_0[1 + i0] : i0 >= 0 and i0 <= 98; S_1[i0, i1] -> S_1[i0, 1 + i1] : i0 >= 0 and i0 <= 99 and i1 >= 0 and i1 <= 98; S_1[i0, 99] -> S_1[1 + i0, 0] : i0 >= 0 and i0 <= 98; S_0[i0] -> S_1[i0, 0] : i0 >= 0 and i0 <= 99; S_2[i0] -> S_1[1 + i0, 0] : i0 >= 0 and i0 <= 98; S_0[i0] -> S_2[i0] : i0 >= 0 and i0 <= 99; S_1[i0, 99] -> S_2[i0] : i0 >= 0 and i0 <= 99 }");
 
     isl_union_map *schedule = pluto_schedule(domains, deps, options);
 
@@ -63,7 +68,10 @@
 /*
 crasges when dependece vector is in the 3rd quadrant (-1, -1)
 */
-void crash_negative_dep_vector() {
+void crash_negative_dep_vector() 
+{
+    printf("\n\n*** TEST CASE 4 ***\n\n");
+
     isl_ctx *ctx = isl_ctx_alloc();
 
     isl_union_set *domains = isl_union_set_read_from_str(ctx,
@@ -80,10 +88,6 @@
     isl_printer *printer = isl_printer_to_file(ctx, stdout);
     isl_printer_print_union_map(printer, schedule);
     printf("\n");
-<<<<<<< HEAD
-=======
-    isl_printer_free(printer);
->>>>>>> 6fcf6951
 
     // Check if the schedule can be applied to the domain.
     domains = isl_union_set_apply(domains, schedule);
@@ -102,7 +106,10 @@
 i0: time
 i1: row
 */
-void test_diamond_tiling() {
+void test_diamond_tiling() 
+{
+    printf("\n\n*** TEST CASE 3 ***\n\n");
+
     isl_ctx *ctx = isl_ctx_alloc();
 
     isl_union_set *domains = isl_union_set_read_from_str(ctx,
@@ -165,8 +172,8 @@
     options->partlbtile = 1;
     options->lbtile = 1;
 
-    //test1();
-    //test2();
+    test1();
+    test2();
     test_diamond_tiling();
     crash_negative_dep_vector();
 
