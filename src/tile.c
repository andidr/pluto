/*
 * PLUTO: An automatic parallelizer and locality optimizer
 *
 * Copyright (C) 2007-2012 Uday Bondhugula
 *
 * This file is part of Pluto.
 *
 * Pluto is free software; you can redistribute it and/or modify
 * it under the terms of the GNU General Public License as published by
 * the Free Software Foundation; either version 3 of the License, or
 * (at your option) any later version.

 * This program is distributed in the hope that it will be useful,
 * but WITHOUT ANY WARRANTY; without even the implied warranty of
 * MERCHANTABILITY or FITNESS FOR A PARTICULAR PURPOSE.  See the
 * GNU General Public License for more details.
 *
 * A copy of the GNU General Public Licence can be found in the file
 * `LICENSE' in the top-level directory of this distribution.
 *
 */
#include <stdio.h>
#include <assert.h>
#include <string.h>

#include "pluto.h"
#include "post_transform.h"
#include "program.h"
#include "transforms.h"

/* Read tile sizes from file tile.sizes */
static int read_tile_sizes(int *tile_sizes, int *l2_tile_size_ratios,
                           int num_tile_dims, Stmt **stmts, int nstmts,
                           int firstLoop) {
  int i, j;

  FILE *tsfile = fopen("tile.sizes", "r");

  if (!tsfile)
    return 0;

  IF_DEBUG(printf("[pluto] Reading %d tile sizes\n", num_tile_dims););

  if (options->ft >= 0 && options->lt >= 0) {
    num_tile_dims = options->lt - options->ft + 1;
  }

  for (i = 0; i < num_tile_dims && !feof(tsfile); i++) {
    for (j = 0; j < nstmts; j++) {
      if (pluto_is_hyperplane_loop(stmts[j], firstLoop + i))
        break;
    }
    int loop = (j < nstmts);
    if (loop) {
      fscanf(tsfile, "%d", &tile_sizes[i]);
    } else {
      /* Size set for scalar dimension doesn't matter */
      tile_sizes[i] = 42;
    }
  }

  if (i < num_tile_dims) {
    printf("WARNING: not enough tile sizes provided\n");
    fclose(tsfile);
    return 0;
  }

  i = 0;
  while (i < num_tile_dims && !feof(tsfile)) {
    fscanf(tsfile, "%d", &l2_tile_size_ratios[i++]);
  }

  if (i < num_tile_dims) {
    if (options->l2tile)
      printf("WARNING: not enough L2 tile sizes provided; using default\n");
    for (i = 0; i < num_tile_dims; i++) {
      l2_tile_size_ratios[i] = 8;
    }
  }

  fclose(tsfile);
  return 1;
}

/*
 * Reschedule a diamond tile
 */
int pluto_diamond_tile_reschedule(PlutoProg *prog) {
  int i, j, tmp, retval;

  retval = 0;

  for (i = 0; i < prog->nstmts; i++) {
    if (prog->stmts[i]->evicted_hyp) {
      int evicted_hyp_pos = prog->stmts[i]->evicted_hyp_pos;
      int fl = prog->stmts[i]->dim - prog->stmts[i]->dim_orig;
      PlutoMatrix *evicted_hyp = prog->stmts[i]->evicted_hyp;
      assert(fl + evicted_hyp->ncols == prog->stmts[i]->trans->ncols);
      for (j = 0; j < evicted_hyp->ncols; j++) {
        tmp = evicted_hyp->val[0][j];
        evicted_hyp->val[0][j] =
            prog->stmts[i]->trans->val[fl + evicted_hyp_pos][fl + j];
        prog->stmts[i]->trans->val[fl + evicted_hyp_pos][fl + j] = tmp;
      }
      retval = 1;
    }
  }

  return retval;
}

Array *get_corrs_array(PlutoAccess *access, PlutoProg *prog) {

  int k = 0;

  // Search the find the array
  for (k = 0; k < prog->narrays; k++) {
    if (!strcmp(prog->arrays[k]->text, access->name)) {
      return prog->arrays[k];
    }
  }

  return NULL;
}

/* pos: position of domain iterator
 * time_pos: position of time iterator; iter: domain iterator; supply -1
 * if you don't want a scattering function row added for it */
void pluto_array_add_dim(Array *arr, PlutoConstraints *domain, int copy_level,
                         int pos, int time_pos, PlutoProg *prog, char *iter) {
  int i;

  PlutoMatrix *trans = arr->trans;

  int dim = arr->dim;

  assert(pos <= dim);
  assert(time_pos <= trans->nrows);

  pluto_constraints_add_dim(domain, copy_level + pos, NULL);

  if (!arr->dim_updated) {

    arr->dim++;
    arr->num_cur_tiled_loops++;
    arr->iterators =
        (char **)realloc(arr->iterators, (arr->dim) * sizeof(char *));
    for (i = arr->dim - 2; i >= pos; i--) {
      arr->iterators[i + 1] = arr->iterators[i];
    }
    arr->iterators[pos] = strdup(iter);

    /* Array should always have a transformation */
    assert(trans != NULL);
    pluto_matrix_add_col(trans, pos);

    if (time_pos != -1) {
      pluto_matrix_add_row(trans, time_pos);
      trans->val[time_pos][pos] = 1;
    }
  }

  return;
}

void pluto_dist_tile_array_dim(Array *arr, PlutoConstraints *domain,
                               int *dom_tiled_loops, int copy_level,
                               int tile_size, int depth, int dim_orig,
                               PlutoProg *prog) {

  PlutoMatrix *trans = arr->trans;

  int j = 0, k = 0;

  /* 1. Specify tiles in the original domain.
   * NOTE: tile shape info comes in here */

  /* 1.1 Add additional dimensions */
  char iter[6];
  sprintf(iter, "zT%d", domain->ncols);
  int npar = prog->npar;

  print_polylib_visual_sets("domain", domain);

  /* 1.2 Specify tile shapes in the original domain */
  int num_domain_supernodes = 0;

  assert(tile_size >= 1);

  /* Domain supernodes aren't added for scalar dimensions */
  pluto_array_add_dim(arr, domain, copy_level, num_domain_supernodes, 0, prog,
                      iter);

  (*dom_tiled_loops)++;
  /* Add relation b/w tile space variable and intra-tile variables like
   * 32*xt <= 2t+i <= 32xt + 31 */
  /* Lower bound */
  pluto_constraints_add_inequality(domain);

  PlutoConstraints *cst = domain;

  int start = num_domain_supernodes + copy_level + *dom_tiled_loops;

  while (cst != NULL) {
    for (j = start, k = 0; k < arr->dim_orig + npar; j++, k++) {
      cst->val[cst->nrows - 1][j] =
          trans->val[dim_orig][arr->num_cur_tiled_loops + k];
    }

    cst->val[cst->nrows - 1][num_domain_supernodes + copy_level] = -tile_size;

    cst->val[cst->nrows - 1][domain->ncols - 1] =
        trans->val[dim_orig][trans->ncols - 1];

    cst = cst->next;
  }

  print_polylib_visual_sets("domain", domain);

  /* Upper bound */
  pluto_constraints_add_inequality(domain);
  cst = domain;

  while (cst != NULL) {
    for (j = start, k = 0; k < arr->dim_orig + npar; j++, k++) {
      cst->val[cst->nrows - 1][j] =
          -trans->val[dim_orig][arr->num_cur_tiled_loops + k];
    }

    cst->val[cst->nrows - 1][num_domain_supernodes + copy_level] = tile_size;

    cst->val[cst->nrows - 1][domain->ncols - 1] =
        -trans->val[dim_orig][trans->ncols - 1] + tile_size - 1;

    cst = cst->next;
  }

  print_polylib_visual_sets("domain", domain);
  num_domain_supernodes++;
}

// void pluto_dist_update_arr_domain(Array *arr, PlutoConstraints *domain, int
// copy_level
//		, PlutoProg *prog){
//
//	int j =0;
//	arr->array_bounds = pluto_constraints_dup(domain);
//	arr->copy_level = copy_level;
//
//	arr->dim = domain->ncols - prog->npar - 1;
//	arr->dim_orig = domain->ncols - copy_level - prog->npar - 1;
//
//	arr->iterators = (char **)malloc(arr->dim * sizeof(char *));
//	for (j = 0; j < arr->dim; ++j) {
//		arr->iterators[j] = (char *)malloc(25 * sizeof(char));
//		sprintf(arr->iterators[j], "t%d", j);
//	}
//
//	return;
//
//}

/* Returns the data tiles required to allocate the data space parametrized on
 * copy level
 */

void pluto_dist_permute_tile_dims(PlutoConstraints *cst, int start, int last) {
  int j = start, k = last;

  assert(j >= 0 && j < cst->ncols);
  assert(k >= 0 && k < cst->ncols);
  assert(j <= k);

  for (j = start, k = last; j < k; ++j, --k) {
    pluto_constraints_interchange_cols(cst, j, k);
  }

  return;
}

void pluto_dist_permute_iterators(char **iterators, int start, int last) {
  int j = start, k = last;

  char *temp;
  assert(j <= k);

  for (j = start, k = last; j < k; ++j, --k) {
    temp = iterators[last];
    iterators[last] = iterators[start];
    iterators[start] = temp;
  }

  return;
}

PlutoConstraints *pluto_dist_get_required_data_tiles(PlutoConstraints *domain,
                                                     int copylevel,
                                                     char *arr_name,
                                                     PlutoProg *prog) {

  int k, j;
  Array *arr = pluto_get_corrs_array(arr_name, prog);

  //	PlutoConstraints *tiled_domain = pluto_get_new_arr_domain(arr, domain,
  //arr->copy_level);
  PlutoConstraints *tiled_domain = pluto_constraints_dup(domain);

  assert(arr != NULL);

  struct TiledHyperplane *t = arr->tiled_hyperplane;

  int trans_row, dom_tiled_loops = 0;

  for (k = 0; k < arr->num_tiled_loops; ++k) {

    if (!arr->dim_updated) {

      /* after each dim tiling,  tiled_dim needs to be updated
      */
      for (j = 0; j < arr->num_hyperplanes_found; ++j) {

        if (arr->tiled_hyperplane[j].orig_dim >= t[k].firstD)
          arr->tiled_hyperplane[j].orig_dim++;

        if (arr->tiled_hyperplane[j].tiled_dim >= t[k].firstD)
          arr->tiled_hyperplane[j].tiled_dim++;
      }

      arr->tiled_hyperplane[k].tiled_dim = 0;

      arr->first_tile_dim = t[k].firstD;
      arr->last_tile_dim = t[k].firstD + arr->num_tiled_loops - 1;

      arr->copy_level_used = copylevel;
    }

    //		if(!arr->dim_updated)
    trans_row = t[k].orig_dim;
    //		else
    //			trans_row = t[k].orig_dim - arr->copy_level_used;

    pluto_dist_tile_array_dim(arr, tiled_domain, &dom_tiled_loops, copylevel,
                              t[k].tile_sizes, t[k].depth, trans_row, prog);
  }

  int i = 0;

  if (!arr->dim_updated) {

    //
    //		arr->first_tile_dim += copylevel;
    //		arr->last_tile_dim += copylevel;
    //
    //		for (i = 0; i< arr->num_tiled_loops; ++i) {
    //			arr->tiled_hyperplane[i].orig_dim += copylevel;
    //			arr->tiled_hyperplane[i].tiled_dim += copylevel;
    //			arr->tiled_hyperplane[i].firstD += copylevel;
    //			arr->tiled_hyperplane[i].lastD += copylevel;
    //		}

    arr->dim_updated = 1;
    arr->npar = prog->npar;

    /* Permute the tiled dims and itertors
     *  jj ii i j -> ii jj i j
     */
    pluto_dist_permute_iterators(arr->iterators, arr->first_tile_dim,
                                 arr->last_tile_dim);

    // Update the tilied_dims
    int diff = arr->num_tiled_loops;
    t = arr->tiled_hyperplane;
    for (i = 0; i < arr->dim_orig; ++i) {

      if (t[i].is_tiled)
        t[i].tiled_dim = t[i].orig_dim - diff;
      else
        diff++;
    }
  }

  pluto_dist_permute_tile_dims(tiled_domain, arr->first_tile_dim + copylevel,
                               arr->last_tile_dim + copylevel);

  print_polylib_visual_sets("tiles", tiled_domain);
  /* project out the intra data tile iterators
   */
  pluto_constraints_project_out(tiled_domain, copylevel + arr->num_tiled_loops,
                                arr->dim_orig);

  print_polylib_visual_sets("tiles_perm", tiled_domain);

  return tiled_domain;
}

void pluto_dist_compute_all_data_tiles(PlutoProg *prog, int copylevel) {

  Stmt *stmt = prog->stmts[0];
  int i, j, k;

  copylevel = 2;

  for (j = 0; j < prog->narrays; ++j) {

    PlutoConstraints *data = NULL;
    PlutoConstraints *curr = NULL;
    Array *arr = prog->arrays[j];

    char *arr_name = prog->arrays[j]->text;

    for (i = 0; i < stmt->nreads; ++i) {
      PlutoAccess *acc = stmt->reads[i];

      if (strcmp(arr_name, acc->name) != 0)
        continue;

      curr =
          pluto_compute_region_data(stmt, stmt->domain, acc, copylevel, prog);

      print_polylib_visual_sets("x", curr);

      if (data == NULL)
        data = pluto_constraints_dup(curr);
      else
        pluto_constraints_unionize(data, curr);

      pluto_constraints_free(curr);
    }

    for (i = 0; i < stmt->nwrites; ++i) {
      PlutoAccess *acc = stmt->writes[i];

      if (strcmp(arr_name, acc->name) != 0)
        continue;

      curr =
          pluto_compute_region_data(stmt, stmt->domain, acc, copylevel, prog);

      if (data == NULL)
        data = pluto_constraints_dup(curr);
      else
        pluto_constraints_unionize(data, curr);

      pluto_constraints_free(curr);
    }

    //		pluto_dist_update_arr_domain(prog->arrays[j], data, copylevel,
    //prog);
    pluto_constraints_free(data);

    struct TiledHyperplane *t = arr->tiled_hyperplane;

    int dom_tiled_loops = 0;
    for (k = 0; k < arr->num_tiled_loops; ++k) {
      pluto_dist_tile_array_dim(arr, arr->array_bounds, &dom_tiled_loops,
                                copylevel, t[k].tile_sizes, t[k].depth,
                                t[k].firstD, prog);

      /* add the tiled dim update code here
       * after each dim tiling,  tiled_dim needs to be updated
       */
      for (i = 0; i < arr->num_hyperplanes_found; ++i) {

        if (arr->tiled_hyperplane[i].orig_dim >= t[i].firstD)
          arr->tiled_hyperplane[i].orig_dim++;

        if (arr->tiled_hyperplane[i].tiled_dim >= t[i].firstD)
          arr->tiled_hyperplane[i].tiled_dim++;
      }

      //			arr->num_tiled_loops++;
      t[k].tiled_dim = t[k].firstD;
      arr->first_tile_dim = t[k].firstD;
      arr->last_tile_dim = t[k].lastD;
    }
    arr->first_tile_dim += copylevel;
    arr->last_tile_dim += copylevel;

    for (i = 0; i < arr->num_tiled_loops; ++i) {
      arr->tiled_hyperplane[i].orig_dim += copylevel;
      arr->tiled_hyperplane[i].tiled_dim += copylevel;
      arr->tiled_hyperplane[i].firstD += copylevel;
      arr->tiled_hyperplane[i].lastD += copylevel;
    }

    print_polylib_visual_sets("d", arr->array_bounds);
    //
    //		PlutoConstraints *t1 = pluto_constraints_dup(arr->array_bounds);
    //
    //		pluto_constraints_project_out(t1, 4, 2);
    //
    //		print_polylib_visual_sets("t", t1);
    //		print_polylib_visual_sets("t", t1);
  }

  //			Array *arr = get_corrs_array(acc, prog);
  //		print_polylib_visual_sets("domain", stmt->domain);
  //
  //		print_polylib_visual_sets("data", data);
  //
  //		pluto_dist_update_arr_domain(arr, data, copylevel, prog);
  //
  //		struct TiledHyperplane *t = arr->tiled_hyperplane;
  //
  //		for (j = 0; j < arr->num_tiled_loops; ++j) {
  //			pluto_tile_dim(arr, t[j].tile_sizes, t[j].depth, t[j].firstD,
  //prog);
  //		}
  //
  //		print_polylib_visual_sets("d", arr->array_bounds);
}

/* This function returns the size of a data tile
 * data_tile_size = tile_size1 * tile_size2...
 */
char *pluto_dist_get_tile_size(Array *arr) {

  int i = 0;
  char *tile_size = (char *)malloc(256 * sizeof(char));
  tile_size[0] = 0;

  for (i = 0; i < arr->num_tiled_loops; ++i) {
    if (arr->tiled_hyperplane[i].is_tiled) {
      sprintf(tile_size + strlen(tile_size), "%d",
              arr->tiled_hyperplane[i].tile_sizes);
      if (i != arr->num_tiled_loops - 1)
        sprintf(tile_size + strlen(tile_size), "*");
    }
  }

  return tile_size;
}

/* Generate the code for data tile declarations
 */

void pluto_dist_declarations(PlutoProg *prog) {

  int i = 0, j = 0;

  for (i = 0; i < prog->narrays; ++i) {
    Array *arr = prog->arrays[i];

    PlutoConstraints *domain = pluto_constraints_dup(arr->array_bounds);

    /* project out copy level dims
     */
    //		pluto_constraints_project_out(domain, 0, arr->copy_level);
    print_polylib_visual_sets("set", domain);

    int start = arr->first_tile_dim + arr->num_hyperplanes_found;
    int num_intra_tile_dim = arr->dim_orig;

    print_polylib_visual_sets("set", domain);
    // project out the intra tile dim
    pluto_constraints_project_out(domain, start, num_intra_tile_dim);

    print_polylib_visual_sets("set", domain);

    /* Using a hack here, domains after project out seems to have
     * extra unbounded constraints, so setting next to null
     * TODO: try fixing this or use the array domain extracted from
     * file.
     */

    domain->next = NULL;
    print_polylib_visual_sets("set", domain);
    /* Number of points in the projected out domain gives the
     * total number of data tiles
     */
    assert(domain->ncols == arr->num_tiled_loops + prog->npar + 1);

    char *decl = (char *)malloc(1024 * sizeof(char));
    decl[0] = 0;

    sprintf(decl + strlen(decl), "%s ", arr->data_type);

    sprintf(decl + strlen(decl), "%s_trans", arr->text);

    char *buf_size = get_parametric_bounding_box(
        domain, arr->first_tile_dim + j, arr->num_tiled_loops, prog->npar,
        (const char **)prog->params);

    sprintf(decl + strlen(decl), "[%s]", buf_size);

    free(buf_size);

    sprintf(decl + strlen(decl), ";");
  }
}

void pluto_dist_print_tiles_index_string(char *new_stmt_text, Array *arr,
                                         PlutoProg *prog) {

  int j = 0, k = 0;

  for (j = 0, k = arr->last_tile_dim; j < arr->dim_orig; ++j, k--) {
    if (arr->tiled_hyperplane[j].is_tiled) {

      sprintf(new_stmt_text + strlen(new_stmt_text), "(%s)", arr->iterators[k]);

      if (j != arr->dim_orig - 1)
        sprintf(new_stmt_text + strlen(new_stmt_text), "* %s + ",
                pluto_dist_get_ptr_dim_stride(arr, j, prog));
    }
  }

  return;
}

void pluto_dist_print_tiles_strided_access(char *new_stmt_text, Array *arr,
                                           PlutoProg *prog) {

  int j = 0, k = 0;

  sprintf(new_stmt_text + strlen(new_stmt_text), "[");
  for (j = 0, k = arr->last_tile_dim; j < arr->dim_orig; ++j, k--) {
    if (arr->tiled_hyperplane[j].is_tiled) {

      sprintf(new_stmt_text + strlen(new_stmt_text), "(%s)", arr->iterators[k]);

      if (j != arr->dim_orig - 1)
        sprintf(new_stmt_text + strlen(new_stmt_text), "* %s + ",
                pluto_dist_get_ptr_dim_stride(arr, j, prog));
    } else
      sprintf(new_stmt_text + strlen(new_stmt_text), "[%s]", arr->iterators[k]);
  }
  sprintf(new_stmt_text + strlen(new_stmt_text), "]");
  //
  //	for (j = arr->last_tile_dim; j >= arr->first_tile_dim; --j) {
  //		sprintf(stmt_text+ strlen(stmt_text),"[%s]", arr->iterators[j]);
  //	}
  return;
}

char *pluto_dist_ptr_init_stmt_text(char *arr_name, PlutoProg *prog) {

  Array *arr = pluto_get_corrs_array(arr_name, prog);

  char *new_stmt_text = (char *)malloc(2048 * sizeof(char));
  new_stmt_text[0] = '\0';

  sprintf(new_stmt_text + strlen(new_stmt_text), "%s_trans", arr->text);

  pluto_dist_print_tiles_strided_access(new_stmt_text, arr, prog);

  sprintf(new_stmt_text + strlen(new_stmt_text), " = NULL; \t");

  return new_stmt_text;
}

char *pluto_dist_malloc_stmt_text(char *arr_name, PlutoProg *prog,
                                  int use_strides) {

  int j = 0, k = 0;

  Array *arr = pluto_get_corrs_array(arr_name, prog);

  char *stmt_text = (char *)malloc(1024 * 5 * sizeof(char));
  stmt_text[0] = '\0';

  sprintf(stmt_text + strlen(stmt_text), "if(%s_trans", arr_name);

  if (use_strides) {
    sprintf(stmt_text + strlen(stmt_text), "[");

    for (j = arr->last_tile_dim, k = arr->first_tile_dim;
         j >= arr->first_tile_dim; --j, k++) {

      sprintf(stmt_text + strlen(stmt_text), "(%s)", arr->iterators[j]);

      if (j != arr->first_tile_dim)
        sprintf(stmt_text + strlen(stmt_text), " * (%s) + ",
                pluto_dist_get_ptr_dim_stride_malloc(arr, k, prog));
    }
    //
    //		int tiled_dim = -1;
    //		for (j = 0; j < arr->dim_orig; ++j) {
    //			if(arr->tiled_hyperplane[j].is_tiled){
    //
    //				tiled_dim = arr->tiled_hyperplane[j].tiled_dim;
    //
    //				sprintf(stmt_text + strlen(stmt_text),"(%s)",
    //arr->iterators[tiled_dim]);
    //
    //				if(j != arr->dim_orig - 1)
    //					sprintf(stmt_text + strlen(stmt_text)," * (%s) +
    //",
    //							pluto_dist_get_ptr_dim_stride(arr, j,
    //prog));
    //
    //				}
    //
    //		}

    sprintf(stmt_text + strlen(stmt_text), "]");
  } else {
    for (j = arr->last_tile_dim; j >= arr->first_tile_dim; --j) {
      sprintf(stmt_text + strlen(stmt_text), "[%s]", arr->iterators[j]);
    }
  }

  sprintf(stmt_text + strlen(stmt_text), " == NULL)\t");

  sprintf(stmt_text + strlen(stmt_text), "%s_trans", arr->text);

  if (use_strides) {
    sprintf(stmt_text + strlen(stmt_text), "[");

    pluto_dist_print_tiles_index_string(stmt_text, arr, prog);

    sprintf(stmt_text + strlen(stmt_text), "]");
  } else {
    for (j = arr->last_tile_dim; j >= arr->first_tile_dim; --j) {
      sprintf(stmt_text + strlen(stmt_text), "[%s]", arr->iterators[j]);
    }
  }

  sprintf(stmt_text + strlen(stmt_text), " = (%s *) buffer_alloc_atomic(",
          arr->data_type);

  pluto_dist_print_tiles_index_string(stmt_text, arr, prog);

  sprintf(stmt_text + strlen(stmt_text), ", %s * sizeof(%s), buff_mang_%s); ",
          pluto_dist_get_tile_size(arr), arr->data_type, arr_name);

  return stmt_text;
}

void pluto_dist_intial_copy_stmt(PlutoProg *prog) {

  int i = 0, j = 0;

  for (i = 0; i < prog->narrays; i++) {
    Array *arr = prog->arrays[i];

    char *stmt_text = (char *)malloc(1024 * sizeof(char));

    sprintf(stmt_text, "%s_trans", arr->text);

    for (j = arr->last_tile_dim; j >= arr->first_tile_dim; --j) {
      sprintf(stmt_text + strlen(stmt_text), "[%s]", arr->iterators[j]);
    }

    for (j = 0; j < arr->dim - arr->num_tiled_loops; j++) {
      sprintf(stmt_text + strlen(stmt_text), "[%s]",
              arr->iterators[arr->last_tile_dim + 1 + j]);
    }

    sprintf(stmt_text + strlen(stmt_text), " = ");

    sprintf(stmt_text + strlen(stmt_text), "%s", arr->text);

    struct TiledHyperplane h;

    for (j = 0; j < arr->dim_orig; j++) {
      h = arr->tiled_hyperplane[j];
      if (h.is_tiled) {
        sprintf(stmt_text + strlen(stmt_text), "[%s*%d+%s]",
                arr->iterators[h.tiled_dim], h.tile_sizes,
                arr->iterators[h.orig_dim]);
      } else {
        sprintf(stmt_text + strlen(stmt_text), "[%s]",
                arr->iterators[h.orig_dim]);
      }
    }

    //		pluto_add_stmt(prog,arr->array_bounds, arr->trans, arr->iterators,
    //stmt_text,
    //				INITIAL_ARRAY_COPY);
  }
}

void pluto_dist_array_intialize(PlutoProg *prog) {

  Array *arr;
  int i = 0;

  for (i = 0; i < prog->narrays; i++) {
    arr = prog->arrays[i];

    assert(arr->trans != NULL);
    arr->trans_orig = pluto_matrix_dup(arr->trans);

    if (arr->tiled_hyperplane != NULL)
      continue;

    assert(arr->num_hyperplanes_found > 0);

    //		arr->tiled_hyperplane = (struct TiledHyperplane *)
    //				malloc(arr->dim_orig * sizeof(struct
    //TiledHyperplane));
    //
    //		for(j=0;j<arr->dim_orig;j++){
    //			arr->tiled_hyperplane[j].loop_tiled = 0;
    //			arr->tiled_hyperplane[j].orig_dim = j;
    //			arr->tiled_hyperplane[j].is_tiled = 0;
    //			arr->tiled_hyperplane[j].tile_sizes = 0;
    //			arr->tiled_hyperplane[j].tiled_dim = -1;
    //
    //		}
    //
    //		arr->num_tiled_loops = 0;
    //		arr->dim_updated = 0;
    //		arr->num_cur_tiled_loops = 0;
  }
}
/* Read tile sizes from file tile.sizes */
int pluto_dist_read_tile_sizes(int *tile_sizes, int num_tile_dims) {
  int i = 0;

  FILE *tsfile = fopen("tile.sizes", "r");

  if (tsfile) {
    for (i = 0; i < num_tile_dims && !feof(tsfile); i++) {
      fscanf(tsfile, "%d", &tile_sizes[i]);
    }
  }

  if (i < num_tile_dims) {
    printf("WARNING: not enough tile sizes provided\n");
    for (; i < num_tile_dims; i++)
      tile_sizes[i] = 32;
  }

  if (tsfile)
    fclose(tsfile);

  return 1;
}

void pluto_dist_array_tile(PlutoProg *prog) {

  Array *arr;
  int i = 0, j = 0;

  int *tile_sizes = (int *)malloc(prog->max_array_dim * sizeof(int));

  pluto_dist_read_tile_sizes(tile_sizes, prog->max_array_dim);

  for (i = 0; i < prog->narrays; i++) {
    arr = prog->arrays[i];

    assert(arr->trans != NULL);

    if (arr->trans_orig != NULL)
      arr->trans_orig = pluto_matrix_dup(arr->trans);

    if (arr->tiled_hyperplane != NULL) {
      arr->tiled_hyperplane = (struct TiledHyperplane *)malloc(
          arr->num_hyperplanes_found * sizeof(struct TiledHyperplane));
    }

    for (j = 0; j < arr->num_hyperplanes_found; j++) {
      arr->tiled_hyperplane[j].orig_dim = j;
      arr->tiled_hyperplane[j].is_tiled = 1;
      arr->tiled_hyperplane[j].tiled_dim = -1;
      arr->tiled_hyperplane[j].loop_tiled = 1;
      arr->tiled_hyperplane[j].depth = j;
      arr->tiled_hyperplane[j].firstD = 0;
      arr->tiled_hyperplane[j].lastD = arr->num_hyperplanes_found;
      arr->tiled_hyperplane[j].tile_sizes = tile_sizes[j];
    }

    arr->num_tiled_loops = arr->num_hyperplanes_found;
  }
}

void pluto_dist_reorder_hyperplanes(Array *arr, int firstD, int lastD,
                                    int cur_dim) {

  int i;

  for (i = 0; i < firstD; i++) {
    if (cur_dim + i < arr->dim)
      arr->hyperplane_mapping[cur_dim + i] = i;
  }
}
/* Copy the loop tiling info like tile size and dims
 * into arrays
 */

void pluto_dist_update_tiling_info(PlutoProg *prog, Band *band,
                                   int *tile_sizes) {
  Array *arr;
  int i = 0, j = 0, s = 0;

  int depth;

  int firstD = band->loop->depth;
  int lastD = band->loop->depth + band->width - 1;

  Stmt *stmt;
  int row = 0;

  for (depth = firstD; depth <= lastD; depth++) {

    for (s = 0; s < band->loop->nstmts; s++) {

      stmt = band->loop->stmts[s];

      for (i = 0; i < stmt->nreads; i++) {

        if (is_access_scalar(stmt->reads[i]))
          continue;

        arr = get_corrs_array(stmt->reads[i], prog);

        assert(arr != NULL);

        row = arr->hyperplane_mapping[depth - firstD];
        //        		row = arr->hyperplane_mapping[depth];

        if (row < 0) {
          pluto_dist_reorder_hyperplanes(arr, firstD, lastD, depth);

          row = arr->hyperplane_mapping[depth];
          //					row =
          //arr->hyperplane_mapping[0];
          if (row < 0)
            continue;
        }

        //        		assert(row<arr->dim_orig);
        if (row >= arr->dim_orig)
          continue;

        if (arr->tiled_hyperplane[row].is_tiled)
          continue;

        arr->tiled_hyperplane[row].is_tiled = 1;
        arr->tiled_hyperplane[row].loop_tiled = 1;
        arr->tiled_hyperplane[row].depth = depth - firstD;
        arr->tiled_hyperplane[row].firstD = 0;
        arr->tiled_hyperplane[row].lastD = lastD - firstD;
        arr->tiled_hyperplane[row].tile_sizes = tile_sizes[depth - firstD];

        arr->num_tiled_loops++;
      }

      /* TODO: duplicate the same for write access also
               */
      for (i = 0; i < stmt->nwrites; i++) {

        arr = get_corrs_array(stmt->writes[i], prog);

        assert(arr != NULL);

        // correct mapping from comp hyperplane being tiled to array hyperplane
        row = arr->hyperplane_mapping[depth - firstD];

        if (row < 0) {
          pluto_dist_reorder_hyperplanes(arr, firstD, lastD, depth);

          row = arr->hyperplane_mapping[depth];
          if (row < 0)
            continue;
        }

        assert(row < arr->dim_orig);

        if (arr->tiled_hyperplane[row].is_tiled)
          continue;

        arr->tiled_hyperplane[row].is_tiled = 1;
        arr->tiled_hyperplane[row].loop_tiled = 1;
        arr->tiled_hyperplane[row].depth = depth - firstD;
        arr->tiled_hyperplane[row].firstD = 0;
        arr->tiled_hyperplane[row].lastD = lastD - firstD;
        arr->tiled_hyperplane[row].tile_sizes = tile_sizes[depth - firstD];

        arr->num_tiled_loops++;
      }
    }
    row++;
  }

  /* If any arrays tiling info is not updated then initalize to default
   * tilig info
   */

  for (i = 0; i < prog->narrays; ++i) {

    arr = prog->arrays[i];

    int tiled = 0;
    for (j = 0; j < arr->dim_orig; ++j) {
      tiled += arr->tiled_hyperplane[j].is_tiled;
    }

    if (tiled)
      continue;

    for (j = 0; j < arr->dim_orig; ++j) {
      arr->tiled_hyperplane[j].is_tiled = 1;
      arr->tiled_hyperplane[j].loop_tiled = 1;
      arr->tiled_hyperplane[j].tile_sizes = tile_sizes[j];
      arr->tiled_hyperplane[j].depth = 0;
      arr->tiled_hyperplane[j].firstD = 0;
      arr->tiled_hyperplane[j].lastD = arr->dim_orig;

      arr->num_tiled_loops++;
    }
  }
}

/* Manipulates statement domain and transformation to tile scattering
 * dimensions from firstD to lastD */
void pluto_tile_band(PlutoProg *prog, Band *band, int *tile_sizes) {
  int j, s;
  int depth, npar;

  npar = prog->npar;

  int firstD = band->loop->depth;
  int lastD = band->loop->depth + band->width - 1;

  int num_domain_supernodes[band->loop->nstmts];

  for (s = 0; s < band->loop->nstmts; s++) {
    num_domain_supernodes[s] = 0;
  }

  for (depth = firstD; depth <= lastD; depth++) {
    for (s = 0; s < band->loop->nstmts; s++) {
      Stmt *stmt = band->loop->stmts[s];
      /* 1. Specify tiles in the original domain.
       * NOTE: tile shape info comes in here */

      /* 1.1 Add additional dimensions */
      char iter[6];
      sprintf(iter, "zT%d", stmt->dim);

      int hyp_type = (stmt->hyp_types[depth + depth - firstD] == H_SCALAR)
                         ? H_SCALAR
                         : H_TILE_SPACE_LOOP;

      /* 1.2 Specify tile shapes in the original domain */
      if (hyp_type != H_SCALAR) {
        assert(tile_sizes[depth - firstD] >= 1);
        /* Domain supernodes aren't added for scalar dimensions */
        pluto_stmt_add_dim(stmt, num_domain_supernodes[s], depth, iter,
                           hyp_type, prog);
        /* Add relation b/w tile space variable and intra-tile variables like
         * 32*xt <= 2t+i <= 32xt + 31 */
        /* Lower bound */
        pluto_constraints_add_inequality(stmt->domain);

        for (j = num_domain_supernodes[s] + 1; j < stmt->dim + npar; j++) {
          stmt->domain->val[stmt->domain->nrows - 1][j] =
              stmt->trans->val[firstD + (depth - firstD) + 1 + (depth - firstD)]
                              [j];
        }

        stmt->domain->val[stmt->domain->nrows - 1][num_domain_supernodes[s]] =
            -tile_sizes[depth - firstD];

        stmt->domain->val[stmt->domain->nrows - 1][stmt->domain->ncols - 1] =
            stmt->trans->val[(depth - firstD) + 1 + depth]
                            [stmt->dim + prog->npar];

        PlutoConstraints *lb =
            pluto_constraints_select_row(stmt->domain, stmt->domain->nrows - 1);
        pluto_update_deps(stmt, lb, prog);
        pluto_constraints_free(lb);

        /* Upper bound */
        pluto_constraints_add_inequality(stmt->domain);
        for (j = num_domain_supernodes[s] + 1; j < stmt->dim + npar; j++) {
          stmt->domain->val[stmt->domain->nrows - 1][j] =
              -stmt->trans->val
                   [firstD + (depth - firstD) + 1 + (depth - firstD)][j];
        }

        stmt->domain->val[stmt->domain->nrows - 1][num_domain_supernodes[s]] =
            tile_sizes[depth - firstD];

        stmt->domain->val[stmt->domain->nrows - 1][stmt->domain->ncols - 1] =
            -stmt->trans->val[(depth - firstD) + 1 + depth]
                             [stmt->dim + prog->npar] +
            tile_sizes[depth - firstD] - 1;

        PlutoConstraints *ub =
            pluto_constraints_select_row(stmt->domain, stmt->domain->nrows - 1);
        pluto_update_deps(stmt, ub, prog);
        pluto_constraints_free(ub);

        num_domain_supernodes[s]++;

      } else {
        /* Scattering function for tile space iterator is set the
         * same as its associated domain iterator
         * Dimension is not a loop; tile it trivially
         */
        pluto_stmt_add_hyperplane(stmt, H_SCALAR, depth);
        for (j = 0; j < stmt->dim + npar + 1; j++) {
          stmt->trans->val[depth][j] =
              stmt->trans->val[firstD + (depth - firstD) + 1 + (depth - firstD)]
                              [j];
        }
      }
      stmt->num_tiled_loops++;
      stmt->first_tile_dim = firstD;
      stmt->last_tile_dim = lastD;
    } /* all statements */
  }   /* all scats to be tiled */

  if (options->data_dist)
    pluto_dist_update_tiling_info(prog, band, tile_sizes);
}

/*
 * Updates statement domains and transformations to represent the new
 * tiled code. A schedule of tiles is created for parallel execution if
 * --parallel is on. Intra-tile optimization is done as part of this as well.
 */
void pluto_tile(PlutoProg *prog) {
  unsigned nbands, i, j, n_ibands, num_tiled_levels, nloops;
  Band **bands, **ibands;
  bands = pluto_get_outermost_permutable_bands(prog, &nbands);
  ibands = pluto_get_innermost_permutable_bands(prog, &n_ibands);
  IF_DEBUG(printf("[pluto_tile] Outermost tilable bands\n"););
  IF_DEBUG(pluto_bands_print(bands, nbands););
  IF_DEBUG(printf("[pluto_tile] Innermost tilable bands\n"););
  IF_DEBUG(pluto_bands_print(ibands, n_ibands););

  num_tiled_levels = 0;

  /*
   * Create bands for innermost parallel loops to be 1-d tiled
   * if they are not dominated by any band
   */
  Ploop **loops = pluto_get_parallel_loops(prog, &nloops);
  for (i = 0; i < nloops; i++) {
    if (pluto_loop_is_innermost(loops[i], prog)) {
      for (j = 0; j < nbands; j++) {
        if (is_loop_dominated(loops[i], bands[j]->loop, prog))
          break;
      }
      if (j == nbands) {
        bands = realloc(bands, (nbands + 1) * sizeof(Band *));
        bands[nbands++] = pluto_band_alloc(loops[i], 1);
      }
    }
  }
  pluto_loops_free(loops, nloops);

  /* Now, we are ready to tile */
  if (options->lt >= 0 && options->ft >= 0) {
    /* User option specified tiling */

    assert(options->ft <= prog->num_hyperplanes - 1);
    assert(options->lt <= prog->num_hyperplanes - 1);
    assert(options->ft <= options->lt);

    /* L1 tiling */
    pluto_tile_scattering_dims(prog, bands, nbands, 0);
    num_tiled_levels++;

    if (options->l2tile) {
      pluto_tile_scattering_dims(prog, bands, nbands, 1);
      num_tiled_levels++;
    }
  } else {
    /* L1 tiling */
    pluto_tile_scattering_dims(prog, bands, nbands, 0);
    num_tiled_levels++;
    if (options->l2tile) {
      /* L2 tiling */
      pluto_tile_scattering_dims(prog, bands, nbands, 1);
      num_tiled_levels++;
    }
  }

  /* Detect properties after tiling */
  pluto_compute_dep_directions(prog);
  pluto_compute_dep_satisfaction(prog);

  if (!options->silent) {
    fprintf(stdout, "[Pluto] After tiling:\n");
    pluto_transformations_pretty_print(prog);
    /* pluto_print_hyperplane_properties(prog); */
  }

  if (options->diamondtile) {
    int retval;
    retval = pluto_diamond_tile_reschedule(prog);

    if (retval) {
      pluto_compute_dep_directions(prog);
      pluto_compute_dep_satisfaction(prog);
      if (!options->silent) {
        printf("[Pluto] After intra_tile reschedule\n");
        pluto_transformations_pretty_print(prog);
      }
    }
  }

  if (options->intratileopt) {
    int retval = 0;
    for (i = 0; i < nbands; i++) {
      retval |=
          pluto_intra_tile_optimize_band(bands[i], num_tiled_levels, prog);
    }
    if (retval) {
      pluto_compute_dep_directions(prog);
      pluto_compute_dep_satisfaction(prog);
      if (!options->silent) {
        printf("[Pluto] After intra-tile optimize\n");
        pluto_transformations_pretty_print(prog);
      }
    }
  }

<<<<<<< HEAD
/* DEPRECATED: now taken care of in intra_tile_optimize */
#if 0
    if (options->prevector) {
        int retval = 0;
        for (i=0; i<nbands; i++) {
            int num_tiling_levels = options->tile + options->l2tile;
            retval |= pluto_pre_vectorize_band(bands[i], num_tiling_levels, prog);
        }
        if (retval) pluto_detect_transformation_properties(prog);
        if (retval && !options->silent) {
            printf("[Pluto] After pre-vectorize:\n");
            pluto_transformations_pretty_print(prog);
            pluto_print_hyperplane_properties(prog);
        }
    }
#endif

  if ((options->parallel || options->dynschedule_graph ||
       options->dynschedule) &&
      !options->identity) {

=======
  if (options->parallel) {
>>>>>>> a27888ca
    int retval = pluto_create_tile_schedule(prog, bands, nbands);
    if (retval && !options->silent) {
      printf("[Pluto] After tile scheduling:\n");
      pluto_transformations_pretty_print(prog);
    }
  }
  pluto_bands_free(bands, nbands);
  pluto_bands_free(ibands, n_ibands);
}

/* Tiles scattering functions for all bands; l2=1 => perform l2 tiling */
void pluto_tile_scattering_dims(PlutoProg *prog, Band **bands, int nbands,
                                int l2) {
  int i, j, b;
  int depth;
  int tile_sizes[prog->num_hyperplanes];
  int l2_tile_size_ratios[prog->num_hyperplanes];

  Stmt **stmts = prog->stmts;

  for (j = 0; j < prog->num_hyperplanes; j++) {
    tile_sizes[j] = DEFAULT_L1_TILE_SIZE;
    /* L2 cache is around 64 times L1 cache */
    /* assuming 2-d - this tile size has to be eight
     * times the L1 tile size; NOTE: 8 and NOT
     * 8*default_tile_size -- there is a cumulative multiply
     * involved */
    l2_tile_size_ratios[j] = 8;
  }

  for (b = 0; b < nbands; b++) {
    read_tile_sizes(tile_sizes, l2_tile_size_ratios, bands[b]->width,
                    bands[b]->loop->stmts, bands[b]->loop->nstmts,
                    bands[b]->loop->depth);

    if (l2) {
      pluto_tile_band(prog, bands[b], l2_tile_size_ratios);
    } else {
      pluto_tile_band(prog, bands[b], tile_sizes);
    }
  } /* all bands */

  /* Sink everything to the same depth */
  int max = 0, curr;
  for (i = 0; i < prog->nstmts; i++) {
    max = PLMAX(stmts[i]->trans->nrows, max);
  }
  for (i = 0; i < prog->nstmts; i++) {
    curr = stmts[i]->trans->nrows;
    for (j = curr; j < max; j++) {
      pluto_sink_transformation(stmts[i], stmts[i]->trans->nrows, prog);
    }
  }

  curr = prog->num_hyperplanes;
  for (depth = curr; depth < max; depth++) {
    pluto_prog_add_hyperplane(prog, depth, H_UNKNOWN);
  }
  /* Re-detect hyperplane types (H_SCALAR, H_LOOP) */
  pluto_detect_hyperplane_types(prog);
  pluto_detect_hyperplane_types_stmtwise(prog);
}

/* Transform a band of dimensions to get a wavefront
 * (a wavefront of tiles typically)
 *
 * Return: true if something was done, false otherwise
 */
bool pluto_create_tile_schedule_band(PlutoProg *prog, Band *band) {
  int i, j, k, depth;

  /* No need to create tile schedule */
  if (pluto_loop_is_parallel(prog, band->loop))
    return false;

  /* A band can have scalar dimensions; it starts from a loop */
  int loop_depths[band->width];
  /* Number of dimensions which are loops for all statements in this
   * band */
  int nloops;

  loop_depths[0] = band->loop->depth;
  nloops = 1;
  for (depth = band->loop->depth + 1; depth < band->loop->depth + band->width;
       depth++) {
    for (j = 0; j < band->loop->nstmts; j++) {
      if (pluto_is_hyperplane_scalar(band->loop->stmts[j], depth))
        break;
    }
    if (j == band->loop->nstmts) {
      /* All of them are loops */
      loop_depths[nloops++] = depth;
    }
  }

  if (nloops <= 1) {
    /* Band doesn't have at least two dimensions for which all
     * statements have loops at those dimensions */
    return false;
  }

  /* Number of inner parallel dims the wavefront will yield */
  int nip_dims;

  /* loop_depths[0...nloops-1] are the depths for which a tile schedule
   * can be created */
  if (prog->options->multipar) {
    /* Full multi-dimensional wavefront */
    nip_dims = nloops - 1;
  } else {
    /* just use the first two to create a tile schedule */
    nip_dims = 1;
  }

  /* Wavefront satisfies all deps, all inner loops in the band will
   * become parallel */
  int first = band->loop->depth;

  if (!options->innerpar) {
    /* Create the wavefront */
    for (i = 0; i < band->loop->nstmts; i++) {
      Stmt *stmt = band->loop->stmts[i];
      for (k = 1; k <= nip_dims; k++) {
        for (j = 0; j < stmt->trans->ncols; j++) {
          stmt->trans->val[first][j] += stmt->trans->val[loop_depths[k]][j];
        }
      }
    }
  }

  IF_DEBUG(printf("[pluto_create_tile_schedule] Created tile schedule for "););
  IF_DEBUG(printf("t%d to t%d\n", first + 1, loop_depths[nip_dims] + 1));

  /* Update dependence satisfaction levels (better to do this instead of
   * a complete complex dep satisfaction check since we know that the tile
   * schedule will satisfy the dependence satisfied by all the dimensions
   * that is a sum of) */
  for (i = 0; i < prog->ndeps; i++) {
    Dep *dep = prog->deps[i];
    /* satvec s should have been computed */
    if (IS_RAR(dep->type))
      continue;
    if (pluto_stmt_is_member_of(prog->stmts[dep->src]->id, band->loop->stmts,
                                band->loop->nstmts) &&
        pluto_stmt_is_member_of(prog->stmts[dep->dest]->id, band->loop->stmts,
                                band->loop->nstmts)) {
      for (k = 1; k <= nip_dims; k++) {
        dep->satvec[first] |= dep->satvec[loop_depths[k]];
        dep->satvec[loop_depths[k]] = 0;
      }
    }
  }
  /* Recompute dep directions ? not needed */

  return true;
}

bool pluto_create_tile_schedule(PlutoProg *prog, Band **bands, int nbands) {
  int i;
  bool retval = 0;

  IF_DEBUG(printf("creating tile schedule for bands: \n"););
  IF_DEBUG(pluto_bands_print(bands, nbands););

  for (i = 0; i < nbands; i++) {
    retval |= pluto_create_tile_schedule_band(prog, bands[i]);
  }

  return retval;
}

/* Find the innermost permutable nest (at least two tilable hyperplanes) */
void getInnermostTilableBand(PlutoProg *prog, int *bandStart, int *bandEnd) {
  int loop, j, lastloop;

  HyperplaneProperties *hProps = prog->hProps;

  lastloop = getDeepestNonScalarLoop(prog);

  if (hProps[lastloop].dep_prop == SEQ) {
    *bandStart = *bandEnd = lastloop;
    return;
  }

  for (loop = prog->num_hyperplanes - 1; loop >= 0; loop--) {
    if (hProps[loop].type == H_SCALAR)
      continue;
    if (hProps[loop].dep_prop == PIPE_PARALLEL ||
        hProps[loop].dep_prop == PARALLEL) {
      j = loop - 1;
      while (j >= 0 && (hProps[j].dep_prop == PIPE_PARALLEL ||
                        hProps[j].dep_prop == PARALLEL) &&
             hProps[j].band_num == hProps[loop].band_num &&
             hProps[j].type == H_LOOP) {
        j--;
      }

      if (j <= loop - 2) {
        *bandEnd = loop;
        *bandStart = j + 1;
        return;
      }
    }
  }
  *bandStart = *bandEnd = lastloop;
}<|MERGE_RESOLUTION|>--- conflicted
+++ resolved
@@ -1212,31 +1212,10 @@
     }
   }
 
-<<<<<<< HEAD
-/* DEPRECATED: now taken care of in intra_tile_optimize */
-#if 0
-    if (options->prevector) {
-        int retval = 0;
-        for (i=0; i<nbands; i++) {
-            int num_tiling_levels = options->tile + options->l2tile;
-            retval |= pluto_pre_vectorize_band(bands[i], num_tiling_levels, prog);
-        }
-        if (retval) pluto_detect_transformation_properties(prog);
-        if (retval && !options->silent) {
-            printf("[Pluto] After pre-vectorize:\n");
-            pluto_transformations_pretty_print(prog);
-            pluto_print_hyperplane_properties(prog);
-        }
-    }
-#endif
-
   if ((options->parallel || options->dynschedule_graph ||
        options->dynschedule) &&
       !options->identity) {
 
-=======
-  if (options->parallel) {
->>>>>>> a27888ca
     int retval = pluto_create_tile_schedule(prog, bands, nbands);
     if (retval && !options->silent) {
       printf("[Pluto] After tile scheduling:\n");
