--- conflicted
+++ resolved
@@ -336,15 +336,12 @@
         }
     }
 
-<<<<<<< HEAD
     /* Late distribution */
     pluto_post_tile_distribute(prog, bands, nbands);
 
-=======
 
     /* DEPRECATED: now taken care of in intra_tile_optimize */
 #if 0
->>>>>>> 06c77845
     if (options->prevector) {
         int retval = 0;
         for (i=0; i<nbands; i++) {
