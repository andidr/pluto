/*
 * PLUTO: An automatic parallelizer and locality optimizer
 * 
 * Copyright (C) 2007-2012 Uday Bondhugula
 *
 * This file is part of Pluto.
 *
 * Pluto is free software; you can redistribute it and/or modify
 * it under the terms of the GNU General Public License as published by
 * the Free Software Foundation; either version 3 of the License, or
 * (at your option) any later version.

 * This program is distributed in the hope that it will be useful,
 * but WITHOUT ANY WARRANTY; without even the implied warranty of
 * MERCHANTABILITY or FITNESS FOR A PARTICULAR PURPOSE.  See the
 * GNU General Public License for more details.
 *
 * A copy of the GNU General Public Licence can be found in the file
 * `LICENSE' in the top-level directory of this distribution. 
 *
 */
#include <stdio.h>
#include <assert.h>
#include <string.h>

#include "pluto.h"
#include "post_transform.h"
#include "program.h"
#include "transforms.h"


/* Read tile sizes from file tile.sizes */
static int read_tile_sizes(int *tile_sizes, int *l2_tile_size_ratios,
        int num_tile_dims, Stmt **stmts, int nstmts, int firstLoop)
{
    int i, j;

    FILE *tsfile = fopen("tile.sizes", "r");

    if (!tsfile)    return 0;

    IF_DEBUG(printf("Reading %d tile sizes\n", num_tile_dims););

    if (options->ft >= 0 && options->lt >= 0)   {
        num_tile_dims = options->lt - options->ft + 1;
    }

    for (i=0; i < num_tile_dims && !feof(tsfile); i++)   {
        for (j=0; j<nstmts; j++) {
            if (pluto_is_hyperplane_loop(stmts[j], firstLoop+i)) break;
        }
        int loop = (j<nstmts);
        if (loop) {
            fscanf(tsfile, "%d", &tile_sizes[i]);
        }else{
            /* Size set for scalar dimension doesn't matter */
            tile_sizes[i] = 42;
        }
    }

    if (i < num_tile_dims)  {
        printf("WARNING: not enough tile sizes provided\n");
        fclose(tsfile);
        return 0;
    }

    i=0;
    while (i < num_tile_dims && !feof(tsfile))   {
        fscanf(tsfile, "%d", &l2_tile_size_ratios[i++]);
    }

    if (i < num_tile_dims)  {
        if (options->l2tile) printf("WARNING: not enough L2 tile sizes provided; using default\n");
        for (i=0; i<num_tile_dims; i++) {
            l2_tile_size_ratios[i] = 8;
        }
    }

    fclose(tsfile);
    return 1;
}

/*
 * Reschedule a diamond tile
 */
int pluto_diamond_tile_reschedule(PlutoProg *prog)
{
    int i, j, tmp, retval;

    retval = 0;

    for (i=0; i<prog->nstmts; i++){
        if (prog->stmts[i]->evicted_hyp) {
            int evicted_hyp_pos = prog->evicted_hyp_pos;
            int fl = prog->stmts[i]->dim - prog->stmts[i]->dim_orig;
            PlutoMatrix *evicted_hyp = prog->stmts[i]->evicted_hyp;
            assert(fl + evicted_hyp->ncols == prog->stmts[i]->trans->ncols);
            for (j=0; j<evicted_hyp->ncols;j++) {
                tmp = evicted_hyp->val[0][j];
                evicted_hyp->val[0][j] = prog->stmts[i]->trans->val[fl+evicted_hyp_pos][fl+j];
                prog->stmts[i]->trans->val[fl+evicted_hyp_pos][fl+j] = tmp;
            }
            retval = 1;
        }
    }

    return retval;

}


/* Manipulates statement domain and transformation to tile scattering 
 * dimensions from firstD to lastD */
void pluto_tile_band(PlutoProg *prog, Band *band, int *tile_sizes)
{
    int i, j, s;
    int depth, npar;

    Stmt **stmts = prog->stmts;
    npar = prog->npar;

    int firstD = band->loop->depth;
    int lastD = band->loop->depth+band->width-1;

    int num_domain_supernodes[band->loop->nstmts];

    for (s=0; s<band->loop->nstmts; s++) {
        num_domain_supernodes[s] = 0;
    }

    for (depth=firstD; depth<=lastD; depth++)    {
        for (s=0; s<band->loop->nstmts; s++) {
            Stmt *stmt = band->loop->stmts[s];
            /* 1. Specify tiles in the original domain. 
             * NOTE: tile shape info comes in here */

            /* 1.1 Add additional dimensions */
            char iter[6];
            sprintf(iter, "zT%d", stmt->dim);

            int hyp_type = (stmt->hyp_types[depth + depth - firstD] == H_SCALAR)? H_SCALAR: 
                H_TILE_SPACE_LOOP;

            /* 1.2 Specify tile shapes in the original domain */
            // pluto_constraints_print(stdout, stmt->domain);
            if (hyp_type != H_SCALAR) {
                assert(tile_sizes[depth-firstD] >= 1);
                /* Domain supernodes aren't added for scalar dimensions */
                // printf("S%d dim: %d %d\n", stmt->id+1, stmt->dim, depth-firstD);
                pluto_stmt_add_dim(stmt, num_domain_supernodes[s], depth, iter, hyp_type, prog);
                /* Add relation b/w tile space variable and intra-tile variables like
                 * 32*xt <= 2t+i <= 32xt + 31 */
                /* Lower bound */
                pluto_constraints_add_inequality(stmt->domain);

                for (j=num_domain_supernodes[s]+1; j<stmt->dim+npar; j++) {
                    stmt->domain->val[stmt->domain->nrows-1][j] = 
                        stmt->trans->val[firstD+(depth-firstD)+1+(depth-firstD)][j];
                }

                stmt->domain->val[stmt->domain->nrows-1][num_domain_supernodes[s]] = 
                    -tile_sizes[depth-firstD];

                stmt->domain->val[stmt->domain->nrows-1][stmt->domain->ncols-1] = 
                    stmt->trans->val[(depth-firstD)+1+depth][stmt->dim+prog->npar];

                PlutoConstraints *lb = pluto_constraints_select_row(stmt->domain, 
                        stmt->domain->nrows-1);
                pluto_update_deps(stmt, lb, prog);
                pluto_constraints_free(lb);

                /* Upper bound */
                pluto_constraints_add_inequality(stmt->domain);
                for (j=num_domain_supernodes[s]+1; j<stmt->dim+npar; j++) {
                    stmt->domain->val[stmt->domain->nrows-1][j] = 
                        -stmt->trans->val[firstD+(depth-firstD)+1+(depth-firstD)][j];
                }

                stmt->domain->val[stmt->domain->nrows-1][num_domain_supernodes[s]] 
                    = tile_sizes[depth-firstD];

                stmt->domain->val[stmt->domain->nrows-1][stmt->domain->ncols-1] = 
                    -stmt->trans->val[(depth-firstD)+1+depth][stmt->dim+prog->npar] 
                    +tile_sizes[depth-firstD]-1;

                PlutoConstraints *ub = pluto_constraints_select_row(stmt->domain,
                        stmt->domain->nrows-1);
                pluto_update_deps(stmt, ub, prog);
                pluto_constraints_free(ub);

                num_domain_supernodes[s]++;

                // printf("after adding tile constraints\n");
                // pluto_constraints_print(stdout, stmt->domain);

                // printf("Stmt %d: depth: %d\n", stmt->id+1,depth);
                // pluto_matrix_print(stdout, stmt->trans);

            }else{
                /* Scattering function for tile space iterator is set the
                 * same as its associated domain iterator  
                 * Dimension is not a loop; tile it trivially
                 */
                pluto_stmt_add_hyperplane(stmt, H_SCALAR, depth);
                for (j=0; j<stmt->dim+npar+1; j++) {
                    stmt->trans->val[depth][j] = 
                        stmt->trans->val[firstD+(depth-firstD)+1+(depth-firstD)][j];
                }
            }
            stmt->num_tiled_loops++;
            stmt->first_tile_dim = firstD ;
            stmt->last_tile_dim = lastD;
        } /* all statements */
    } /* all scats to be tiled */

    int max = 0, curr;
    for (i=0; i<prog->nstmts; i++) {
        max = PLMAX(stmts[i]->trans->nrows, max);
    }
    for (i=0; i<prog->nstmts; i++) {
        curr = stmts[i]->trans->nrows;
        for (j=curr; j < max; j++) {
            pluto_sink_transformation(stmts[i], stmts[i]->trans->nrows, prog);
        }
    }

    // print_hyperplane_properties(prog);
    curr = prog->num_hyperplanes;
    for (depth=curr; depth<max; depth++)    {
        pluto_prog_add_hyperplane(prog, depth, H_UNKNOWN);
    }
    /* Re-detect hyperplane types (H_SCALAR, H_LOOP) */
    pluto_detect_hyperplane_types(prog);

    // print_hyperplane_properties(prog);
    // pluto_transformations_pretty_print(prog);
}



/* Updates the statement domains and transformations to represent the new
 * tiled code. A schedule of tiles is created for parallel execution if
 * --parallel is on 
 *
 *  Pre-vectorization is also done inside a tile
 *
 *  */
void pluto_tile(PlutoProg *prog)
{
    int nbands, i, j, n_ibands;
    Band **bands, **ibands;
    bands = pluto_get_outermost_permutable_bands(prog, &nbands);
    ibands = pluto_get_innermost_permutable_bands(prog, &n_ibands);
    IF_DEBUG(printf("Outermost tilable bands\n"););
    IF_DEBUG(pluto_bands_print(bands, nbands););
    IF_DEBUG(printf("Innermost tilable bands\n"););
    IF_DEBUG(pluto_bands_print(ibands, n_ibands););

<<<<<<< HEAD
    // create bands for innermost parallel loops to be 1-D tiled
    // if they are not dominated by any band
    int nloops;
=======
    /*
     * Create bands for innermost parallel loops to be 1-D tiled
     * if they are not dominated by any band
     */
    int nloops;

>>>>>>> 1088222d
    Ploop **loops = pluto_get_parallel_loops(prog, &nloops);
    for (i=0; i<nloops; i++) {
        if (pluto_is_loop_innermost(loops[i], prog)) {
            for (j=0; j<nbands; j++) {
                if (is_loop_dominated(loops[i], bands[j]->loop, prog)) break;
            }
            if (j==nbands) {
                bands = realloc(bands, (nbands+1)*sizeof(Band *));
                bands[nbands++] = pluto_band_alloc(loops[i], 1);
            }
        }
    }
<<<<<<< HEAD
=======
    pluto_loops_free(loops, nloops);
>>>>>>> 1088222d
    
    /* Now, we are ready to tile */
    if (options->lt >= 0 && options->ft >= 0)   {
        /* User option specified tiling */

        assert(options->ft <= prog->num_hyperplanes-1);
        assert(options->lt <= prog->num_hyperplanes-1);
        assert(options->ft <= options->lt);

        /* L1 tiling */
        pluto_tile_scattering_dims(prog, bands, nbands, 0);

        if (options->l2tile)    {
            pluto_tile_scattering_dims(prog, bands, nbands, 1);
        }
    }else{
        /* L1 tiling */
        pluto_tile_scattering_dims(prog, bands, nbands, 0);
        if (options->l2tile)    {
            /* L2 tiling */
            pluto_tile_scattering_dims(prog, bands, nbands, 1);
        }
    }


    /* Detect properties after tiling */
    pluto_detect_transformation_properties(prog);

    if (!options->silent)  {
        fprintf(stdout, "[Pluto] After tiling:\n");
        pluto_transformations_pretty_print(prog);
        pluto_print_hyperplane_properties(prog);
    }

    if (options->lbtile) {
        int retval;
        retval = pluto_diamond_tile_reschedule(prog);

        if (retval) {
            pluto_detect_transformation_properties(prog);
            if (!options->silent) {
                printf("[Pluto] After intra_tile reschedule\n");
                pluto_transformations_pretty_print(prog);
            }
        }
    }

    if (options->intratileopt) {
        int retval = 0;
        for (i=0; i<nbands; i++) {
            retval |= pluto_intra_tile_optimize_band(bands[i], 1, prog); 
        }
        if (retval) {
            pluto_detect_transformation_properties(prog);
            if (!options->silent) {
                printf("[Pluto] After intra-tile optimize\n");
                pluto_transformations_pretty_print(prog);
            }
        }
    }

    if (options->prevector) {
        int retval = 0;
        for (i=0; i<nbands; i++) {
            int num_tiling_levels = options->tile + options->l2tile;
            retval |= pluto_pre_vectorize_band(bands[i], num_tiling_levels, prog);
        }
        if (retval) pluto_detect_transformation_properties(prog);
        if (retval && !options->silent) {
            printf("[Pluto] After pre-vectorize:\n");
            pluto_transformations_pretty_print(prog);
            pluto_print_hyperplane_properties(prog);
        }
    }

    if (options->parallel) {
        int retval = pluto_create_tile_schedule(prog, bands, nbands);
        if (retval && !options->silent) {
            printf("[Pluto] After tile scheduling:\n");
            pluto_transformations_pretty_print(prog);
        }
    }
    pluto_bands_free(bands, nbands);
    pluto_bands_free(ibands, n_ibands);
}




/* Tiles scattering functions for all bands; l2=1 => perform l2 tiling */
void pluto_tile_scattering_dims(PlutoProg *prog, Band **bands, int nbands, int l2)
{
    int i, j, b;
    int depth;
    int tile_sizes[prog->num_hyperplanes];
    int l2_tile_size_ratios[prog->num_hyperplanes];

    Stmt **stmts = prog->stmts;

    for (j=0; j<prog->num_hyperplanes; j++)   {
        tile_sizes[j] = DEFAULT_L1_TILE_SIZE;
        /* L2 cache is around 64 times L1 cache */
        /* assuming 2-d - this tile size has to be eight
         * times the L1 tile size; NOTE: 8 and NOT
         * 8*default_tile_size -- there is a cumulative multiply
         * involved */
        l2_tile_size_ratios[j] = 8;
    }

    for (b=0; b<nbands; b++) {
        read_tile_sizes(tile_sizes, l2_tile_size_ratios, bands[b]->width, 
                bands[b]->loop->stmts, bands[b]->loop->nstmts, bands[b]->loop->depth);

        if (l2) {
            pluto_tile_band(prog, bands[b], l2_tile_size_ratios);
        }else{
            pluto_tile_band(prog, bands[b], tile_sizes);
        }
    } /* all bands */

    int max = 0, curr;
    for (i=0; i<prog->nstmts; i++) {
        max = PLMAX(stmts[i]->trans->nrows, max);
    }
    for (i=0; i<prog->nstmts; i++) {
        curr = stmts[i]->trans->nrows;
        for (j=curr; j < max; j++) {
            pluto_sink_transformation(stmts[i], stmts[i]->trans->nrows, prog);
        }
    }

    // print_hyperplane_properties(prog);
    curr = prog->num_hyperplanes;
    for (depth=curr; depth<max; depth++)    {
        pluto_prog_add_hyperplane(prog, depth, H_UNKNOWN);
    }
    /* Re-detect hyperplane types (H_SCALAR, H_LOOP) */
    pluto_detect_hyperplane_types(prog);
    pluto_detect_hyperplane_types_stmtwise(prog);

    // print_hyperplane_properties(prog);
    // pluto_transformations_pretty_print(prog);
}


/* Transform a band of dimensions to get a wavefront
 * (a wavefront of tiles typically)
 *
 * Return: true if something was done, false otherwise
 */
bool pluto_create_tile_schedule_band(PlutoProg *prog, Band *band)
{
    int i, j, k, depth;

    /* No need to create tile schedule */
    if (pluto_loop_is_parallel(prog, band->loop))  return false;

    /* A band can have scalar dimensions; it starts from a loop */
    int loop_depths[band->width];
    /* Number of dimensions which are loops for all statements in this 
     * band */
    int nloops;

    loop_depths[0] = band->loop->depth;
    nloops = 1;
    for (depth=band->loop->depth+1; 
            depth < band->loop->depth + band->width; depth++) {
        for (j=0; j<band->loop->nstmts; j++) {
            if (pluto_is_hyperplane_scalar(band->loop->stmts[j], depth))  
                break;
        }
        if (j==band->loop->nstmts) {
            /* All of them are loops */
            loop_depths[nloops++] = depth;
        }
    }

    if (nloops <= 1) {
        /* Band doesn't have at least two dimensions for which all 
         * statements have loops at those dimensions */
        return false;
    }

    /* Number of inner parallel dims the wavefront will yield */
    int nip_dims;

    /* loop_depths[0...nloops-1] are the depths for which a tile schedule
     * can be created */
    if (prog->options->multipipe) {
        /* Full multi-dimensional wavefront */
        nip_dims = nloops-1;
    }else{
        /* just use the first two to create a tile schedule */
        nip_dims = 1;
    }

    /* Wavefront satisfies all deps, all inner loops in the band will
     * become parallel */
    int first = band->loop->depth;

	if (!options->innerpar) {
		/* Create the wavefront */
		for (i=0; i<band->loop->nstmts; i++)    {
			Stmt *stmt = band->loop->stmts[i];
			for (k=1; k<=nip_dims; k++) {
				for (j=0; j<stmt->trans->ncols; j++)    {
					stmt->trans->val[first][j] +=
						stmt->trans->val[loop_depths[k]][j];
				}
			}
		}
	}

    IF_DEBUG(printf("[pluto_create_tile_schedule] Created tile schedule for "););
    IF_DEBUG(printf("t%d to t%d\n", first+1, loop_depths[nip_dims]+1));

    /* Update dependence satisfaction levels (better to do this instead of
     * a complete complex dep satisfaction check since we know that the tile
     * schedule will satisfy the dependence satisfied by all the dimensions
     * that is a sum of) */
    for (i=0; i<prog->ndeps; i++) {
        Dep *dep = prog->deps[i];
        /* satvec s should have been computed */
        if (IS_RAR(dep->type)) continue;
        if (pluto_stmt_is_member_of(prog->stmts[dep->src]->id, 
                    band->loop->stmts, band->loop->nstmts) 
                && pluto_stmt_is_member_of(prog->stmts[dep->dest]->id, 
                    band->loop->stmts, band->loop->nstmts)) {
            for (k=1; k<=nip_dims; k++) {
                dep->satvec[first] |= dep->satvec[loop_depths[k]];
                dep->satvec[loop_depths[k]] = 0;
            }
        }
    }
    /* Recompute dep directions ? not needed */

    return true;
}


bool pluto_create_tile_schedule(PlutoProg *prog, Band **bands, int nbands)
{
    int i;
    bool retval = 0;

    IF_DEBUG(printf("creating tile schedule for bands: \n"););
    IF_DEBUG(pluto_bands_print(bands, nbands););

    for (i=0; i<nbands; i++) {
        retval |= pluto_create_tile_schedule_band(prog, bands[i]);
    }

    return retval;
}


/* Find the innermost permutable nest (at least two tilable hyperplanes) */
void getInnermostTilableBand(PlutoProg *prog, int *bandStart, int *bandEnd)
{
    int loop, j, lastloop;

    HyperplaneProperties *hProps = prog->hProps;

    lastloop = getDeepestNonScalarLoop(prog);

    if (hProps[lastloop].dep_prop == SEQ)   {
        *bandStart = *bandEnd = lastloop;
        return;
    }

    for (loop=prog->num_hyperplanes-1; loop>=0; loop--) {
        if (hProps[loop].type == H_SCALAR)   continue;
        if (hProps[loop].dep_prop == PIPE_PARALLEL 
                || hProps[loop].dep_prop == PARALLEL)    {
            j=loop-1;
            while (j >= 0
                    && (hProps[j].dep_prop == PIPE_PARALLEL
                        || hProps[j].dep_prop == PARALLEL)
                    && hProps[j].band_num == hProps[loop].band_num
                    && hProps[j].type == H_LOOP) {
                j--;
            }

            if (j<=loop-2)  {
                *bandEnd = loop;
                *bandStart = j+1;
                return;
            }
        }
    }
    *bandStart = *bandEnd = lastloop;
}


<|MERGE_RESOLUTION|>--- conflicted
+++ resolved
@@ -256,18 +256,12 @@
     IF_DEBUG(printf("Innermost tilable bands\n"););
     IF_DEBUG(pluto_bands_print(ibands, n_ibands););
 
-<<<<<<< HEAD
-    // create bands for innermost parallel loops to be 1-D tiled
-    // if they are not dominated by any band
-    int nloops;
-=======
     /*
      * Create bands for innermost parallel loops to be 1-D tiled
      * if they are not dominated by any band
      */
     int nloops;
 
->>>>>>> 1088222d
     Ploop **loops = pluto_get_parallel_loops(prog, &nloops);
     for (i=0; i<nloops; i++) {
         if (pluto_is_loop_innermost(loops[i], prog)) {
@@ -280,10 +274,7 @@
             }
         }
     }
-<<<<<<< HEAD
-=======
     pluto_loops_free(loops, nloops);
->>>>>>> 1088222d
     
     /* Now, we are ready to tile */
     if (options->lt >= 0 && options->ft >= 0)   {
