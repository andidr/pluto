/*
 * PLUTO: An automatic parallelizer and locality optimizer
 *
 * Copyright (C) 2007 Uday Bondhugula
 *
 * This program is free software; you can redistribute it and/or modify
 * it under the terms of the GNU General Public License as published by
 * the Free Software Foundation; either version 3 of the License, or
 * (at your option) any later version.

 * This program is distributed in the hope that it will be useful,
 * but WITHOUT ANY WARRANTY; without even the implied warranty of
 * MERCHANTABILITY or FITNESS FOR A PARTICULAR PURPOSE.  See the
 * GNU General Public License for more details.
 *
 * A copy of the GNU General Public Licence can be found in the
 * top-level directory of this program (`COPYING')
 *
 */
#ifndef _TRANSFORMS_H_
#define _TRANSFORMS_H_

#include "pluto.h"

void pluto_sink_statement(Stmt *stmt, int depth, int val, PlutoProg *prog);
void pluto_stripmine(Stmt *stmt, int dim, int factor, char *supernode,
                     PlutoProg *prog);
void pluto_tile_scattering_dims(PlutoProg *prog, Band **bands, int nbands,
                                int l2);
void pluto_reschedule_tile(PlutoProg *prog);
void pluto_interchange(PlutoProg *prog, int level1, int level2);
void pluto_sink_transformation(Stmt *stmt, unsigned pos);
void pluto_make_innermost_loop(Ploop *loop, PlutoProg *prog);
<<<<<<< HEAD
void pluto_stmt_loop_interchange(Stmt *stmt, int level1, int level2,
                                 PlutoProg *prog);
=======
void pluto_stmt_loop_interchange(Stmt *stmt, int level1, int level2);
>>>>>>> c87e3623

#endif<|MERGE_RESOLUTION|>--- conflicted
+++ resolved
@@ -31,11 +31,6 @@
 void pluto_interchange(PlutoProg *prog, int level1, int level2);
 void pluto_sink_transformation(Stmt *stmt, unsigned pos);
 void pluto_make_innermost_loop(Ploop *loop, PlutoProg *prog);
-<<<<<<< HEAD
-void pluto_stmt_loop_interchange(Stmt *stmt, int level1, int level2,
-                                 PlutoProg *prog);
-=======
 void pluto_stmt_loop_interchange(Stmt *stmt, int level1, int level2);
->>>>>>> c87e3623
 
 #endif