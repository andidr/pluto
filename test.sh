--- conflicted
+++ resolved
@@ -21,6 +21,9 @@
   test/heat-2d.c \
   test/heat-3d.c \
   test/jacobi-3d-25pt.c \
+  test/jacobi-2d-periodic.c \
+  test/multi-stmt-periodic.c \
+  test/multi-stmt-2d-periodic.c \
   "
 # Tests with pet with tiling and parallelization disabled
 for file in $TESTS; do
@@ -29,42 +32,13 @@
   check_ret_val_emit_status
 done
 
-<<<<<<< HEAD
-PET_TESTS="test/jacobi-2d-mod.c \
-    test/jacobi-2d-periodic.c \
-    test/multi-stmt-periodic.c \
-    test/multi-stmt-2d-periodic.c \
-    test/heat-3d.c"
-
-echo
-echo "Tests with $*"
-echo "======================"
-
-=======
 # Tests with pet.
->>>>>>> c87e3623
 for file in $TESTS; do
     printf '%-50s ' "$file with --tile --parallel"
     ./src/pluto $file --pet -o test_temp_out.pluto.c | FileCheck --check-prefix TILE-PARALLEL $file
     check_ret_val_emit_status
 done
 
-<<<<<<< HEAD
-echo
-echo "Tests with --pet --iss $*"
-echo "======================"
-
-for file in $PET_TESTS; do
-	echo -e "$file"
-	./polycc $file --pet --iss $*  -o test_temp_out.pluto.c
-    if [ $? -ne 0 ]; then
-        echo -e "\e[31mFailed\e[0m" " $file"!
-    else
-        echo -e "\e[32mPassed\e[0m"
-    fi
-done
-
-=======
 
 TESTS="\
   test/matmul.c \
@@ -130,7 +104,6 @@
 
 # TODO: add tests that check the generated code for certain things (like stmt
 # body source esp. while using --pet).
->>>>>>> c87e3623
 
 cleanup()
 {
