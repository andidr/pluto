--- conflicted
+++ resolved
@@ -100,7 +100,7 @@
     ./src/pluto $file -o test_temp_out.pluto.c | FileCheck --check-prefix TILE-PARALLEL $file
     check_ret_val_emit_status
 done
-<<<<<<< HEAD
+
 TEST_MORE_INTRA_TILE_OPT="\
     test/intratileopt5.c
 "
@@ -112,8 +112,6 @@
     ./src/pluto --maxfuse --notile $file -o test_temp_out.pluto.c | FileCheck --check-prefix CHECK-NOTILE $file
     check_ret_val_emit_status
 done
-=======
->>>>>>> 64a81fd9
 
 TESTS_PET="\
   test/heat-2d.c \
